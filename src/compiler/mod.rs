--- conflicted
+++ resolved
@@ -88,11 +88,9 @@
     BitwiseOr,
     BitwiseXor,
     Throw,
-<<<<<<< HEAD
     CreateUnmappedArguments,
     CreateMappedArguments,
     AddMappedArgument,
-=======
     HandleEmptyBreak,
     HandleTargetedBreak,
     CoalesceValue,
@@ -101,7 +99,6 @@
     TargetedContinue,
     Break,
     TargetedBreak,
->>>>>>> 257c22bb
 }
 
 impl fmt::Display for Insn {
@@ -184,11 +181,9 @@
             Insn::BitwiseOr => "OR",
             Insn::BitwiseXor => "XOR",
             Insn::Throw => "THROW",
-<<<<<<< HEAD
             Insn::CreateUnmappedArguments => "CUA",
             Insn::CreateMappedArguments => "CMA",
             Insn::AddMappedArgument => "AMA",
-=======
             Insn::HandleEmptyBreak => "HEB",
             Insn::HandleTargetedBreak => "HTB",
             Insn::CoalesceValue => "COALESCE",
@@ -197,7 +192,6 @@
             Insn::TargetedContinue => "CONTINUE_WITH",
             Insn::Break => "BREAK",
             Insn::TargetedBreak => "BREAK_FROM",
->>>>>>> 257c22bb
         })
     }
 }
