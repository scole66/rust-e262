--- conflicted
+++ resolved
@@ -1223,21 +1223,13 @@
             StatementList::Item(sli) => sli.compile(chunk, strict, text),
             StatementList::List(sl, sli) => {
                 let mut mark = None;
-<<<<<<< HEAD
                 let status = sl.compile(chunk, strict, text)?;
-                if status.can_be_abrupt {
-                    mark = Some(chunk.op_jump(Insn::JumpIfAbrupt));
-                }
-                let second_status = sli.compile(chunk, strict, text)?;
-=======
-                let status = sl.compile(chunk, strict)?;
                 assert!(!status.can_be_reference);
                 if status.can_be_abrupt {
                     mark = Some(chunk.op_jump(Insn::JumpIfAbrupt));
                 }
-                let second_status = sli.compile(chunk, strict)?;
+                let second_status = sli.compile(chunk, strict, text)?;
                 assert!(!second_status.can_be_reference);
->>>>>>> 031302a0
                 chunk.op(Insn::UpdateEmpty);
                 if let Some(mark) = mark {
                     chunk.fixup(mark)?;
@@ -1295,19 +1287,10 @@
 }
 
 impl LexicalDeclaration {
-<<<<<<< HEAD
-    pub fn compile(&self, chunk: &mut Chunk, strict: bool, text: &str) -> anyhow::Result<CompilerStatusFlags> {
-        let mut mark = None;
+    pub fn compile(&self, chunk: &mut Chunk, strict: bool, text: &str) -> anyhow::Result<CompilerStatusFlags> {
         let status = self.list.compile(chunk, strict, text)?;
-        if status.can_be_abrupt {
-            mark = Some(chunk.op_jump(Insn::JumpIfAbrupt));
-        }
-=======
-    pub fn compile(&self, chunk: &mut Chunk, strict: bool) -> anyhow::Result<CompilerStatusFlags> {
-        let status = self.list.compile(chunk, strict)?;
         assert!(status.can_be_abrupt);
         let mark = chunk.op_jump(Insn::JumpIfAbrupt);
->>>>>>> 031302a0
         chunk.op(Insn::Pop);
         chunk.op(Insn::Empty);
         chunk.fixup(mark).unwrap();
@@ -1320,31 +1303,14 @@
         match self {
             BindingList::Item(item) => item.compile(chunk, strict, text),
             BindingList::List(lst, item) => {
-<<<<<<< HEAD
-                let mut mark = None;
                 let status = lst.compile(chunk, strict, text)?;
-                if status.can_be_abrupt {
-                    mark = Some(chunk.op_jump(Insn::JumpIfAbrupt));
-                }
-                chunk.op(Insn::Pop);
-                let second_status = item.compile(chunk, strict, text)?;
-                if let Some(mark) = mark {
-                    chunk.fixup(mark)?;
-                }
-                Ok(CompilerStatusFlags {
-                    can_be_abrupt: status.can_be_abrupt || second_status.can_be_abrupt,
-                    can_be_reference: false,
-                })
-=======
-                let status = lst.compile(chunk, strict)?;
                 assert!(status.can_be_abrupt);
                 let mark = chunk.op_jump(Insn::JumpIfAbrupt);
                 chunk.op(Insn::Pop);
-                let second_status = item.compile(chunk, strict)?;
+                let second_status = item.compile(chunk, strict, text)?;
                 assert!(second_status.can_be_abrupt);
                 chunk.fixup(mark)?;
                 Ok(CompilerStatusFlags { can_be_abrupt: true, can_be_reference: false })
->>>>>>> 031302a0
             }
         }
     }
