use super::chunk::*;
use super::function_object::*;
use super::parser::additive_operators::*;
use super::parser::arrow_function_definitions::*;
use super::parser::assignment_operators::*;
use super::parser::binary_bitwise_operators::*;
use super::parser::binary_logical_operators::*;
use super::parser::bitwise_shift_operators::*;
use super::parser::block::*;
use super::parser::comma_operator::*;
use super::parser::conditional_operator::*;
use super::parser::declarations_and_variables::*;
use super::parser::equality_operators::*;
use super::parser::exponentiation_operator::*;
use super::parser::expression_statement::*;
use super::parser::function_definitions::*;
use super::parser::identifiers::*;
use super::parser::left_hand_side_expressions::*;
use super::parser::multiplicative_operators::*;
use super::parser::primary_expressions::*;
use super::parser::relational_operators::*;
use super::parser::scripts::*;
use super::parser::statements_and_declarations::*;
use super::parser::unary_operators::*;
use super::parser::update_expressions::*;
use super::scanner::*;
use super::strings::*;
use super::values::*;
#[cfg(test)]
use num::BigInt;
use num_enum::IntoPrimitive;
use num_enum::TryFromPrimitive;
use std::fmt;
use std::rc::Rc;

pub type Opcode = u16;

#[derive(Debug, Copy, Clone, PartialEq, Eq, IntoPrimitive, TryFromPrimitive)]
#[repr(u16)]
pub enum Insn {
    Nop,
    String,
    Resolve,
    StrictResolve,
    This,
    Null,
    Undefined,
    True,
    False,
    Empty,
    Float,
    Bigint,
    GetValue,
    PutValue,
    Jump,
    JumpIfAbrupt,
    JumpIfNormal,
    Call,
    UpdateEmpty,
    Swap,
    Pop,
    Pop2Push3,
    Dup,
    Unwind,
    Ref,
    StrictRef,
    InitializeReferencedBinding,
    Object,
    CreateDataProperty,
    SetPrototype,
    ToPropertyKey,
    CopyDataProps,
    ToNumeric,
    Increment,
    Decrement,
    PreIncrement,
    PreDecrement,
    Delete,
    Void,
    TypeOf,
    UnaryPlus,
    UnaryMinus,
    UnaryComplement,
    UnaryNot,
    Exponentiate,
    Multiply,
    Divide,
    Modulo,
    Add,
    Subtract,
    InstantiateIdFreeFunctionExpression,
    InstantiateArrowFunctionExpression,
}

impl fmt::Display for Insn {
    fn fmt(&self, f: &mut fmt::Formatter) -> fmt::Result {
        f.pad(match self {
            Insn::Nop => "NOP",
            Insn::String => "STRING",
            Insn::Resolve => "RESOLVE",
            Insn::StrictResolve => "STRICT_RESOLVE",
            Insn::This => "THIS",
            Insn::Null => "NULL",
            Insn::Undefined => "UNDEFINED",
            Insn::True => "TRUE",
            Insn::False => "FALSE",
            Insn::Empty => "EMPTY",
            Insn::Float => "FLOAT",
            Insn::Bigint => "BIGINT",
            Insn::GetValue => "GET_VALUE",
            Insn::PutValue => "PUT_VALUE",
            Insn::Jump => "JUMP",
            Insn::JumpIfAbrupt => "JUMP_IF_ABRUPT",
            Insn::JumpIfNormal => "JUMP_IF_NORMAL",
            Insn::Call => "CALL",
            Insn::UpdateEmpty => "UPDATE_EMPTY",
            Insn::Swap => "SWAP",
            Insn::Pop => "POP",
            Insn::Pop2Push3 => "POP2_PUSH3",
            Insn::Dup => "DUP",
            Insn::Unwind => "UNWIND",
            Insn::Ref => "REF",
            Insn::StrictRef => "STRICT_REF",
            Insn::InitializeReferencedBinding => "IRB",
            Insn::Object => "OBJECT",
            Insn::CreateDataProperty => "CR_PROP",
            Insn::SetPrototype => "SET_PROTO",
            Insn::ToPropertyKey => "TO_KEY",
            Insn::CopyDataProps => "COPY_DATA_PROPS",
            Insn::ToNumeric => "TO_NUMERIC",
            Insn::Increment => "INCREMENT",
            Insn::Decrement => "DECREMENT",
            Insn::PreDecrement => "PRE_DECREMENT",
            Insn::PreIncrement => "PRE_INCREMENT",
            Insn::Delete => "DELETE",
            Insn::Void => "VOID",
            Insn::TypeOf => "TYPEOF",
            Insn::UnaryPlus => "UNARY_PLUS",
            Insn::UnaryMinus => "UNARY_MINUS",
            Insn::UnaryComplement => "UNARY_COMPLEMENT",
            Insn::UnaryNot => "UNARY_NOT",
            Insn::Exponentiate => "EXPONENTIATE",
            Insn::Multiply => "MULTIPLY",
            Insn::Divide => "DIVIDE",
            Insn::Modulo => "MODULO",
            Insn::Add => "ADD",
            Insn::Subtract => "SUBTRACT",
            Insn::InstantiateIdFreeFunctionExpression => "FUNC_IIFE",
            Insn::InstantiateArrowFunctionExpression => "FUNC_IAE",
        })
    }
}

/// A compilation might leave a value on the runtime stack that could be a reference. We want to communicate back to the
/// parent compilation step about whether that's possible or not. The values are "Might leave a reference on top of the
/// stack" and "Will never leave a reference on the top of the stack".
#[derive(Debug, Clone, Copy, PartialEq, Eq)]
pub enum RefResult {
    Maybe,
    Never,
}

impl Default for RefResult {
    fn default() -> Self {
        Self::Never
    }
}

impl From<bool> for RefResult {
    fn from(src: bool) -> Self {
        if src {
            RefResult::Maybe
        } else {
            RefResult::Never
        }
    }
}

/// A compilation might leave a value on top of the runtime stack that could be an error. We want to communicate back to
/// the parent compilation step about whether that's possible or not. The values are "Might leave an abrupt completion
/// on top of the stack" and "Will never leave an abrupt completion on top of the stack".
#[derive(Debug, Clone, Copy, PartialEq, Eq)]
pub enum AbruptResult {
    Maybe,
    Never,
}

impl Default for AbruptResult {
    fn default() -> Self {
        Self::Never
    }
}

impl From<CompilerStatusFlags> for AbruptResult {
    fn from(src: CompilerStatusFlags) -> Self {
        src.can_be_abrupt
    }
}

impl From<bool> for AbruptResult {
    fn from(src: bool) -> Self {
        if src {
            AbruptResult::Maybe
        } else {
            AbruptResult::Never
        }
    }
}

impl From<NeverAbruptRefResult> for AbruptResult {
    fn from(_: NeverAbruptRefResult) -> Self {
        AbruptResult::Never
    }
}

impl From<AlwaysAbruptResult> for AbruptResult {
    fn from(_: AlwaysAbruptResult) -> Self {
        AbruptResult::Maybe
    }
}

impl AbruptResult {
    fn maybe_abrupt(&self) -> bool {
        *self == AbruptResult::Maybe
    }
    fn maybe_ref(&self) -> bool {
        false
    }
}

#[derive(Debug, Clone, Copy, Default, PartialEq, Eq)]
pub struct CompilerStatusFlags {
    pub can_be_abrupt: AbruptResult,
    pub can_be_reference: RefResult,
}
impl CompilerStatusFlags {
    pub fn new() -> Self {
        Self::default()
    }
    pub fn abrupt(self, potentially_abrupt: bool) -> Self {
        Self { can_be_abrupt: potentially_abrupt.into(), ..self }
    }
    pub fn reference(self, potentially_reference: bool) -> Self {
        Self { can_be_reference: potentially_reference.into(), ..self }
    }
    pub fn maybe_abrupt(&self) -> bool {
        self.can_be_abrupt == AbruptResult::Maybe
    }
    pub fn maybe_ref(&self) -> bool {
        self.can_be_reference == RefResult::Maybe
    }
}

impl From<AbruptResult> for CompilerStatusFlags {
    fn from(src: AbruptResult) -> Self {
        Self { can_be_abrupt: src, ..Default::default() }
    }
}

impl From<RefResult> for CompilerStatusFlags {
    fn from(src: RefResult) -> Self {
        Self { can_be_reference: src, ..Default::default() }
    }
}

#[derive(Debug)]
pub struct AlwaysAbruptResult {}
impl From<AlwaysAbruptResult> for CompilerStatusFlags {
    fn from(_: AlwaysAbruptResult) -> Self {
        Self::new().abrupt(true)
    }
}
impl AlwaysAbruptResult {
    fn maybe_abrupt(&self) -> bool {
        true
    }
    fn maybe_ref(&self) -> bool {
        false
    }
}

#[derive(Debug)]
pub struct AlwaysRefResult {}
impl From<AlwaysRefResult> for CompilerStatusFlags {
    fn from(_: AlwaysRefResult) -> Self {
        Self::new().reference(true)
    }
}

#[derive(Debug)]
pub struct AlwaysAbruptRefResult {}
impl From<AlwaysAbruptRefResult> for CompilerStatusFlags {
    fn from(_: AlwaysAbruptRefResult) -> Self {
        Self::new().reference(true).abrupt(true)
    }
}

#[derive(Debug)]
pub struct NeverAbruptRefResult {}
impl From<NeverAbruptRefResult> for CompilerStatusFlags {
    fn from(_: NeverAbruptRefResult) -> Self {
        Self::new()
    }
}
impl NeverAbruptRefResult {
    fn maybe_abrupt(&self) -> bool {
        false
    }
    fn maybe_ref(&self) -> bool {
        false
    }
}

impl IdentifierReference {
    /// Generate the code for IdentifierReference
    ///
    /// See [IdentifierReference Evaluation](https://tc39.es/ecma262/#sec-identifiers-runtime-semantics-evaluation) from ECMA-262.
    pub fn compile(&self, chunk: &mut Chunk, strict: bool) -> anyhow::Result<AlwaysAbruptRefResult> {
        // Runtime Semantics: Evaluation
        //  IdentifierReference : Identifier
        //      1. Return ? ResolveBinding(StringValue of Identifier).
        //  IdentifierReference : yield
        //      1. Return ? ResolveBinding("yield").
        //  IdentifierReference : await
        //      1. Return ? ResolveBinding("await").
        //
        // NOTE 1   | The result of evaluating an IdentifierReference is always a value of type Reference.
        // NOTE 2   | In non-strict code, the keyword yield may be used as an identifier. Evaluating the
        //          | IdentifierReference resolves the binding of yield as if it was an Identifier. Early Error
        //          | restriction ensures that such an evaluation only can occur for non-strict code.

        // Add the identifier string to this chunk's string pool.
        let string_id = chunk.add_to_string_pool(match self {
            IdentifierReference::Identifier { identifier: id, .. } => id.string_value(),
            IdentifierReference::Yield { .. } => "yield".into(),
            IdentifierReference::Await { .. } => "await".into(),
        })?;
        chunk.op_plus_arg(Insn::String, string_id);
        chunk.op(if strict { Insn::StrictResolve } else { Insn::Resolve });
        Ok(AlwaysAbruptRefResult {})
    }
}

impl PrimaryExpression {
    /// Generate the code for PrimaryExpression
    ///
    /// References from ECMA-262:
    /// * [Evaluation of the `this` keyword](https://tc39.es/ecma262/#sec-this-keyword-runtime-semantics-evaluation)
    #[allow(unused_variables)]
    pub fn compile(&self, chunk: &mut Chunk, strict: bool, text: &str) -> anyhow::Result<CompilerStatusFlags> {
        match self {
            PrimaryExpression::IdentifierReference { node: id } => {
                id.compile(chunk, strict).map(CompilerStatusFlags::from)
            }
            PrimaryExpression::This { .. } => {
                // Runtime Semantics: Evaluation
                //  PrimaryExpression : this
                //      1. Return ? ResolveThisBinding().
                chunk.op(Insn::This);
                Ok(CompilerStatusFlags::new().abrupt(true))
            }
<<<<<<< HEAD
            PrimaryExpression::Literal { node: lit } => lit.compile(chunk),
            PrimaryExpression::Parenthesized { node: exp } => exp.compile(chunk, strict, text),
            PrimaryExpression::ObjectLiteral { node: ol } => ol.compile(chunk, strict, text),
            PrimaryExpression::ArrayLiteral { node } => todo!(),
            PrimaryExpression::TemplateLiteral { node } => todo!(),
            PrimaryExpression::Function { node } => node.compile(chunk, strict, text),
=======
            PrimaryExpression::Literal { node: lit } => lit.compile(chunk).map(CompilerStatusFlags::from),
            PrimaryExpression::Parenthesized { node: exp } => exp.compile(chunk, strict, text),
            PrimaryExpression::ObjectLiteral { node: ol } => {
                ol.compile(chunk, strict, text).map(CompilerStatusFlags::from)
            }
            PrimaryExpression::ArrayLiteral { node } => todo!(),
            PrimaryExpression::TemplateLiteral { node } => todo!(),
            PrimaryExpression::Function { node } => todo!(),
>>>>>>> 9b663f77
            PrimaryExpression::Class { node } => todo!(),
            PrimaryExpression::Generator { node } => todo!(),
            PrimaryExpression::AsyncFunction { node } => todo!(),
            PrimaryExpression::AsyncGenerator { node } => todo!(),
            PrimaryExpression::RegularExpression { regex, location } => todo!(),
        }
    }
}

#[cfg(test)]
fn compile_debug_lit(chunk: &mut Chunk, ch: &char) {
    match *ch {
        '@' => {
            // Break future jumps (by adding enough instructions that the offsets don't fit in an i16)
            for _ in 0..32768 {
                chunk.op(Insn::Nop);
            }
            chunk.op(Insn::False);
        }
        '3' => {
            // Break some future jumps (by adding enough instructions that the larger offsets don't fit in an i16)
            for _ in 0..32768 - 3 {
                chunk.op(Insn::Nop);
            }
            chunk.op(Insn::False);
        }
        '!' => {
            // Fill the string table.
            chunk.strings.resize(65536, JSString::from("not to be used from integration tests"));
            chunk.op(Insn::False);
        }
        '#' => {
            // Fill the float table.
            chunk.floats.resize(65536, 10.1);
            chunk.op(Insn::False);
        }
        '$' => {
            // Fill the bigint table.
            chunk.bigints.resize(65536, Rc::new(BigInt::from(97687897890734187890106587314876543219_u128)));
            chunk.op(Insn::False);
        }
        _ => (),
    }
}
#[cfg(not(test))]
fn compile_debug_lit(_: &mut Chunk, _: &char) {}

impl Literal {
    /// Generate the code for Literal
    ///
    /// See [Evaluation for Literal](https://tc39.es/ecma262/#sec-literals-runtime-semantics-evaluation) from ECMA-262.
    pub fn compile(&self, chunk: &mut Chunk) -> anyhow::Result<NeverAbruptRefResult> {
        match self {
            Literal::NullLiteral { .. } => {
                // Literal : NullLiteral
                //  1. Return null.
                chunk.op(Insn::Null);
            }
            Literal::BooleanLiteral { val: is_true, .. } => {
                // Literal : BooleanLiteral
                //  1. If BooleanLiteral is the token false, return false.
                //  2. If BooleanLiteral is the token true, return true.
                chunk.op(if *is_true { Insn::True } else { Insn::False });
            }
            Literal::StringLiteral { val: s, .. } => {
                // Literal : StringLiteral
                //  1. Return the SV of StringLiteral as defined in [12.8.4.2](https://tc39.es/ecma262/#sec-static-semantics-sv).
                let idx = chunk.add_to_string_pool(s.value.clone())?;
                chunk.op_plus_arg(Insn::String, idx);
            }
            Literal::NumericLiteral { val: numeric, .. } => {
                // Literal : NumericLiteral
                //  1. Return the NumericValue of NumericLiteral as defined in [12.8.3.3](https://tc39.es/ecma262/#sec-numericvalue).
                match numeric {
                    Numeric::Number(n) => {
                        let idx = chunk.add_to_float_pool(*n)?;
                        chunk.op_plus_arg(Insn::Float, idx);
                    }
                    Numeric::BigInt(bi) => {
                        let idx = chunk.add_to_bigint_pool(bi.clone())?;
                        chunk.op_plus_arg(Insn::Bigint, idx);
                    }
                }
            }
            Literal::DebugLiteral { val: ch, .. } => {
                compile_debug_lit(chunk, ch);
            }
        }
        Ok(NeverAbruptRefResult {})
    }
}

impl ParenthesizedExpression {
    /// Generate the code for ParenthesizedExpression
    ///
    /// See [Evaluation for Grouping Operator](https://tc39.es/ecma262/#sec-grouping-operator-runtime-semantics-evaluation) from ECMA-262.
    pub fn compile(&self, chunk: &mut Chunk, strict: bool, text: &str) -> anyhow::Result<CompilerStatusFlags> {
        // Runtime Semantics: Evaluation
        //  ParenthesizedExpression : ( Expression )
        //      1. Return the result of evaluating Expression. This may be of type Reference.
        //
        // NOTE | This algorithm does not apply GetValue to the result of evaluating Expression. The principal
        //      | motivation for this is so that operators such as delete and typeof may be applied to parenthesized
        //      | expressions.
        self.exp.compile(chunk, strict, text)
    }
}

impl ObjectLiteral {
<<<<<<< HEAD
    pub fn compile(&self, chunk: &mut Chunk, strict: bool, text: &str) -> anyhow::Result<CompilerStatusFlags> {
=======
    pub fn compile(&self, chunk: &mut Chunk, strict: bool, text: &str) -> anyhow::Result<AbruptResult> {
>>>>>>> 9b663f77
        match self {
            ObjectLiteral::Empty { .. } => {
                chunk.op(Insn::Object);
                Ok(AbruptResult::Never)
            }
            ObjectLiteral::Normal { pdl, .. } | ObjectLiteral::TrailingComma { pdl, .. } => {
                // Stack: ...
                chunk.op(Insn::Object);
                // Stack: obj ...
                pdl.property_definition_evaluation(chunk, strict, text)
            }
        }
    }
}

impl PropertyDefinitionList {
    pub fn property_definition_evaluation(
        &self,
        chunk: &mut Chunk,
        strict: bool,
        text: &str,
<<<<<<< HEAD
    ) -> anyhow::Result<CompilerStatusFlags> {
=======
    ) -> anyhow::Result<AbruptResult> {
>>>>>>> 9b663f77
        match self {
            PropertyDefinitionList::OneDef(pd) => pd.property_definition_evaluation(chunk, strict, text),
            PropertyDefinitionList::ManyDefs(pdl, pd) => {
                let mut exit = None;
                let first = pdl.property_definition_evaluation(chunk, strict, text)?;
<<<<<<< HEAD
                if first.can_be_abrupt {
=======
                if first == AbruptResult::Maybe {
>>>>>>> 9b663f77
                    exit = Some(chunk.op_jump(Insn::JumpIfAbrupt));
                }
                let second = pd.property_definition_evaluation(chunk, strict, text)?;
                if let Some(mark) = exit {
                    chunk.fixup(mark)?;
                }
                Ok(AbruptResult::from(first == AbruptResult::Maybe || second == AbruptResult::Maybe))
            }
        }
    }
}

impl PropertyDefinition {
    pub fn property_definition_evaluation(
        &self,
        chunk: &mut Chunk,
        strict: bool,
        text: &str,
<<<<<<< HEAD
    ) -> anyhow::Result<CompilerStatusFlags> {
=======
    ) -> anyhow::Result<AbruptResult> {
>>>>>>> 9b663f77
        match self {
            PropertyDefinition::IdentifierReference(idr) => {
                // Stack: obj ...
                let name = idr.string_value();
                let name_idx = chunk.add_to_string_pool(name)?;
                chunk.op_plus_arg(Insn::String, name_idx);
                // Stack: name obj ...

                // Following is unwrapped: idr compilation only fails if the string table is full and we can't insert,
                // but since we _just_ inserted this string, above, it will never have a problem.
                idr.compile(chunk, strict).expect("Compilation cannot fail as string is already stored.");
                // idr always returns a reference (it's in the name), so don't bother with the logic of when it would
                // otherwise be false.

                // Stack: ref name obj ...
                chunk.op(Insn::GetValue);
                // Stack: value name obj ...
                let isok = chunk.op_jump(Insn::JumpIfNormal);
                // Stack: err name obj ...
                chunk.op_plus_arg(Insn::Unwind, 2);
                // Stack: err ...
                let escape = chunk.op_jump(Insn::Jump);
                chunk.fixup(isok).expect("Jump is too short to overflow.");
                // Stack: value name obj ...
                chunk.op(Insn::CreateDataProperty);
                // Stack: obj ...
                chunk.fixup(escape).expect("Jump is too short to overflow.");
                Ok(AbruptResult::Maybe)
            }
            PropertyDefinition::CoverInitializedName(_) => unreachable!(),
            PropertyDefinition::PropertyNameAssignmentExpression(pn, ae) => {
                let mut exit_status = AbruptResult::Never;
                let mut exits = Vec::with_capacity(2);
                let is_proto_setter = pn.is_literal_proto();
                // Stack: obj ...
                if !is_proto_setter {
                    let status = pn.compile(chunk, strict, text)?;
                    // Stack: propKey obj ...
                    if status == AbruptResult::Maybe {
                        let mark = chunk.op_jump(Insn::JumpIfNormal);
                        // Stack: err obj ...
                        chunk.op_plus_arg(Insn::Unwind, 1);
                        // Stack: err ...
                        exits.push(chunk.op_jump(Insn::Jump));
                        chunk.fixup(mark).expect("Jump is too short to overflow.");
                        exit_status = AbruptResult::Maybe;
                    }
                }
                // Stack: propKey obj ...
                if !is_proto_setter && ae.is_anonymous_function_definition() {
                    todo!();
                } else {
                    let status = ae.compile(chunk, strict, text)?;
<<<<<<< HEAD
                    if status.can_be_reference {
=======
                    if status.maybe_ref() {
>>>>>>> 9b663f77
                        // Stack: exprValueRef propKey obj ...
                        chunk.op(Insn::GetValue);
                    }
                    if status.maybe_abrupt() || status.maybe_ref() {
                        // Stack: propValue propKey obj ...
                        let mark = chunk.op_jump(Insn::JumpIfNormal);
                        // Stack: err propKey obj ...
                        chunk.op_plus_arg(Insn::Unwind, 2);
                        // Stack: err ...
                        exits.push(chunk.op_jump(Insn::Jump));
                        chunk.fixup(mark).expect("Jump is too short to overflow.");
                        exit_status = AbruptResult::Maybe;
                    }
                }
                if is_proto_setter {
                    // Stack: propValue obj ...
                    chunk.op(Insn::SetPrototype);
                } else {
                    // Stack: propValue propKey obj ...
                    chunk.op(Insn::CreateDataProperty);
                }
                // Stack: obj ...
                for mark in exits {
                    chunk.fixup(mark)?;
                }
                Ok(exit_status)
            }
            PropertyDefinition::MethodDefinition(_) => todo!(),
            PropertyDefinition::AssignmentExpression(ae, _) => {
                // Stack: obj ...
                let status = ae.compile(chunk, strict, text)?;
                // Stack: exprValue obj ...
                if status.maybe_ref() {
                    chunk.op(Insn::GetValue);
                }
                let exit = if status.maybe_abrupt() || status.maybe_ref() {
                    let close = chunk.op_jump(Insn::JumpIfNormal);
                    // Stack: err obj ...
                    chunk.op_plus_arg(Insn::Unwind, 1);
                    // Stack: err ...
                    let exit = Some(chunk.op_jump(Insn::Jump));
                    chunk.fixup(close).expect("Jump is too short to overflow.");
                    exit
                } else {
                    None
                };
                // Stack: fromValue obj ...
                chunk.op(Insn::CopyDataProps);
                // Stack: obj ...
                if let Some(mark) = exit {
                    chunk.fixup(mark).expect("Jump is too short to overflow.");
                }
                Ok(AbruptResult::Maybe)
            }
        }
    }
}

impl PropertyName {
<<<<<<< HEAD
    pub fn compile(&self, chunk: &mut Chunk, strict: bool, text: &str) -> anyhow::Result<CompilerStatusFlags> {
        match self {
            PropertyName::LiteralPropertyName(lpn) => lpn.compile(chunk),
            PropertyName::ComputedPropertyName(cpn) => cpn.compile(chunk, strict, text),
=======
    pub fn compile(&self, chunk: &mut Chunk, strict: bool, text: &str) -> anyhow::Result<AbruptResult> {
        match self {
            PropertyName::LiteralPropertyName(lpn) => lpn.compile(chunk).map(AbruptResult::from),
            PropertyName::ComputedPropertyName(cpn) => cpn.compile(chunk, strict, text).map(AbruptResult::from),
>>>>>>> 9b663f77
        }
    }

    pub fn is_literal_proto(&self) -> bool {
        match self {
            PropertyName::LiteralPropertyName(lpn) => lpn.is_literal_proto(),
            PropertyName::ComputedPropertyName(_) => false,
        }
    }
}

impl LiteralPropertyName {
    pub fn compile(&self, chunk: &mut Chunk) -> anyhow::Result<NeverAbruptRefResult> {
        match self {
            LiteralPropertyName::IdentifierName { data: id, .. } => {
                let idx = chunk.add_to_string_pool(id.string_value.clone())?;
                chunk.op_plus_arg(Insn::String, idx);
                Ok(NeverAbruptRefResult {})
            }
            LiteralPropertyName::StringLiteral { data: st, .. } => {
                let idx = chunk.add_to_string_pool(st.value.clone())?;
                chunk.op_plus_arg(Insn::String, idx);
                Ok(NeverAbruptRefResult {})
            }
            LiteralPropertyName::NumericLiteral { data: n, .. } => {
                let name = JSString::try_from(ECMAScriptValue::from(n)).expect("Numbers always have string forms.");
                let idx = chunk.add_to_string_pool(name)?;
                chunk.op_plus_arg(Insn::String, idx);
                Ok(NeverAbruptRefResult {})
            }
        }
    }

    pub fn is_literal_proto(&self) -> bool {
        match self {
            LiteralPropertyName::IdentifierName { data: id, .. } => id.string_value == "__proto__",
            LiteralPropertyName::StringLiteral { data: sl, .. } => sl.value == "__proto__",
            LiteralPropertyName::NumericLiteral { .. } => false,
        }
    }
}

impl ComputedPropertyName {
<<<<<<< HEAD
    pub fn compile(&self, chunk: &mut Chunk, strict: bool, text: &str) -> anyhow::Result<CompilerStatusFlags> {
=======
    pub fn compile(&self, chunk: &mut Chunk, strict: bool, text: &str) -> anyhow::Result<AlwaysAbruptResult> {
>>>>>>> 9b663f77
        let mut exits = vec![];
        // Stack: ...
        let status = self.ae.compile(chunk, strict, text)?;
        // Stack: exprValue ...
        if status.maybe_ref() {
            chunk.op(Insn::GetValue);
        }
        if status.maybe_abrupt() || status.maybe_ref() {
            let mark = chunk.op_jump(Insn::JumpIfAbrupt);
            exits.push(mark);
        }
        // Stack:: name ...
        chunk.op(Insn::ToPropertyKey);
        // Stack:: key ...

        for mark in exits {
            chunk.fixup(mark).expect("Jump is too short to overflow.");
        }
        Ok(AlwaysAbruptResult {})
    }
}

impl MemberExpression {
    /// See [EvaluatePropertyAccessWithIdentifierKey](https://tc39.es/ecma262/#sec-evaluate-property-access-with-identifier-key)
    fn evaluate_property_access_with_identifier_key(
        chunk: &mut Chunk,
        identifier_name: &IdentifierData,
        strict: bool,
    ) -> anyhow::Result<AlwaysRefResult> {
        // Stack: base ...
        let idx = chunk.add_to_string_pool(identifier_name.string_value.clone())?;
        chunk.op_plus_arg(Insn::String, idx);
        // Stack: name base ...
        chunk.op(if strict { Insn::StrictRef } else { Insn::Ref });
        // Stack: ref
        Ok(AlwaysRefResult {})
    }

    /// See [EvaluatePropertyAccessWithExpressionKey](https://tc39.es/ecma262/#sec-evaluate-property-access-with-expression-key)
    fn evaluate_property_access_with_expression_key(
        chunk: &mut Chunk,
        expression: &Rc<Expression>,
        strict: bool,
        text: &str,
<<<<<<< HEAD
    ) -> anyhow::Result<CompilerStatusFlags> {
=======
    ) -> anyhow::Result<AlwaysAbruptRefResult> {
>>>>>>> 9b663f77
        let mut exits = vec![];
        // Stack: base ...
        let state = expression.compile(chunk, strict, text)?;
        // Stack: propertyNameReference/error1 base ...
        if state.maybe_ref() {
            chunk.op(Insn::GetValue);
        }
        // Stack: propertyNameValue/error1/error2 base ...
        if state.maybe_abrupt() || state.maybe_ref() {
            let norm = chunk.op_jump(Insn::JumpIfNormal);
            // Stack: error1/error2 base ...
            chunk.op_plus_arg(Insn::Unwind, 1);
            // stack: error1/error2 ...
            let exit = chunk.op_jump(Insn::Jump);
            exits.push(exit);
            chunk.fixup(norm).expect("Jump is too short to overflow.");
        }
        // Stack: nameValue base ...
        chunk.op(Insn::ToPropertyKey);
        // Stack: key/err base ...
        let norm = chunk.op_jump(Insn::JumpIfNormal);
        chunk.op_plus_arg(Insn::Unwind, 1);
        let exit = chunk.op_jump(Insn::Jump);
        exits.push(exit);
        chunk.fixup(norm).expect("Jump is too short to overflow.");

        // Stack: key base ...
        chunk.op(if strict { Insn::StrictRef } else { Insn::Ref });
        // Stack: ref ...

        for exit in exits {
            chunk.fixup(exit).expect("Jump is too short to overflow.");
        }
        Ok(AlwaysAbruptRefResult {})
    }

    pub fn compile(&self, chunk: &mut Chunk, strict: bool, text: &str) -> anyhow::Result<CompilerStatusFlags> {
        match self {
            MemberExpression::PrimaryExpression(pe) => pe.compile(chunk, strict, text),
            MemberExpression::IdentifierName(me, id, ..) => {
                let mut mark = None;
                let mut might_be_abrupt = false;
                let status = me.compile(chunk, strict, text)?;
<<<<<<< HEAD
                if status.can_be_reference {
=======
                if status.maybe_ref() {
>>>>>>> 9b663f77
                    chunk.op(Insn::GetValue);
                }
                if status.maybe_abrupt() || status.maybe_ref() {
                    mark = Some(chunk.op_jump(Insn::JumpIfAbrupt));
                    might_be_abrupt = true;
                }
                Self::evaluate_property_access_with_identifier_key(chunk, id, strict)?;
                if let Some(mark) = mark {
                    chunk.fixup(mark).expect("Jump is too short to overflow.");
                }
                Ok(CompilerStatusFlags::new().abrupt(might_be_abrupt).reference(true))
            }
            MemberExpression::Expression(me, exp, ..) => {
                // Stack: ...
                let status = me.compile(chunk, strict, text)?;
                // Stack: base/err ...
                if status.maybe_ref() {
                    chunk.op(Insn::GetValue);
                }
                let exit = if status.maybe_abrupt() || status.maybe_ref() {
                    Some(chunk.op_jump(Insn::JumpIfAbrupt))
                } else {
                    None
                };
                // Stack: base ...
<<<<<<< HEAD
                let status = Self::evaluate_property_access_with_expression_key(chunk, exp, strict, text)?;
=======
                Self::evaluate_property_access_with_expression_key(chunk, exp, strict, text)?;
>>>>>>> 9b663f77
                // expressions are always: abrupt/ref, so we can avoid further boolean logic.

                // Stack: ref/err ...
                if let Some(mark) = exit {
                    chunk.fixup(mark)?;
                }
                Ok(CompilerStatusFlags::new().abrupt(true).reference(true))
            }
            MemberExpression::TemplateLiteral(_, _) => todo!(),
            MemberExpression::SuperProperty(_) => todo!(),
            MemberExpression::MetaProperty(_) => todo!(),
            MemberExpression::NewArguments(..) => todo!(),
            MemberExpression::PrivateId(..) => todo!(),
        }
    }
}

impl NewExpression {
    pub fn compile(&self, chunk: &mut Chunk, strict: bool, text: &str) -> anyhow::Result<CompilerStatusFlags> {
        match self {
            NewExpression::MemberExpression(me) => me.compile(chunk, strict, text),
            _ => todo!(),
        }
    }
}

impl CallExpression {
    pub fn compile(&self, chunk: &mut Chunk, strict: bool, text: &str) -> anyhow::Result<CompilerStatusFlags> {
        match self {
<<<<<<< HEAD
            CallExpression::CallMemberExpression(cme) => cme.compile(chunk, strict, text),
=======
            CallExpression::CallMemberExpression(cme) => {
                cme.compile(chunk, strict, text).map(CompilerStatusFlags::from)
            }
>>>>>>> 9b663f77
            CallExpression::SuperCall(_) => todo!(),
            CallExpression::ImportCall(_) => todo!(),
            CallExpression::CallExpressionArguments(_, _) => todo!(),
            CallExpression::CallExpressionExpression(_, _, _) => todo!(),
            CallExpression::CallExpressionIdentifierName(_, _, _) => todo!(),
            CallExpression::CallExpressionTemplateLiteral(_, _) => todo!(),
            CallExpression::CallExpressionPrivateId(_, _, _) => todo!(),
        }
    }
}

impl CallMemberExpression {
<<<<<<< HEAD
    pub fn compile(&self, chunk: &mut Chunk, strict: bool, text: &str) -> anyhow::Result<CompilerStatusFlags> {
=======
    pub fn compile(&self, chunk: &mut Chunk, strict: bool, text: &str) -> anyhow::Result<AlwaysAbruptResult> {
        // On return: top of stack might be an abrupt completion, but will never be a reference.
>>>>>>> 9b663f77
        let mut exits = vec![];
        // Stack: ...
        let status = self.member_expression.compile(chunk, strict, text)?;
        // Stack: ref/err ...
        chunk.op(Insn::Dup);
        // Stack: ref/err ref/err ...
        if status.maybe_ref() {
            chunk.op(Insn::GetValue);
        }
        if status.maybe_abrupt() || status.maybe_ref() {
            let happy = chunk.op_jump(Insn::JumpIfNormal);
            // Stack: err err ...
            chunk.op_plus_arg(Insn::Unwind, 1);
            exits.push(chunk.op_jump(Insn::Jump));
            chunk.fixup(happy).expect("Jump is too short to overflow.");
        }
        // Stack: func ref ...
        let arg_status = self.arguments.argument_list_evaluation(chunk, strict, text)?;
        // Stack: N arg(n-1) arg(n-2) ... arg1 arg0 func ref ...
        // or: Stack: err func ref ...
        if arg_status == AbruptResult::Maybe {
            let happy = chunk.op_jump(Insn::JumpIfNormal);
            chunk.op_plus_arg(Insn::Unwind, 2);
            exits.push(chunk.op_jump(Insn::Jump));
            chunk.fixup(happy).expect("Jump is too short to overflow.");
        }
        chunk.op(Insn::Call);
        for mark in exits {
            chunk.fixup(mark)?;
        }
        Ok(AlwaysAbruptResult {})
    }
}

impl LeftHandSideExpression {
    pub fn compile(&self, chunk: &mut Chunk, strict: bool, text: &str) -> anyhow::Result<CompilerStatusFlags> {
        match self {
            LeftHandSideExpression::New(ne) => ne.compile(chunk, strict, text),
            LeftHandSideExpression::Call(ce) => ce.compile(chunk, strict, text),
            LeftHandSideExpression::Optional(_) => todo!(),
        }
    }
}

impl Arguments {
    pub fn argument_list_evaluation(
        &self,
        chunk: &mut Chunk,
        strict: bool,
        text: &str,
<<<<<<< HEAD
    ) -> anyhow::Result<CompilerStatusFlags> {
=======
    ) -> anyhow::Result<AbruptResult> {
>>>>>>> 9b663f77
        match self {
            Arguments::Empty { .. } => {
                let index = chunk.add_to_float_pool(0.0)?;
                chunk.op_plus_arg(Insn::Float, index);
                Ok(AbruptResult::Never)
            }
            Arguments::ArgumentList(al, _) | Arguments::ArgumentListComma(al, _) => {
                let (arg_list_len, status) = al.argument_list_evaluation(chunk, strict, text)?;
<<<<<<< HEAD
                let exit = if status.can_be_abrupt {
=======
                let exit = if status == AbruptResult::Maybe {
>>>>>>> 9b663f77
                    // Stack: arg(n) arg(n-1) arg(n-2) ... arg2 arg1 ...
                    // or Stack: err ...
                    Some(chunk.op_jump(Insn::JumpIfAbrupt))
                } else {
                    None
                };
                let index = chunk.add_to_float_pool(arg_list_len as f64)?;
                chunk.op_plus_arg(Insn::Float, index);
                if let Some(mark) = exit {
                    chunk.fixup(mark).expect("Jump is too short to overflow.");
                }
                Ok(status)
            }
        }
    }
}

impl ArgumentList {
    pub fn argument_list_evaluation(
        &self,
        chunk: &mut Chunk,
        strict: bool,
        text: &str,
<<<<<<< HEAD
    ) -> anyhow::Result<(u16, CompilerStatusFlags)> {
=======
    ) -> anyhow::Result<(u16, AbruptResult)> {
>>>>>>> 9b663f77
        match self {
            ArgumentList::FallThru(item) => {
                // Stack: ...
                let status = item.compile(chunk, strict, text)?;
                // Stack: ref/err ...
                if status.can_be_reference == RefResult::Maybe {
                    chunk.op(Insn::GetValue);
                }
                // Stack val/err ...
                Ok((
                    1,
                    (status.can_be_abrupt == AbruptResult::Maybe || status.can_be_reference == RefResult::Maybe).into(),
                ))
            }
            ArgumentList::Dots(_) => todo!(),
            ArgumentList::ArgumentList(lst, item) => {
                // Stack: ...
                let (prev_count, status) = lst.argument_list_evaluation(chunk, strict, text)?;
<<<<<<< HEAD
                assert!(!status.can_be_reference);
                // Stack: val(N) val(N-1) ... val(0) ...
                // or err ...
                let exit = if status.can_be_abrupt { Some(chunk.op_jump(Insn::JumpIfAbrupt)) } else { None };
=======
                // Stack: val(N) val(N-1) ... val(0) ...
                // or err ...
                let exit = if status == AbruptResult::Maybe { Some(chunk.op_jump(Insn::JumpIfAbrupt)) } else { None };
>>>>>>> 9b663f77
                let status2 = item.compile(chunk, strict, text)?;
                // Stack: val/err val(n) val(n-1) ... val(0) ...
                if status2.maybe_ref() {
                    chunk.op(Insn::GetValue);
                }
                if status2.maybe_ref() || status2.maybe_abrupt() {
                    let happy = chunk.op_jump(Insn::JumpIfNormal);
                    chunk.op_plus_arg(Insn::Unwind, prev_count);
                    chunk.fixup(happy).expect("Jump is too short to overflow.");
                }
                if let Some(mark) = exit {
                    chunk.fixup(mark)?;
                }
                Ok((
                    prev_count + 1,
                    (status == AbruptResult::Maybe || status2.maybe_abrupt() || status2.maybe_ref()).into(),
                ))
            }
            ArgumentList::ArgumentListDots(_, _) => todo!(),
        }
    }
}

impl UpdateExpression {
    fn post_op(
        chunk: &mut Chunk,
        strict: bool,
        text: &str,
        exp: &Rc<LeftHandSideExpression>,
        insn: Insn,
    ) -> anyhow::Result<AlwaysAbruptResult> {
        // Stack: ...
        let status = exp.compile(chunk, strict, text)?;
<<<<<<< HEAD
        assert!(status.can_be_reference); // Early errors eliminate non-refs
=======
        assert!(status.maybe_ref()); // Early errors eliminate non-refs
>>>>>>> 9b663f77

        // Stack: lref/err1 ...
        chunk.op(Insn::Dup);
        // Stack: lref/err1 lref/err1 ...
        chunk.op(Insn::GetValue);
        // Stack: lval/err1/2 lref/err1
        let mark = chunk.op_jump(Insn::JumpIfNormal);
        // Stack: err1/2 lref/err1 ...
        chunk.op(Insn::Swap);
        // Stack: lref/err1 err1/2
        chunk.op(Insn::Pop);
        // Stack: err1/2 ...
        let exit1 = chunk.op_jump(Insn::Jump);
        chunk.fixup(mark).expect("Jump is too short to overflow.");
        // Stack: lval lref ...
        chunk.op(Insn::ToNumeric);
        let mark = chunk.op_jump(Insn::JumpIfNormal);
        // Stack: err lref ...
        chunk.op(Insn::Swap);
        // Stack: lref err ...
        chunk.op(Insn::Pop);
        // Stack: err ...
        let exit2 = chunk.op_jump(Insn::Jump);
        chunk.fixup(mark).expect("Jump is too short to overflow.");
        // Stack: oldValue lref ...
        chunk.op(Insn::Pop2Push3);
        // Stack: oldValue lref oldValue ...
        chunk.op(insn);
        // Stack: newValue lref oldValue ...
        chunk.op(Insn::PutValue);
        // Stack: [empty]/err oldValue ...
        chunk.op(Insn::UpdateEmpty);
        // Stack: oldValue/err ...

        chunk.fixup(exit1).expect("Jump is too short to overflow.");
        chunk.fixup(exit2).expect("Jump is too short to overflow.");

        Ok(AlwaysAbruptResult {})
    }

    fn pre_op(
        chunk: &mut Chunk,
        strict: bool,
        text: &str,
        exp: &Rc<UnaryExpression>,
        insn: Insn,
    ) -> anyhow::Result<AlwaysAbruptResult> {
        // Stack: ...
        exp.compile(chunk, strict, text)?;
        // Stack: exp/err
        chunk.op(insn);
        Ok(AlwaysAbruptResult {})
    }

    pub fn compile(&self, chunk: &mut Chunk, strict: bool, text: &str) -> anyhow::Result<CompilerStatusFlags> {
        match self {
            UpdateExpression::LeftHandSideExpression(lhse) => lhse.compile(chunk, strict, text),
            UpdateExpression::PostIncrement { lhs: exp, .. } => {
<<<<<<< HEAD
                Self::post_op(chunk, strict, text, exp, Insn::Increment)
            }
            UpdateExpression::PostDecrement { lhs: exp, .. } => {
                Self::post_op(chunk, strict, text, exp, Insn::Decrement)
            }
            UpdateExpression::PreIncrement { ue: exp, .. } => {
                Self::pre_op(chunk, strict, text, exp, Insn::PreIncrement)
            }
            UpdateExpression::PreDecrement { ue: exp, .. } => {
                Self::pre_op(chunk, strict, text, exp, Insn::PreDecrement)
=======
                Self::post_op(chunk, strict, text, exp, Insn::Increment).map(CompilerStatusFlags::from)
            }
            UpdateExpression::PostDecrement { lhs: exp, .. } => {
                Self::post_op(chunk, strict, text, exp, Insn::Decrement).map(CompilerStatusFlags::from)
            }
            UpdateExpression::PreIncrement { ue: exp, .. } => {
                Self::pre_op(chunk, strict, text, exp, Insn::PreIncrement).map(CompilerStatusFlags::from)
            }
            UpdateExpression::PreDecrement { ue: exp, .. } => {
                Self::pre_op(chunk, strict, text, exp, Insn::PreDecrement).map(CompilerStatusFlags::from)
>>>>>>> 9b663f77
            }
        }
    }
}

impl UnaryExpression {
    pub fn compile(&self, chunk: &mut Chunk, strict: bool, text: &str) -> anyhow::Result<CompilerStatusFlags> {
        fn unary_op(
            exp: &Rc<UnaryExpression>,
            chunk: &mut Chunk,
            strict: bool,
            text: &str,
            insn: Insn,
<<<<<<< HEAD
        ) -> anyhow::Result<CompilerStatusFlags> {
=======
        ) -> anyhow::Result<AlwaysAbruptResult> {
>>>>>>> 9b663f77
            exp.compile(chunk, strict, text)?;
            chunk.op(insn);
            Ok(AlwaysAbruptResult {})
        }
        match self {
            UnaryExpression::UpdateExpression(ue) => ue.compile(chunk, strict, text),
<<<<<<< HEAD
            UnaryExpression::Delete { ue, .. } => unary_op(ue, chunk, strict, text, Insn::Delete),
            UnaryExpression::Void { ue, .. } => unary_op(ue, chunk, strict, text, Insn::Void),
            UnaryExpression::Typeof { ue, .. } => unary_op(ue, chunk, strict, text, Insn::TypeOf),
            UnaryExpression::NoOp { ue, .. } => unary_op(ue, chunk, strict, text, Insn::UnaryPlus),
            UnaryExpression::Negate { ue, .. } => unary_op(ue, chunk, strict, text, Insn::UnaryMinus),
            UnaryExpression::Complement { ue, .. } => unary_op(ue, chunk, strict, text, Insn::UnaryComplement),
            UnaryExpression::Not { ue, .. } => unary_op(ue, chunk, strict, text, Insn::UnaryNot),
=======
            UnaryExpression::Delete { ue, .. } => {
                unary_op(ue, chunk, strict, text, Insn::Delete).map(CompilerStatusFlags::from)
            }
            UnaryExpression::Void { ue, .. } => {
                unary_op(ue, chunk, strict, text, Insn::Void).map(CompilerStatusFlags::from)
            }
            UnaryExpression::Typeof { ue, .. } => {
                unary_op(ue, chunk, strict, text, Insn::TypeOf).map(CompilerStatusFlags::from)
            }
            UnaryExpression::NoOp { ue, .. } => {
                unary_op(ue, chunk, strict, text, Insn::UnaryPlus).map(CompilerStatusFlags::from)
            }
            UnaryExpression::Negate { ue, .. } => {
                unary_op(ue, chunk, strict, text, Insn::UnaryMinus).map(CompilerStatusFlags::from)
            }
            UnaryExpression::Complement { ue, .. } => {
                unary_op(ue, chunk, strict, text, Insn::UnaryComplement).map(CompilerStatusFlags::from)
            }
            UnaryExpression::Not { ue, .. } => {
                unary_op(ue, chunk, strict, text, Insn::UnaryNot).map(CompilerStatusFlags::from)
            }
>>>>>>> 9b663f77
            UnaryExpression::Await(_) => todo!(),
        }
    }
}

macro_rules! compile_binary_expression {
    ( $chunk:expr, $strict:expr, $text:expr, $left:expr, $right:expr, $op:expr ) => {{
        // Stack: ...
        let left_status = $left.compile($chunk, $strict, $text)?;
        // Stack: err/ref/val ...
        if left_status.maybe_ref() {
            $chunk.op(Insn::GetValue);
        }
        // Stack: err/val
        let first_exit = if left_status.maybe_ref() || left_status.maybe_abrupt() {
            Some($chunk.op_jump(Insn::JumpIfAbrupt))
        } else {
            None
        };
        // Stack: val
        let right_status = $right.compile($chunk, $strict, $text)?;
        // Stack: err/ref/val val ...
        if right_status.maybe_ref() {
            $chunk.op(Insn::GetValue);
        }
        // Stack: err/val val ...
        let second_exit = if right_status.maybe_ref() || right_status.maybe_abrupt() {
            let nearby = $chunk.op_jump(Insn::JumpIfNormal);
            // Stack: err val ...
            $chunk.op_plus_arg(Insn::Unwind, 1);
            // Stack: err ...
            let exit = $chunk.op_jump(Insn::Jump);
            $chunk.fixup(nearby).expect("Jump is too short to overflow.");
            Some(exit)
        } else {
            None
        };
        // Stack: val val ...
        $chunk.op($op);
        // Stack: result/err ...
        if let Some(mark) = first_exit {
            $chunk.fixup(mark)?;
        }
        if let Some(mark) = second_exit {
            $chunk.fixup(mark).expect("Jump is too short to overflow.");
        }
        Ok(AlwaysAbruptResult {})
    }};
}

impl ExponentiationExpression {
    pub fn compile(&self, chunk: &mut Chunk, strict: bool, text: &str) -> anyhow::Result<CompilerStatusFlags> {
        match self {
            ExponentiationExpression::UnaryExpression(ue) => ue.compile(chunk, strict, text),
            ExponentiationExpression::Exponentiation(left, right) => {
                compile_binary_expression!(chunk, strict, text, left, right, Insn::Exponentiate)
<<<<<<< HEAD
=======
                    .map(CompilerStatusFlags::from)
>>>>>>> 9b663f77
            }
        }
    }
}

impl MultiplicativeExpression {
    pub fn compile(&self, chunk: &mut Chunk, strict: bool, text: &str) -> anyhow::Result<CompilerStatusFlags> {
        match self {
            MultiplicativeExpression::ExponentiationExpression(ee) => ee.compile(chunk, strict, text),
            MultiplicativeExpression::MultiplicativeExpressionExponentiationExpression(left, op, right) => {
                compile_binary_expression!(
                    chunk,
                    strict,
                    text,
                    left,
                    right,
                    match **op {
                        MultiplicativeOperator::Multiply => Insn::Multiply,
                        MultiplicativeOperator::Divide => Insn::Divide,
                        MultiplicativeOperator::Modulo => Insn::Modulo,
                    }
                )
                .map(CompilerStatusFlags::from)
            }
        }
    }
}

impl AdditiveExpression {
    pub fn compile(&self, chunk: &mut Chunk, strict: bool, text: &str) -> anyhow::Result<CompilerStatusFlags> {
        match self {
            AdditiveExpression::MultiplicativeExpression(me) => me.compile(chunk, strict, text),
            AdditiveExpression::Add(left, right) => {
<<<<<<< HEAD
                compile_binary_expression!(chunk, strict, text, left, right, Insn::Add)
            }
            AdditiveExpression::Subtract(left, right) => {
                compile_binary_expression!(chunk, strict, text, left, right, Insn::Subtract)
=======
                compile_binary_expression!(chunk, strict, text, left, right, Insn::Add).map(CompilerStatusFlags::from)
            }
            AdditiveExpression::Subtract(left, right) => {
                compile_binary_expression!(chunk, strict, text, left, right, Insn::Subtract)
                    .map(CompilerStatusFlags::from)
>>>>>>> 9b663f77
            }
        }
    }
}

impl ShiftExpression {
    pub fn compile(&self, chunk: &mut Chunk, strict: bool, text: &str) -> anyhow::Result<CompilerStatusFlags> {
        match self {
            ShiftExpression::AdditiveExpression(ae) => ae.compile(chunk, strict, text),
            _ => todo!(),
        }
    }
}

impl RelationalExpression {
    pub fn compile(&self, chunk: &mut Chunk, strict: bool, text: &str) -> anyhow::Result<CompilerStatusFlags> {
        match self {
            RelationalExpression::ShiftExpression(se) => se.compile(chunk, strict, text),
            _ => todo!(),
        }
    }
}

impl EqualityExpression {
    pub fn compile(&self, chunk: &mut Chunk, strict: bool, text: &str) -> anyhow::Result<CompilerStatusFlags> {
        match self {
            EqualityExpression::RelationalExpression(re) => re.compile(chunk, strict, text),
            _ => todo!(),
        }
    }
}

impl BitwiseANDExpression {
    pub fn compile(&self, chunk: &mut Chunk, strict: bool, text: &str) -> anyhow::Result<CompilerStatusFlags> {
        match self {
            BitwiseANDExpression::EqualityExpression(ee) => ee.compile(chunk, strict, text),
            _ => todo!(),
        }
    }
}

impl BitwiseXORExpression {
    pub fn compile(&self, chunk: &mut Chunk, strict: bool, text: &str) -> anyhow::Result<CompilerStatusFlags> {
        match self {
            BitwiseXORExpression::BitwiseANDExpression(bae) => bae.compile(chunk, strict, text),
            _ => todo!(),
        }
    }
}

impl BitwiseORExpression {
    pub fn compile(&self, chunk: &mut Chunk, strict: bool, text: &str) -> anyhow::Result<CompilerStatusFlags> {
        match self {
            BitwiseORExpression::BitwiseXORExpression(bxe) => bxe.compile(chunk, strict, text),
            _ => todo!(),
        }
    }
}

impl LogicalANDExpression {
    pub fn compile(&self, chunk: &mut Chunk, strict: bool, text: &str) -> anyhow::Result<CompilerStatusFlags> {
        match self {
            LogicalANDExpression::BitwiseORExpression(boe) => boe.compile(chunk, strict, text),
            _ => todo!(),
        }
    }
}

impl LogicalORExpression {
    pub fn compile(&self, chunk: &mut Chunk, strict: bool, text: &str) -> anyhow::Result<CompilerStatusFlags> {
        match self {
            LogicalORExpression::LogicalANDExpression(lae) => lae.compile(chunk, strict, text),
            _ => todo!(),
        }
    }
}

impl ShortCircuitExpression {
    pub fn compile(&self, chunk: &mut Chunk, strict: bool, text: &str) -> anyhow::Result<CompilerStatusFlags> {
        match self {
            ShortCircuitExpression::LogicalORExpression(loe) => loe.compile(chunk, strict, text),
            _ => todo!(),
        }
    }
}

impl ConditionalExpression {
    pub fn compile(&self, chunk: &mut Chunk, strict: bool, text: &str) -> anyhow::Result<CompilerStatusFlags> {
        match self {
            ConditionalExpression::FallThru(sce) => sce.compile(chunk, strict, text),
            _ => todo!(),
        }
    }
}

impl AssignmentExpression {
    #[allow(unused_assignments)]
    pub fn compile(&self, chunk: &mut Chunk, strict: bool, text: &str) -> anyhow::Result<CompilerStatusFlags> {
        match self {
            AssignmentExpression::FallThru(ce) => ce.compile(chunk, strict, text),
            AssignmentExpression::Assignment(lhse, ae) => {
                // Runtime Semantics: Evaluation
                //  AssignmentExpression : LeftHandSideExpression = AssignmentExpression
                //      a. Let lref be the result of evaluating LeftHandSideExpression.
                //      b. ReturnIfAbrupt(lref).
                //      c. If IsAnonymousFunctionDefinition(AssignmentExpression) and IsIdentifierRef of LeftHandSideExpression are both true, then
                //          i. Let rval be ? NamedEvaluation of AssignmentExpression with argument lref.[[ReferencedName]].
                //      d. Else,
                //          i. Let rref be the result of evaluating AssignmentExpression.
                //          ii. Let rval be ? GetValue(rref).
                //      e. Perform ? PutValue(lref, rval).
                //      f. Return rval.
                let mut exits = vec![];
                let status = lhse.compile(chunk, strict, text)?;
<<<<<<< HEAD
                if status.can_be_abrupt {
=======
                if status.maybe_abrupt() {
>>>>>>> 9b663f77
                    let mark = chunk.op_jump(Insn::JumpIfAbrupt);
                    exits.push(mark);
                }
                // Stack: lref ...
                if ae.is_anonymous_function_definition() && lhse.is_identifier_ref() {
                    todo!()
                } else {
                    let status = ae.compile(chunk, strict, text)?;
                    // Stack: rref lref ...
                    if status.maybe_ref() {
                        chunk.op(Insn::GetValue);
                    }
                    if status.maybe_abrupt() || status.maybe_ref() {
                        let close = chunk.op_jump(Insn::JumpIfNormal);
                        // (haven't jumped) Stack: err lref
                        chunk.op(Insn::Swap);
                        // Stack: lref err
                        chunk.op(Insn::Pop);
                        // Stack: err
                        let mark2 = chunk.op_jump(Insn::Jump);
                        exits.push(mark2);
                        chunk.fixup(close).expect("Jump is too short to overflow.");
                    }
                }
                // Stack: rval lref ...
                chunk.op(Insn::Pop2Push3);
                // Stack: rval lref rval ...
                chunk.op(Insn::PutValue);
                // Stack: empty rval ...
                chunk.op(Insn::UpdateEmpty);
                // Stack: rval ...

                for mark in exits {
                    chunk.fixup(mark)?;
                }
                Ok(AlwaysAbruptResult {}.into())
            }
            AssignmentExpression::Yield(_) => todo!(),
            AssignmentExpression::Arrow(arrow_function) => arrow_function.compile(chunk, strict, text),
            AssignmentExpression::AsyncArrow(_) => todo!(),
            AssignmentExpression::OpAssignment(_, _, _) => todo!(),
            AssignmentExpression::LandAssignment(_, _) => todo!(),
            AssignmentExpression::LorAssignment(_, _) => todo!(),
            AssignmentExpression::CoalAssignment(_, _) => todo!(),
            AssignmentExpression::Destructuring(_, _) => todo!(),
        }
    }
}

impl Expression {
    #[allow(unused_variables)]
    pub fn compile(&self, chunk: &mut Chunk, strict: bool, text: &str) -> anyhow::Result<CompilerStatusFlags> {
        match self {
            Expression::FallThru(ae) => ae.compile(chunk, strict, text),
            Expression::Comma(e, ae) => todo!(),
        }
    }
}

impl ExpressionStatement {
<<<<<<< HEAD
    pub fn compile(&self, chunk: &mut Chunk, strict: bool, text: &str) -> anyhow::Result<CompilerStatusFlags> {
        let status = self.exp.compile(chunk, strict, text)?;
        if status.can_be_reference {
=======
    pub fn compile(&self, chunk: &mut Chunk, strict: bool, text: &str) -> anyhow::Result<AbruptResult> {
        let status = self.exp.compile(chunk, strict, text)?;
        if status.maybe_ref() {
>>>>>>> 9b663f77
            chunk.op(Insn::GetValue);
        }
        Ok((status.maybe_abrupt() || status.maybe_ref()).into())
    }
}

impl StatementList {
<<<<<<< HEAD
    pub fn compile(&self, chunk: &mut Chunk, strict: bool, text: &str) -> anyhow::Result<CompilerStatusFlags> {
=======
    pub fn compile(&self, chunk: &mut Chunk, strict: bool, text: &str) -> anyhow::Result<AbruptResult> {
>>>>>>> 9b663f77
        match self {
            StatementList::Item(sli) => sli.compile(chunk, strict, text),
            StatementList::List(sl, sli) => {
                let mut mark = None;
                let status = sl.compile(chunk, strict, text)?;
<<<<<<< HEAD
                assert!(!status.can_be_reference);
                if status.can_be_abrupt {
                    mark = Some(chunk.op_jump(Insn::JumpIfAbrupt));
                }
                let second_status = sli.compile(chunk, strict, text)?;
                assert!(!second_status.can_be_reference);
=======
                if status == AbruptResult::Maybe {
                    mark = Some(chunk.op_jump(Insn::JumpIfAbrupt));
                }
                let second_status = sli.compile(chunk, strict, text)?;
>>>>>>> 9b663f77
                chunk.op(Insn::UpdateEmpty);
                if let Some(mark) = mark {
                    chunk.fixup(mark)?;
                }
                Ok((status == AbruptResult::Maybe || second_status == AbruptResult::Maybe).into())
            }
        }
    }
}

impl StatementListItem {
<<<<<<< HEAD
    pub fn compile(&self, chunk: &mut Chunk, strict: bool, text: &str) -> anyhow::Result<CompilerStatusFlags> {
=======
    pub fn compile(&self, chunk: &mut Chunk, strict: bool, text: &str) -> anyhow::Result<AbruptResult> {
>>>>>>> 9b663f77
        match self {
            StatementListItem::Statement(stmt) => stmt.compile(chunk, strict, text),
            StatementListItem::Declaration(decl) => decl.compile(chunk, strict, text),
        }
    }
}

impl Statement {
<<<<<<< HEAD
    pub fn compile(&self, chunk: &mut Chunk, strict: bool, text: &str) -> anyhow::Result<CompilerStatusFlags> {
        match self {
            Statement::Expression(exp) => exp.compile(chunk, strict, text),
            Statement::Block(_) => todo!(),
            Statement::Variable(_) => todo!(),
=======
    pub fn compile(&self, chunk: &mut Chunk, strict: bool, text: &str) -> anyhow::Result<AbruptResult> {
        match self {
            Statement::Expression(exp) => exp.compile(chunk, strict, text),
            Statement::Block(_) => todo!(),
            Statement::Variable(var_statement) => var_statement.compile(chunk, strict, text),
>>>>>>> 9b663f77
            Statement::Empty(_) => todo!(),
            Statement::If(_) => todo!(),
            Statement::Breakable(_) => todo!(),
            Statement::Continue(_) => todo!(),
            Statement::Break(_) => todo!(),
            Statement::Return(_) => todo!(),
            Statement::With(_) => todo!(),
            Statement::Labelled(_) => todo!(),
            Statement::Throw(_) => todo!(),
            Statement::Try(_) => todo!(),
            Statement::Debugger(_) => todo!(),
        }
    }
}

impl Declaration {
<<<<<<< HEAD
    pub fn compile(&self, chunk: &mut Chunk, strict: bool, text: &str) -> anyhow::Result<CompilerStatusFlags> {
        match self {
            Declaration::Class(_) => todo!(),
            Declaration::Hoistable(_) => {
                chunk.op(Insn::Empty);
                Ok(CompilerStatusFlags::new())
            }
            Declaration::Lexical(lex) => lex.compile(chunk, strict, text),
=======
    pub fn compile(&self, chunk: &mut Chunk, strict: bool, text: &str) -> anyhow::Result<AbruptResult> {
        match self {
            Declaration::Class(_) => todo!(),
            Declaration::Hoistable(_) => todo!(),
            Declaration::Lexical(lex) => lex.compile(chunk, strict, text).map(AbruptResult::from),
>>>>>>> 9b663f77
        }
    }
}

impl LexicalDeclaration {
<<<<<<< HEAD
    pub fn compile(&self, chunk: &mut Chunk, strict: bool, text: &str) -> anyhow::Result<CompilerStatusFlags> {
        let status = self.list.compile(chunk, strict, text)?;
        assert!(status.can_be_abrupt);
=======
    pub fn compile(&self, chunk: &mut Chunk, strict: bool, text: &str) -> anyhow::Result<AlwaysAbruptResult> {
        self.list.compile(chunk, strict, text)?;
>>>>>>> 9b663f77
        let mark = chunk.op_jump(Insn::JumpIfAbrupt);
        chunk.op(Insn::Pop);
        chunk.op(Insn::Empty);
        chunk.fixup(mark).expect("Jump is too short to overflow.");
        Ok(AlwaysAbruptResult {})
    }
}

impl BindingList {
<<<<<<< HEAD
    pub fn compile(&self, chunk: &mut Chunk, strict: bool, text: &str) -> anyhow::Result<CompilerStatusFlags> {
        match self {
            BindingList::Item(item) => item.compile(chunk, strict, text),
            BindingList::List(lst, item) => {
                let status = lst.compile(chunk, strict, text)?;
                assert!(status.can_be_abrupt);
                let mark = chunk.op_jump(Insn::JumpIfAbrupt);
                chunk.op(Insn::Pop);
                let second_status = item.compile(chunk, strict, text)?;
                assert!(second_status.can_be_abrupt);
=======
    pub fn compile(&self, chunk: &mut Chunk, strict: bool, text: &str) -> anyhow::Result<AlwaysAbruptResult> {
        match self {
            BindingList::Item(item) => item.compile(chunk, strict, text),
            BindingList::List(lst, item) => {
                lst.compile(chunk, strict, text)?;
                let mark = chunk.op_jump(Insn::JumpIfAbrupt);
                chunk.op(Insn::Pop);
                item.compile(chunk, strict, text)?;
>>>>>>> 9b663f77
                chunk.fixup(mark)?;
                Ok(AlwaysAbruptResult {})
            }
        }
    }
}

impl LexicalBinding {
<<<<<<< HEAD
    pub fn compile(&self, chunk: &mut Chunk, strict: bool, text: &str) -> anyhow::Result<CompilerStatusFlags> {
=======
    pub fn compile(&self, chunk: &mut Chunk, strict: bool, text: &str) -> anyhow::Result<AlwaysAbruptResult> {
>>>>>>> 9b663f77
        match self {
            LexicalBinding::Identifier(bi, init) => {
                let id = chunk.add_to_string_pool(bi.string_value())?;
                chunk.op_plus_arg(Insn::String, id);
                // Stack: name ...
                chunk.op(if strict { Insn::StrictResolve } else { Insn::Resolve });
                // Stack: lhs ...
                let exit_tgt = match init {
                    None => {
                        chunk.op(Insn::Undefined);
                        None
                    }
                    Some(izer) => {
                        if izer.is_anonymous_function_definition() {
                            todo!();
                        } else {
                            let status = izer.compile(chunk, strict, text)?;
                            // Stack: rref lhs ...
                            if status.maybe_ref() {
                                chunk.op(Insn::GetValue);
                                // Stack: value lhs ...
                            }
                            if status.maybe_abrupt() || status.maybe_ref() {
                                let normal = chunk.op_jump(Insn::JumpIfNormal);
                                // Stack: err lhs ...
                                chunk.op(Insn::Swap);
                                // Stack: lhs err ...
                                chunk.op(Insn::Pop);
                                // Stack: err ...
                                let exit_tgt = Some(chunk.op_jump(Insn::Jump));
                                chunk.fixup(normal).expect("Jump is too short to overflow.");
                                exit_tgt
                            } else {
                                None
                            }
                        }
                    }
                };
                // Stack: value lhs ...
                chunk.op(Insn::InitializeReferencedBinding);
                // Stack: empty ...
                if let Some(mark) = exit_tgt {
                    chunk.fixup(mark).expect("Jump is too short to overflow.");
                }
                Ok(AlwaysAbruptResult {})
            }
            LexicalBinding::Pattern(_, _) => todo!(),
        }
    }
}

impl Initializer {
    pub fn compile(&self, chunk: &mut Chunk, strict: bool, text: &str) -> anyhow::Result<CompilerStatusFlags> {
        self.ae.compile(chunk, strict, text)
<<<<<<< HEAD
=======
    }
}

impl VariableStatement {
    pub fn compile(&self, chunk: &mut Chunk, strict: bool, text: &str) -> anyhow::Result<AbruptResult> {
        // Runtime Semantics: Evaluation
        //      VariableStatement : var VariableDeclarationList ;
        //  1. Let next be the result of evaluating VariableDeclarationList.
        //  2. ReturnIfAbrupt(next).
        //  3. Return empty.

        // Stack: ...
        self.list.compile(chunk, strict, text)
        // Stack: empty/err ...
    }
}

impl VariableDeclarationList {
    pub fn compile(&self, chunk: &mut Chunk, strict: bool, text: &str) -> anyhow::Result<AbruptResult> {
        match self {
            VariableDeclarationList::Item(item) => item.compile(chunk, strict, text),
            VariableDeclarationList::List(list, item) => {
                // Runtime Semantics: Evaluation
                //      VariableDeclarationList : VariableDeclarationList , VariableDeclaration
                //  1. Let next be the result of evaluating VariableDeclarationList.
                //  2. ReturnIfAbrupt(next).
                //  3. Return the result of evaluating VariableDeclaration.

                // Stack: ...
                let first = list.compile(chunk, strict, text)?; // Stack: empty/err ...
                let tgt = if first.maybe_abrupt() {
                    Some(chunk.op_jump(Insn::JumpIfAbrupt)) // Stack: empty ...
                } else {
                    None
                };
                chunk.op(Insn::Pop); // Stack: ...
                let second = item.compile(chunk, strict, text)?; // Stack: empty/err ...
                if let Some(tgt) = tgt {
                    chunk.fixup(tgt)?; // Stack: empty/err ...
                }
                Ok((first.maybe_abrupt() || second.maybe_abrupt()).into())
            }
        }
    }
}

impl VariableDeclaration {
    pub fn compile(&self, chunk: &mut Chunk, strict: bool, text: &str) -> anyhow::Result<AbruptResult> {
        // Runtime Semantics: Evaluation
        match self {
            VariableDeclaration::Identifier(_, None) => {
                // VariableDeclaration : BindingIdentifier
                //  1. Return empty.

                // Stack: ...
                chunk.op(Insn::Empty); // Stack: empty ...
                Ok(AbruptResult::Never)
            }
            VariableDeclaration::Identifier(id, Some(izer)) => {
                // VariableDeclaration : BindingIdentifier Initializer
                //  1. Let bindingId be StringValue of BindingIdentifier.
                //  2. Let lhs be ? ResolveBinding(bindingId).
                //  3. If IsAnonymousFunctionDefinition(Initializer) is true, then
                //      a. Let value be ? NamedEvaluation of Initializer with argument bindingId.
                //  4. Else,
                //      a. Let rhs be the result of evaluating Initializer.
                //      b. Let value be ? GetValue(rhs).
                //  5. Perform ? PutValue(lhs, value).
                //  6. Return empty.

                let mut exits = vec![];
                // Stack: ...
                let idx = chunk.add_to_string_pool(id.string_value())?;
                chunk.op_plus_arg(Insn::String, idx); // Stack: bindingId ...
                chunk.op(if strict { Insn::StrictResolve } else { Insn::Resolve }); // Stack: lhs/err ...
                exits.push(chunk.op_jump(Insn::JumpIfAbrupt)); // Stack: lhs ...
                if izer.is_anonymous_function_definition() {
                    todo!();
                } else {
                    let izer_flags = izer.compile(chunk, strict, text)?; // Stack: rhs/rref/err lhs ...
                    if izer_flags.maybe_ref() {
                        chunk.op(Insn::GetValue); // Stack: rhs/err lhs ...
                    }
                    if izer_flags.maybe_abrupt() || izer_flags.maybe_ref() {
                        let ok_tgt = chunk.op_jump(Insn::JumpIfNormal); // Stack: err lhs ...
                        chunk.op_plus_arg(Insn::Unwind, 1); // Stack: err ...
                        exits.push(chunk.op_jump(Insn::Jump));
                        chunk.fixup(ok_tgt).expect("Jump too short to overflow.");
                    }
                }
                // Stack: rhs lhs ...
                chunk.op(Insn::PutValue); // Stack: err/empty ...
                for exit in exits {
                    chunk.fixup(exit)?;
                }
                Ok(AbruptResult::Maybe)
            }
            VariableDeclaration::Pattern(_, _) => todo!(),
        }
>>>>>>> 9b663f77
    }
}

impl Script {
<<<<<<< HEAD
    pub fn compile(&self, chunk: &mut Chunk, text: &str) -> anyhow::Result<CompilerStatusFlags> {
        match &self.body {
            None => Ok(CompilerStatusFlags::new()),
=======
    pub fn compile(&self, chunk: &mut Chunk, text: &str) -> anyhow::Result<AbruptResult> {
        match &self.body {
            None => Ok(AbruptResult::Never),
>>>>>>> 9b663f77
            Some(sb) => sb.compile(chunk, text),
        }
    }
}

impl ScriptBody {
<<<<<<< HEAD
    pub fn compile(&self, chunk: &mut Chunk, text: &str) -> anyhow::Result<CompilerStatusFlags> {
        let strict = self.contains_use_strict();
        self.statement_list.compile(chunk, strict, text)
    }
}

impl FunctionExpression {
    /// Generate code to create a potentially named function object
    ///
    /// See [InstantiateOrdinaryFunctionExpression](https://tc39.es/ecma262/#sec-runtime-semantics-instantiateordinaryfunctionexpression) in ECMA-262.
    #[allow(unused_variables)]
    fn instantiate_ordinary_function_expression(
        &self,
        chunk: &mut Chunk,
        strict: bool,
        name: Option<JSString>,
        text: &str,
    ) -> anyhow::Result<CompilerStatusFlags> {
        // Runtime Semantics: InstantiateOrdinaryFunctionExpression
        match &self.ident {
            None => {
                // The syntax-directed operation InstantiateOrdinaryFunctionExpression takes optional argument name and
                // returns a function object. It is defined piecewise over the following productions:
                //
                //  FunctionExpression : function ( FormalParameters ) { FunctionBody }
                //      1. If name is not present, set name to "".
                //      2. Let env be the LexicalEnvironment of the running execution context.
                //      3. Let privateEnv be the running execution context's PrivateEnvironment.
                //      4. Let sourceText be the source text matched by FunctionExpression.
                //      5. Let closure be OrdinaryFunctionCreate(%Function.prototype%, sourceText, FormalParameters,
                //         FunctionBody, non-lexical-this, env, privateEnv).
                //      6. Perform SetFunctionName(closure, name).
                //      7. Perform MakeConstructor(closure).
                //      8. Return closure.
                let name = name.unwrap_or_else(|| JSString::from(""));
                let name_id = chunk.add_to_string_pool(name)?;
                chunk.op_plus_arg(Insn::String, name_id);

                let span = self.location().span;
                let params = ParamSource::from(Rc::clone(&self.params));
                let body = BodySource::from(Rc::clone(&self.body));
                let function_data = StashedFunctionData {
                    source_text: text[span.starting_index..(span.starting_index + span.length)].to_string(),
                    params,
                    body,
                    strict,
                };
                let func_id = chunk.add_to_func_stash(function_data)?;
                chunk.op_plus_arg(Insn::InstantiateIdFreeFunctionExpression, func_id);
                Ok(CompilerStatusFlags::new())
            }
            Some(bi) => todo!(),
        }
    }

    /// Generate the code to evaluate a ['FunctionExpression'].
    ///
    /// See [FunctionExpression Evaluation](https://tc39.es/ecma262/#sec-function-definitions-runtime-semantics-evaluation) from ECMA-262.
    pub fn compile(&self, chunk: &mut Chunk, strict: bool, text: &str) -> anyhow::Result<CompilerStatusFlags> {
        // Runtime Semantics: Evaluation
        //  FunctionExpression : function BindingIdentifier[opt] ( FormalParameters ) { FunctionBody }
        //      1. Return InstantiateOrdinaryFunctionExpression of FunctionExpression.
        //
        // NOTE     | A "prototype" property is automatically created for every function defined using a
        //          | FunctionDeclaration or FunctionExpression, to allow for the possibility that the
        //          | function will be used as a constructor.
        //
        self.instantiate_ordinary_function_expression(chunk, strict, None, text)
    }
}

impl ArrowFunction {
    fn instantiate_arrow_function_expression(
        &self,
        chunk: &mut Chunk,
        strict: bool,
        text: &str,
        name: Option<JSString>,
    ) -> anyhow::Result<CompilerStatusFlags> {
        let name = name.unwrap_or_else(|| JSString::from(""));
        let name_id = chunk.add_to_string_pool(name)?;
        chunk.op_plus_arg(Insn::String, name_id);

        let span = self.location().span;
        let source_text = text[span.starting_index..(span.starting_index + span.length)].to_string();
        let params = ParamSource::from(Rc::clone(&self.parameters));
        let body = BodySource::from(Rc::clone(&self.body));
        let function_data = StashedFunctionData { source_text, params, body, strict };
        let func_id = chunk.add_to_func_stash(function_data)?;
        chunk.op_plus_arg(Insn::InstantiateArrowFunctionExpression, func_id);
        Ok(CompilerStatusFlags::new())
    }

    pub fn compile(&self, chunk: &mut Chunk, strict: bool, text: &str) -> anyhow::Result<CompilerStatusFlags> {
        self.instantiate_arrow_function_expression(chunk, strict, text, None)
=======
    pub fn compile(&self, chunk: &mut Chunk, text: &str) -> anyhow::Result<AbruptResult> {
        let strict = self.contains_use_strict();
        self.statement_list.compile(chunk, strict, text)
>>>>>>> 9b663f77
    }
}

#[cfg(test)]
mod tests;<|MERGE_RESOLUTION|>--- conflicted
+++ resolved
@@ -359,14 +359,6 @@
                 chunk.op(Insn::This);
                 Ok(CompilerStatusFlags::new().abrupt(true))
             }
-<<<<<<< HEAD
-            PrimaryExpression::Literal { node: lit } => lit.compile(chunk),
-            PrimaryExpression::Parenthesized { node: exp } => exp.compile(chunk, strict, text),
-            PrimaryExpression::ObjectLiteral { node: ol } => ol.compile(chunk, strict, text),
-            PrimaryExpression::ArrayLiteral { node } => todo!(),
-            PrimaryExpression::TemplateLiteral { node } => todo!(),
-            PrimaryExpression::Function { node } => node.compile(chunk, strict, text),
-=======
             PrimaryExpression::Literal { node: lit } => lit.compile(chunk).map(CompilerStatusFlags::from),
             PrimaryExpression::Parenthesized { node: exp } => exp.compile(chunk, strict, text),
             PrimaryExpression::ObjectLiteral { node: ol } => {
@@ -374,8 +366,7 @@
             }
             PrimaryExpression::ArrayLiteral { node } => todo!(),
             PrimaryExpression::TemplateLiteral { node } => todo!(),
-            PrimaryExpression::Function { node } => todo!(),
->>>>>>> 9b663f77
+            PrimaryExpression::Function { node } => node.compile(chunk, strict, text).map(CompilerStatusFlags::from),
             PrimaryExpression::Class { node } => todo!(),
             PrimaryExpression::Generator { node } => todo!(),
             PrimaryExpression::AsyncFunction { node } => todo!(),
@@ -485,11 +476,7 @@
 }
 
 impl ObjectLiteral {
-<<<<<<< HEAD
-    pub fn compile(&self, chunk: &mut Chunk, strict: bool, text: &str) -> anyhow::Result<CompilerStatusFlags> {
-=======
     pub fn compile(&self, chunk: &mut Chunk, strict: bool, text: &str) -> anyhow::Result<AbruptResult> {
->>>>>>> 9b663f77
         match self {
             ObjectLiteral::Empty { .. } => {
                 chunk.op(Insn::Object);
@@ -511,21 +498,13 @@
         chunk: &mut Chunk,
         strict: bool,
         text: &str,
-<<<<<<< HEAD
-    ) -> anyhow::Result<CompilerStatusFlags> {
-=======
     ) -> anyhow::Result<AbruptResult> {
->>>>>>> 9b663f77
         match self {
             PropertyDefinitionList::OneDef(pd) => pd.property_definition_evaluation(chunk, strict, text),
             PropertyDefinitionList::ManyDefs(pdl, pd) => {
                 let mut exit = None;
                 let first = pdl.property_definition_evaluation(chunk, strict, text)?;
-<<<<<<< HEAD
-                if first.can_be_abrupt {
-=======
                 if first == AbruptResult::Maybe {
->>>>>>> 9b663f77
                     exit = Some(chunk.op_jump(Insn::JumpIfAbrupt));
                 }
                 let second = pd.property_definition_evaluation(chunk, strict, text)?;
@@ -544,11 +523,7 @@
         chunk: &mut Chunk,
         strict: bool,
         text: &str,
-<<<<<<< HEAD
-    ) -> anyhow::Result<CompilerStatusFlags> {
-=======
     ) -> anyhow::Result<AbruptResult> {
->>>>>>> 9b663f77
         match self {
             PropertyDefinition::IdentifierReference(idr) => {
                 // Stack: obj ...
@@ -602,11 +577,7 @@
                     todo!();
                 } else {
                     let status = ae.compile(chunk, strict, text)?;
-<<<<<<< HEAD
-                    if status.can_be_reference {
-=======
                     if status.maybe_ref() {
->>>>>>> 9b663f77
                         // Stack: exprValueRef propKey obj ...
                         chunk.op(Insn::GetValue);
                     }
@@ -666,17 +637,10 @@
 }
 
 impl PropertyName {
-<<<<<<< HEAD
-    pub fn compile(&self, chunk: &mut Chunk, strict: bool, text: &str) -> anyhow::Result<CompilerStatusFlags> {
-        match self {
-            PropertyName::LiteralPropertyName(lpn) => lpn.compile(chunk),
-            PropertyName::ComputedPropertyName(cpn) => cpn.compile(chunk, strict, text),
-=======
     pub fn compile(&self, chunk: &mut Chunk, strict: bool, text: &str) -> anyhow::Result<AbruptResult> {
         match self {
             PropertyName::LiteralPropertyName(lpn) => lpn.compile(chunk).map(AbruptResult::from),
             PropertyName::ComputedPropertyName(cpn) => cpn.compile(chunk, strict, text).map(AbruptResult::from),
->>>>>>> 9b663f77
         }
     }
 
@@ -720,11 +684,7 @@
 }
 
 impl ComputedPropertyName {
-<<<<<<< HEAD
-    pub fn compile(&self, chunk: &mut Chunk, strict: bool, text: &str) -> anyhow::Result<CompilerStatusFlags> {
-=======
     pub fn compile(&self, chunk: &mut Chunk, strict: bool, text: &str) -> anyhow::Result<AlwaysAbruptResult> {
->>>>>>> 9b663f77
         let mut exits = vec![];
         // Stack: ...
         let status = self.ae.compile(chunk, strict, text)?;
@@ -769,11 +729,7 @@
         expression: &Rc<Expression>,
         strict: bool,
         text: &str,
-<<<<<<< HEAD
-    ) -> anyhow::Result<CompilerStatusFlags> {
-=======
     ) -> anyhow::Result<AlwaysAbruptRefResult> {
->>>>>>> 9b663f77
         let mut exits = vec![];
         // Stack: base ...
         let state = expression.compile(chunk, strict, text)?;
@@ -817,11 +773,7 @@
                 let mut mark = None;
                 let mut might_be_abrupt = false;
                 let status = me.compile(chunk, strict, text)?;
-<<<<<<< HEAD
-                if status.can_be_reference {
-=======
                 if status.maybe_ref() {
->>>>>>> 9b663f77
                     chunk.op(Insn::GetValue);
                 }
                 if status.maybe_abrupt() || status.maybe_ref() {
@@ -847,11 +799,7 @@
                     None
                 };
                 // Stack: base ...
-<<<<<<< HEAD
-                let status = Self::evaluate_property_access_with_expression_key(chunk, exp, strict, text)?;
-=======
                 Self::evaluate_property_access_with_expression_key(chunk, exp, strict, text)?;
->>>>>>> 9b663f77
                 // expressions are always: abrupt/ref, so we can avoid further boolean logic.
 
                 // Stack: ref/err ...
@@ -881,13 +829,9 @@
 impl CallExpression {
     pub fn compile(&self, chunk: &mut Chunk, strict: bool, text: &str) -> anyhow::Result<CompilerStatusFlags> {
         match self {
-<<<<<<< HEAD
-            CallExpression::CallMemberExpression(cme) => cme.compile(chunk, strict, text),
-=======
             CallExpression::CallMemberExpression(cme) => {
                 cme.compile(chunk, strict, text).map(CompilerStatusFlags::from)
             }
->>>>>>> 9b663f77
             CallExpression::SuperCall(_) => todo!(),
             CallExpression::ImportCall(_) => todo!(),
             CallExpression::CallExpressionArguments(_, _) => todo!(),
@@ -900,12 +844,8 @@
 }
 
 impl CallMemberExpression {
-<<<<<<< HEAD
-    pub fn compile(&self, chunk: &mut Chunk, strict: bool, text: &str) -> anyhow::Result<CompilerStatusFlags> {
-=======
     pub fn compile(&self, chunk: &mut Chunk, strict: bool, text: &str) -> anyhow::Result<AlwaysAbruptResult> {
         // On return: top of stack might be an abrupt completion, but will never be a reference.
->>>>>>> 9b663f77
         let mut exits = vec![];
         // Stack: ...
         let status = self.member_expression.compile(chunk, strict, text)?;
@@ -956,11 +896,7 @@
         chunk: &mut Chunk,
         strict: bool,
         text: &str,
-<<<<<<< HEAD
-    ) -> anyhow::Result<CompilerStatusFlags> {
-=======
     ) -> anyhow::Result<AbruptResult> {
->>>>>>> 9b663f77
         match self {
             Arguments::Empty { .. } => {
                 let index = chunk.add_to_float_pool(0.0)?;
@@ -969,11 +905,7 @@
             }
             Arguments::ArgumentList(al, _) | Arguments::ArgumentListComma(al, _) => {
                 let (arg_list_len, status) = al.argument_list_evaluation(chunk, strict, text)?;
-<<<<<<< HEAD
-                let exit = if status.can_be_abrupt {
-=======
                 let exit = if status == AbruptResult::Maybe {
->>>>>>> 9b663f77
                     // Stack: arg(n) arg(n-1) arg(n-2) ... arg2 arg1 ...
                     // or Stack: err ...
                     Some(chunk.op_jump(Insn::JumpIfAbrupt))
@@ -997,11 +929,7 @@
         chunk: &mut Chunk,
         strict: bool,
         text: &str,
-<<<<<<< HEAD
-    ) -> anyhow::Result<(u16, CompilerStatusFlags)> {
-=======
     ) -> anyhow::Result<(u16, AbruptResult)> {
->>>>>>> 9b663f77
         match self {
             ArgumentList::FallThru(item) => {
                 // Stack: ...
@@ -1020,16 +948,9 @@
             ArgumentList::ArgumentList(lst, item) => {
                 // Stack: ...
                 let (prev_count, status) = lst.argument_list_evaluation(chunk, strict, text)?;
-<<<<<<< HEAD
-                assert!(!status.can_be_reference);
-                // Stack: val(N) val(N-1) ... val(0) ...
-                // or err ...
-                let exit = if status.can_be_abrupt { Some(chunk.op_jump(Insn::JumpIfAbrupt)) } else { None };
-=======
                 // Stack: val(N) val(N-1) ... val(0) ...
                 // or err ...
                 let exit = if status == AbruptResult::Maybe { Some(chunk.op_jump(Insn::JumpIfAbrupt)) } else { None };
->>>>>>> 9b663f77
                 let status2 = item.compile(chunk, strict, text)?;
                 // Stack: val/err val(n) val(n-1) ... val(0) ...
                 if status2.maybe_ref() {
@@ -1063,11 +984,7 @@
     ) -> anyhow::Result<AlwaysAbruptResult> {
         // Stack: ...
         let status = exp.compile(chunk, strict, text)?;
-<<<<<<< HEAD
-        assert!(status.can_be_reference); // Early errors eliminate non-refs
-=======
         assert!(status.maybe_ref()); // Early errors eliminate non-refs
->>>>>>> 9b663f77
 
         // Stack: lref/err1 ...
         chunk.op(Insn::Dup);
@@ -1126,18 +1043,6 @@
         match self {
             UpdateExpression::LeftHandSideExpression(lhse) => lhse.compile(chunk, strict, text),
             UpdateExpression::PostIncrement { lhs: exp, .. } => {
-<<<<<<< HEAD
-                Self::post_op(chunk, strict, text, exp, Insn::Increment)
-            }
-            UpdateExpression::PostDecrement { lhs: exp, .. } => {
-                Self::post_op(chunk, strict, text, exp, Insn::Decrement)
-            }
-            UpdateExpression::PreIncrement { ue: exp, .. } => {
-                Self::pre_op(chunk, strict, text, exp, Insn::PreIncrement)
-            }
-            UpdateExpression::PreDecrement { ue: exp, .. } => {
-                Self::pre_op(chunk, strict, text, exp, Insn::PreDecrement)
-=======
                 Self::post_op(chunk, strict, text, exp, Insn::Increment).map(CompilerStatusFlags::from)
             }
             UpdateExpression::PostDecrement { lhs: exp, .. } => {
@@ -1148,7 +1053,6 @@
             }
             UpdateExpression::PreDecrement { ue: exp, .. } => {
                 Self::pre_op(chunk, strict, text, exp, Insn::PreDecrement).map(CompilerStatusFlags::from)
->>>>>>> 9b663f77
             }
         }
     }
@@ -1162,26 +1066,13 @@
             strict: bool,
             text: &str,
             insn: Insn,
-<<<<<<< HEAD
-        ) -> anyhow::Result<CompilerStatusFlags> {
-=======
         ) -> anyhow::Result<AlwaysAbruptResult> {
->>>>>>> 9b663f77
             exp.compile(chunk, strict, text)?;
             chunk.op(insn);
             Ok(AlwaysAbruptResult {})
         }
         match self {
             UnaryExpression::UpdateExpression(ue) => ue.compile(chunk, strict, text),
-<<<<<<< HEAD
-            UnaryExpression::Delete { ue, .. } => unary_op(ue, chunk, strict, text, Insn::Delete),
-            UnaryExpression::Void { ue, .. } => unary_op(ue, chunk, strict, text, Insn::Void),
-            UnaryExpression::Typeof { ue, .. } => unary_op(ue, chunk, strict, text, Insn::TypeOf),
-            UnaryExpression::NoOp { ue, .. } => unary_op(ue, chunk, strict, text, Insn::UnaryPlus),
-            UnaryExpression::Negate { ue, .. } => unary_op(ue, chunk, strict, text, Insn::UnaryMinus),
-            UnaryExpression::Complement { ue, .. } => unary_op(ue, chunk, strict, text, Insn::UnaryComplement),
-            UnaryExpression::Not { ue, .. } => unary_op(ue, chunk, strict, text, Insn::UnaryNot),
-=======
             UnaryExpression::Delete { ue, .. } => {
                 unary_op(ue, chunk, strict, text, Insn::Delete).map(CompilerStatusFlags::from)
             }
@@ -1203,7 +1094,6 @@
             UnaryExpression::Not { ue, .. } => {
                 unary_op(ue, chunk, strict, text, Insn::UnaryNot).map(CompilerStatusFlags::from)
             }
->>>>>>> 9b663f77
             UnaryExpression::Await(_) => todo!(),
         }
     }
@@ -1260,10 +1150,7 @@
             ExponentiationExpression::UnaryExpression(ue) => ue.compile(chunk, strict, text),
             ExponentiationExpression::Exponentiation(left, right) => {
                 compile_binary_expression!(chunk, strict, text, left, right, Insn::Exponentiate)
-<<<<<<< HEAD
-=======
                     .map(CompilerStatusFlags::from)
->>>>>>> 9b663f77
             }
         }
     }
@@ -1297,18 +1184,11 @@
         match self {
             AdditiveExpression::MultiplicativeExpression(me) => me.compile(chunk, strict, text),
             AdditiveExpression::Add(left, right) => {
-<<<<<<< HEAD
-                compile_binary_expression!(chunk, strict, text, left, right, Insn::Add)
-            }
-            AdditiveExpression::Subtract(left, right) => {
-                compile_binary_expression!(chunk, strict, text, left, right, Insn::Subtract)
-=======
                 compile_binary_expression!(chunk, strict, text, left, right, Insn::Add).map(CompilerStatusFlags::from)
             }
             AdditiveExpression::Subtract(left, right) => {
                 compile_binary_expression!(chunk, strict, text, left, right, Insn::Subtract)
                     .map(CompilerStatusFlags::from)
->>>>>>> 9b663f77
             }
         }
     }
@@ -1423,11 +1303,7 @@
                 //      f. Return rval.
                 let mut exits = vec![];
                 let status = lhse.compile(chunk, strict, text)?;
-<<<<<<< HEAD
-                if status.can_be_abrupt {
-=======
                 if status.maybe_abrupt() {
->>>>>>> 9b663f77
                     let mark = chunk.op_jump(Insn::JumpIfAbrupt);
                     exits.push(mark);
                 }
@@ -1466,7 +1342,9 @@
                 Ok(AlwaysAbruptResult {}.into())
             }
             AssignmentExpression::Yield(_) => todo!(),
-            AssignmentExpression::Arrow(arrow_function) => arrow_function.compile(chunk, strict, text),
+            AssignmentExpression::Arrow(arrow_function) => {
+                arrow_function.compile(chunk, strict, text).map(CompilerStatusFlags::from)
+            }
             AssignmentExpression::AsyncArrow(_) => todo!(),
             AssignmentExpression::OpAssignment(_, _, _) => todo!(),
             AssignmentExpression::LandAssignment(_, _) => todo!(),
@@ -1488,15 +1366,9 @@
 }
 
 impl ExpressionStatement {
-<<<<<<< HEAD
-    pub fn compile(&self, chunk: &mut Chunk, strict: bool, text: &str) -> anyhow::Result<CompilerStatusFlags> {
-        let status = self.exp.compile(chunk, strict, text)?;
-        if status.can_be_reference {
-=======
     pub fn compile(&self, chunk: &mut Chunk, strict: bool, text: &str) -> anyhow::Result<AbruptResult> {
         let status = self.exp.compile(chunk, strict, text)?;
         if status.maybe_ref() {
->>>>>>> 9b663f77
             chunk.op(Insn::GetValue);
         }
         Ok((status.maybe_abrupt() || status.maybe_ref()).into())
@@ -1504,29 +1376,16 @@
 }
 
 impl StatementList {
-<<<<<<< HEAD
-    pub fn compile(&self, chunk: &mut Chunk, strict: bool, text: &str) -> anyhow::Result<CompilerStatusFlags> {
-=======
     pub fn compile(&self, chunk: &mut Chunk, strict: bool, text: &str) -> anyhow::Result<AbruptResult> {
->>>>>>> 9b663f77
         match self {
             StatementList::Item(sli) => sli.compile(chunk, strict, text),
             StatementList::List(sl, sli) => {
                 let mut mark = None;
                 let status = sl.compile(chunk, strict, text)?;
-<<<<<<< HEAD
-                assert!(!status.can_be_reference);
-                if status.can_be_abrupt {
-                    mark = Some(chunk.op_jump(Insn::JumpIfAbrupt));
-                }
-                let second_status = sli.compile(chunk, strict, text)?;
-                assert!(!second_status.can_be_reference);
-=======
                 if status == AbruptResult::Maybe {
                     mark = Some(chunk.op_jump(Insn::JumpIfAbrupt));
                 }
                 let second_status = sli.compile(chunk, strict, text)?;
->>>>>>> 9b663f77
                 chunk.op(Insn::UpdateEmpty);
                 if let Some(mark) = mark {
                     chunk.fixup(mark)?;
@@ -1538,11 +1397,7 @@
 }
 
 impl StatementListItem {
-<<<<<<< HEAD
-    pub fn compile(&self, chunk: &mut Chunk, strict: bool, text: &str) -> anyhow::Result<CompilerStatusFlags> {
-=======
     pub fn compile(&self, chunk: &mut Chunk, strict: bool, text: &str) -> anyhow::Result<AbruptResult> {
->>>>>>> 9b663f77
         match self {
             StatementListItem::Statement(stmt) => stmt.compile(chunk, strict, text),
             StatementListItem::Declaration(decl) => decl.compile(chunk, strict, text),
@@ -1551,19 +1406,11 @@
 }
 
 impl Statement {
-<<<<<<< HEAD
-    pub fn compile(&self, chunk: &mut Chunk, strict: bool, text: &str) -> anyhow::Result<CompilerStatusFlags> {
-        match self {
-            Statement::Expression(exp) => exp.compile(chunk, strict, text),
-            Statement::Block(_) => todo!(),
-            Statement::Variable(_) => todo!(),
-=======
     pub fn compile(&self, chunk: &mut Chunk, strict: bool, text: &str) -> anyhow::Result<AbruptResult> {
         match self {
             Statement::Expression(exp) => exp.compile(chunk, strict, text),
             Statement::Block(_) => todo!(),
             Statement::Variable(var_statement) => var_statement.compile(chunk, strict, text),
->>>>>>> 9b663f77
             Statement::Empty(_) => todo!(),
             Statement::If(_) => todo!(),
             Statement::Breakable(_) => todo!(),
@@ -1580,35 +1427,21 @@
 }
 
 impl Declaration {
-<<<<<<< HEAD
-    pub fn compile(&self, chunk: &mut Chunk, strict: bool, text: &str) -> anyhow::Result<CompilerStatusFlags> {
+    pub fn compile(&self, chunk: &mut Chunk, strict: bool, text: &str) -> anyhow::Result<AbruptResult> {
         match self {
             Declaration::Class(_) => todo!(),
             Declaration::Hoistable(_) => {
                 chunk.op(Insn::Empty);
-                Ok(CompilerStatusFlags::new())
-            }
-            Declaration::Lexical(lex) => lex.compile(chunk, strict, text),
-=======
-    pub fn compile(&self, chunk: &mut Chunk, strict: bool, text: &str) -> anyhow::Result<AbruptResult> {
-        match self {
-            Declaration::Class(_) => todo!(),
-            Declaration::Hoistable(_) => todo!(),
+                Ok(AbruptResult::Never)
+            }
             Declaration::Lexical(lex) => lex.compile(chunk, strict, text).map(AbruptResult::from),
->>>>>>> 9b663f77
         }
     }
 }
 
 impl LexicalDeclaration {
-<<<<<<< HEAD
-    pub fn compile(&self, chunk: &mut Chunk, strict: bool, text: &str) -> anyhow::Result<CompilerStatusFlags> {
-        let status = self.list.compile(chunk, strict, text)?;
-        assert!(status.can_be_abrupt);
-=======
     pub fn compile(&self, chunk: &mut Chunk, strict: bool, text: &str) -> anyhow::Result<AlwaysAbruptResult> {
         self.list.compile(chunk, strict, text)?;
->>>>>>> 9b663f77
         let mark = chunk.op_jump(Insn::JumpIfAbrupt);
         chunk.op(Insn::Pop);
         chunk.op(Insn::Empty);
@@ -1618,18 +1451,6 @@
 }
 
 impl BindingList {
-<<<<<<< HEAD
-    pub fn compile(&self, chunk: &mut Chunk, strict: bool, text: &str) -> anyhow::Result<CompilerStatusFlags> {
-        match self {
-            BindingList::Item(item) => item.compile(chunk, strict, text),
-            BindingList::List(lst, item) => {
-                let status = lst.compile(chunk, strict, text)?;
-                assert!(status.can_be_abrupt);
-                let mark = chunk.op_jump(Insn::JumpIfAbrupt);
-                chunk.op(Insn::Pop);
-                let second_status = item.compile(chunk, strict, text)?;
-                assert!(second_status.can_be_abrupt);
-=======
     pub fn compile(&self, chunk: &mut Chunk, strict: bool, text: &str) -> anyhow::Result<AlwaysAbruptResult> {
         match self {
             BindingList::Item(item) => item.compile(chunk, strict, text),
@@ -1638,7 +1459,6 @@
                 let mark = chunk.op_jump(Insn::JumpIfAbrupt);
                 chunk.op(Insn::Pop);
                 item.compile(chunk, strict, text)?;
->>>>>>> 9b663f77
                 chunk.fixup(mark)?;
                 Ok(AlwaysAbruptResult {})
             }
@@ -1647,11 +1467,7 @@
 }
 
 impl LexicalBinding {
-<<<<<<< HEAD
-    pub fn compile(&self, chunk: &mut Chunk, strict: bool, text: &str) -> anyhow::Result<CompilerStatusFlags> {
-=======
     pub fn compile(&self, chunk: &mut Chunk, strict: bool, text: &str) -> anyhow::Result<AlwaysAbruptResult> {
->>>>>>> 9b663f77
         match self {
             LexicalBinding::Identifier(bi, init) => {
                 let id = chunk.add_to_string_pool(bi.string_value())?;
@@ -1706,8 +1522,6 @@
 impl Initializer {
     pub fn compile(&self, chunk: &mut Chunk, strict: bool, text: &str) -> anyhow::Result<CompilerStatusFlags> {
         self.ae.compile(chunk, strict, text)
-<<<<<<< HEAD
-=======
     }
 }
 
@@ -1807,28 +1621,20 @@
             }
             VariableDeclaration::Pattern(_, _) => todo!(),
         }
->>>>>>> 9b663f77
     }
 }
 
 impl Script {
-<<<<<<< HEAD
-    pub fn compile(&self, chunk: &mut Chunk, text: &str) -> anyhow::Result<CompilerStatusFlags> {
-        match &self.body {
-            None => Ok(CompilerStatusFlags::new()),
-=======
     pub fn compile(&self, chunk: &mut Chunk, text: &str) -> anyhow::Result<AbruptResult> {
         match &self.body {
             None => Ok(AbruptResult::Never),
->>>>>>> 9b663f77
             Some(sb) => sb.compile(chunk, text),
         }
     }
 }
 
 impl ScriptBody {
-<<<<<<< HEAD
-    pub fn compile(&self, chunk: &mut Chunk, text: &str) -> anyhow::Result<CompilerStatusFlags> {
+    pub fn compile(&self, chunk: &mut Chunk, text: &str) -> anyhow::Result<AbruptResult> {
         let strict = self.contains_use_strict();
         self.statement_list.compile(chunk, strict, text)
     }
@@ -1845,7 +1651,7 @@
         strict: bool,
         name: Option<JSString>,
         text: &str,
-    ) -> anyhow::Result<CompilerStatusFlags> {
+    ) -> anyhow::Result<NeverAbruptRefResult> {
         // Runtime Semantics: InstantiateOrdinaryFunctionExpression
         match &self.ident {
             None => {
@@ -1877,7 +1683,7 @@
                 };
                 let func_id = chunk.add_to_func_stash(function_data)?;
                 chunk.op_plus_arg(Insn::InstantiateIdFreeFunctionExpression, func_id);
-                Ok(CompilerStatusFlags::new())
+                Ok(NeverAbruptRefResult {})
             }
             Some(bi) => todo!(),
         }
@@ -1886,7 +1692,7 @@
     /// Generate the code to evaluate a ['FunctionExpression'].
     ///
     /// See [FunctionExpression Evaluation](https://tc39.es/ecma262/#sec-function-definitions-runtime-semantics-evaluation) from ECMA-262.
-    pub fn compile(&self, chunk: &mut Chunk, strict: bool, text: &str) -> anyhow::Result<CompilerStatusFlags> {
+    pub fn compile(&self, chunk: &mut Chunk, strict: bool, text: &str) -> anyhow::Result<NeverAbruptRefResult> {
         // Runtime Semantics: Evaluation
         //  FunctionExpression : function BindingIdentifier[opt] ( FormalParameters ) { FunctionBody }
         //      1. Return InstantiateOrdinaryFunctionExpression of FunctionExpression.
@@ -1906,7 +1712,7 @@
         strict: bool,
         text: &str,
         name: Option<JSString>,
-    ) -> anyhow::Result<CompilerStatusFlags> {
+    ) -> anyhow::Result<NeverAbruptRefResult> {
         let name = name.unwrap_or_else(|| JSString::from(""));
         let name_id = chunk.add_to_string_pool(name)?;
         chunk.op_plus_arg(Insn::String, name_id);
@@ -1918,16 +1724,11 @@
         let function_data = StashedFunctionData { source_text, params, body, strict };
         let func_id = chunk.add_to_func_stash(function_data)?;
         chunk.op_plus_arg(Insn::InstantiateArrowFunctionExpression, func_id);
-        Ok(CompilerStatusFlags::new())
-    }
-
-    pub fn compile(&self, chunk: &mut Chunk, strict: bool, text: &str) -> anyhow::Result<CompilerStatusFlags> {
+        Ok(NeverAbruptRefResult {})
+    }
+
+    pub fn compile(&self, chunk: &mut Chunk, strict: bool, text: &str) -> anyhow::Result<NeverAbruptRefResult> {
         self.instantiate_arrow_function_expression(chunk, strict, text, None)
-=======
-    pub fn compile(&self, chunk: &mut Chunk, text: &str) -> anyhow::Result<AbruptResult> {
-        let strict = self.contains_use_strict();
-        self.statement_list.compile(chunk, strict, text)
->>>>>>> 9b663f77
     }
 }
 
