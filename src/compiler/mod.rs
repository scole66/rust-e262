--- conflicted
+++ resolved
@@ -8631,39 +8631,6 @@
     }
 }
 
-<<<<<<< HEAD
-impl GeneratorExpression {
-    #[allow(unused_variables)]
-    fn instantiate_generator_function_expression(&self, chunk: &mut Chunk, strict: bool, text: &str, id: NameLoc) -> anyhow::Result<AbruptResult> {
-        // Runtime Semantics: InstantiateGeneratorFunctionExpression
-        // The syntax-directed operation InstantiateGeneratorFunctionExpression takes optional argument name (a property
-        // key or a Private Name) and returns a function object. It is defined piecewise over the following productions:
-        // 
-        // GeneratorExpression : function * ( FormalParameters ) { GeneratorBody }
-        //  1. If name is not present, set name to "".
-        //  2. Let env be the LexicalEnvironment of the running execution context.
-        //  3. Let privateEnv be the running execution context's PrivateEnvironment.
-        //  4. Let sourceText be the source text matched by GeneratorExpression.
-        //  5. Let closure be OrdinaryFunctionCreate(%GeneratorFunction.prototype%, sourceText, FormalParameters,
-        //     GeneratorBody, non-lexical-this, env, privateEnv).
-        //  6. Perform SetFunctionName(closure, name).
-        //  7. Let prototype be OrdinaryObjectCreate(%GeneratorFunction.prototype.prototype%).
-        //  8. Perform ! DefinePropertyOrThrow(closure, "prototype", PropertyDescriptor { [[Value]]: prototype,
-        //     [[Writable]]: true, [[Enumerable]]: false, [[Configurable]]: false }).
-        //  9. Return closure.
-        todo!()
-    }
-
-    fn named_evaluation(&self, chunk: &mut Chunk, strict: bool, text: &str, id: NameLoc) -> anyhow::Result<AbruptResult> {
-        // Runtime Semantics: NamedEvaluation
-        // The syntax-directed operation NamedEvaluation takes argument name (a property key or a Private Name) and
-        // returns either a normal completion containing a function object or an abrupt completion. It is defined
-        // piecewise over the following productions:
-        
-        // GeneratorExpression : function * ( FormalParameters ) { GeneratorBody }
-        //  1. Return InstantiateGeneratorFunctionExpression of GeneratorExpression with argument name.
-        self.instantiate_generator_function_expression(chunk, strict, text, id)
-=======
 impl ClassDeclaration {
     #[allow(unused_variables)]
     fn compile(&self, chunk: &mut Chunk, strict: bool, text: &str) -> anyhow::Result<AbruptResult> {
@@ -8896,7 +8863,40 @@
                 Ok(AbruptResult::Never)
             }
         }
->>>>>>> 1b79a390
+    }
+}
+
+impl GeneratorExpression {
+    #[allow(unused_variables)]
+    fn instantiate_generator_function_expression(&self, chunk: &mut Chunk, strict: bool, text: &str, id: NameLoc) -> anyhow::Result<AbruptResult> {
+        // Runtime Semantics: InstantiateGeneratorFunctionExpression
+        // The syntax-directed operation InstantiateGeneratorFunctionExpression takes optional argument name (a property
+        // key or a Private Name) and returns a function object. It is defined piecewise over the following productions:
+        // 
+        // GeneratorExpression : function * ( FormalParameters ) { GeneratorBody }
+        //  1. If name is not present, set name to "".
+        //  2. Let env be the LexicalEnvironment of the running execution context.
+        //  3. Let privateEnv be the running execution context's PrivateEnvironment.
+        //  4. Let sourceText be the source text matched by GeneratorExpression.
+        //  5. Let closure be OrdinaryFunctionCreate(%GeneratorFunction.prototype%, sourceText, FormalParameters,
+        //     GeneratorBody, non-lexical-this, env, privateEnv).
+        //  6. Perform SetFunctionName(closure, name).
+        //  7. Let prototype be OrdinaryObjectCreate(%GeneratorFunction.prototype.prototype%).
+        //  8. Perform ! DefinePropertyOrThrow(closure, "prototype", PropertyDescriptor { [[Value]]: prototype,
+        //     [[Writable]]: true, [[Enumerable]]: false, [[Configurable]]: false }).
+        //  9. Return closure.
+        todo!()
+    }
+
+    fn named_evaluation(&self, chunk: &mut Chunk, strict: bool, text: &str, id: NameLoc) -> anyhow::Result<AbruptResult> {
+        // Runtime Semantics: NamedEvaluation
+        // The syntax-directed operation NamedEvaluation takes argument name (a property key or a Private Name) and
+        // returns either a normal completion containing a function object or an abrupt completion. It is defined
+        // piecewise over the following productions:
+        
+        // GeneratorExpression : function * ( FormalParameters ) { GeneratorBody }
+        //  1. Return InstantiateGeneratorFunctionExpression of GeneratorExpression with argument name.
+        self.instantiate_generator_function_expression(chunk, strict, text, id)
     }
 }
 
