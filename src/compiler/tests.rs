--- conflicted
+++ resolved
@@ -921,14 +921,9 @@
     #[test_case("a++", true, Some(0) => serr("Out of room for strings in this compilation unit"); "post-op, err in subexpr")]
     fn compile(src: &str, strict: bool, spots_avail: Option<usize>) -> Result<(Vec<String>, bool, bool), String> {
         let node = Maker::new(src).update_expression();
-<<<<<<< HEAD
-        let mut c = Chunk::new("x");
-        node.compile(&mut c, strict, src).unwrap();
-        c.disassemble().into_iter().filter_map(disasm_filt).collect::<Vec<_>>()
-=======
         let mut c =
             if let Some(spot_count) = spots_avail { almost_full_chunk("x", spot_count) } else { Chunk::new("x") };
-        node.compile(&mut c, strict)
+        node.compile(&mut c, strict, src)
             .map(|status| {
                 (
                     c.disassemble().into_iter().filter_map(disasm_filt).collect::<Vec<_>>(),
@@ -937,7 +932,6 @@
                 )
             })
             .map_err(|e| e.to_string())
->>>>>>> 031302a0
     }
 }
 
@@ -1252,14 +1246,9 @@
     ]), true, false)); "lhse not abrupt")]
     fn compile(src: &str, strict: bool, spots_avail: Option<usize>) -> Result<(Vec<String>, bool, bool), String> {
         let node = Maker::new(src).assignment_expression();
-<<<<<<< HEAD
-        let mut c = Chunk::new("x");
-        node.compile(&mut c, strict, src).unwrap();
-        c.disassemble().into_iter().filter_map(disasm_filt).collect::<Vec<_>>()
-=======
         let mut c =
             if let Some(spot_count) = spots_avail { almost_full_chunk("x", spot_count) } else { Chunk::new("x") };
-        node.compile(&mut c, strict)
+        node.compile(&mut c, strict, src)
             .map(|status| {
                 (
                     c.disassemble().into_iter().filter_map(disasm_filt).collect::<Vec<_>>(),
@@ -1268,7 +1257,6 @@
                 )
             })
             .map_err(|e| e.to_string())
->>>>>>> 031302a0
     }
 }
 
@@ -1316,63 +1304,6 @@
     use super::*;
     use test_case::test_case;
 
-<<<<<<< HEAD
-    mod compile {
-        use super::*;
-        use test_case::test_case;
-
-        #[test_case("id;", true => svec(&["STRING 0 (id)", "STRICT_RESOLVE", "GET_VALUE"]); "id-strict")]
-        #[test_case("id;", false => svec(&["STRING 0 (id)", "RESOLVE", "GET_VALUE"]); "id-non-strict")]
-        #[test_case("a; b;", true => svec(&[
-            "STRING 0 (a)", 
-            "STRICT_RESOLVE", 
-            "GET_VALUE", 
-            "JUMP_IF_ABRUPT 5", 
-            "STRING 1 (b)", 
-            "STRICT_RESOLVE", 
-            "GET_VALUE", 
-            "UPDATE_EMPTY"
-        ]); "strict list")]
-        #[test_case("a; b;", false => svec(&[
-            "STRING 0 (a)", 
-            "RESOLVE", 
-            "GET_VALUE", 
-            "JUMP_IF_ABRUPT 5", 
-            "STRING 1 (b)", 
-            "RESOLVE", 
-            "GET_VALUE", 
-            "UPDATE_EMPTY"
-        ]); "non-strict list")]
-        fn normal(src: &str, strict: bool) -> Vec<String> {
-            let node = Maker::new(src).statement_list();
-            let mut c = Chunk::new("x");
-            node.compile(&mut c, strict, src).unwrap();
-            c.disassemble().into_iter().filter_map(disasm_filt).collect::<Vec<_>>()
-        }
-
-        #[test_case("a;3;" => "Out of room for strings in this compilation unit"; "err in list")]
-        #[test_case("true;b;" => "Out of room for strings in this compilation unit"; "err in item")]
-        fn full_chunk_errs(src: &str) -> String {
-            let node = Maker::new(src).statement_list();
-            let mut c = full_chunk("x");
-            node.compile(&mut c, true, src).unwrap_err().to_string()
-        }
-
-        #[test]
-        #[ignore] // blows out the stack
-        #[should_panic(expected = "Not yet implemented")]
-        fn long_jump() {
-            let mut source = String::with_capacity(32768 * 5 + 3 + 1);
-            source.push_str("a;{");
-            for _ in 0..32768 {
-                source.push_str("true;");
-            }
-            source.push('}');
-            let node = Maker::new(source.as_str()).statement_list();
-            let mut c = Chunk::new("x");
-            assert_eq!(node.compile(&mut c, true, source.as_str()).unwrap_err().to_string(), "too far");
-        }
-=======
     #[test_case("id;", true, None => Ok((svec(&["STRING 0 (id)", "STRICT_RESOLVE", "GET_VALUE"]), true, false)); "id-strict")]
     #[test_case("id;", false, None => Ok((svec(&["STRING 0 (id)", "RESOLVE", "GET_VALUE"]), true, false)); "id-non-strict")]
     #[test_case("a; b;", true, None => Ok((svec(&[
@@ -1409,7 +1340,7 @@
         let node = Maker::new(src).statement_list();
         let mut c =
             if let Some(spot_count) = spots_avail { almost_full_chunk("x", spot_count) } else { Chunk::new("x") };
-        node.compile(&mut c, strict)
+        node.compile(&mut c, strict, src)
             .map(|status| {
                 (
                     c.disassemble().into_iter().filter_map(disasm_filt).collect::<Vec<_>>(),
@@ -1418,7 +1349,6 @@
                 )
             })
             .map_err(|e| e.to_string())
->>>>>>> 031302a0
     }
 }
 
@@ -1512,7 +1442,7 @@
     fn compile(src: &str, strict: bool) -> Vec<String> {
         let node = Maker::new(src).declaration();
         let mut c = Chunk::new("x");
-        node.compile(&mut c, strict).unwrap();
+        node.compile(&mut c, strict, src).unwrap();
         c.disassemble().into_iter().filter_map(disasm_filt).collect::<Vec<_>>()
     }
 }
@@ -1544,7 +1474,7 @@
         let node = Maker::new(src).lexical_declaration();
         let mut c =
             if let Some(spot_count) = spots_avail { almost_full_chunk("x", spot_count) } else { Chunk::new("x") };
-        node.compile(&mut c, strict)
+        node.compile(&mut c, strict, src)
             .map(|status| {
                 (
                     c.disassemble().into_iter().filter_map(disasm_filt).collect::<Vec<_>>(),
@@ -1603,7 +1533,7 @@
         let node = Maker::new(src).binding_list();
         let mut c =
             if let Some(spot_count) = spots_avail { almost_full_chunk("x", spot_count) } else { Chunk::new("x") };
-        node.compile(&mut c, strict)
+        node.compile(&mut c, strict, src)
             .map(|status| {
                 (
                     c.disassemble().into_iter().filter_map(disasm_filt).collect::<Vec<_>>(),
@@ -1675,7 +1605,7 @@
         let node = Maker::new(src).lexical_binding();
         let mut c =
             if let Some(spot_count) = spots_avail { almost_full_chunk("x", spot_count) } else { Chunk::new("x") };
-        node.compile(&mut c, strict)
+        node.compile(&mut c, strict, src)
             .map(|status| {
                 (
                     c.disassemble().into_iter().filter_map(disasm_filt).collect::<Vec<_>>(),
@@ -1725,7 +1655,7 @@
         let node = Maker::new(src).initializer();
         let mut c =
             if let Some(spot_count) = spots_avail { almost_full_chunk("x", spot_count) } else { Chunk::new("x") };
-        node.compile(&mut c, strict)
+        node.compile(&mut c, strict, src)
             .map(|status| {
                 (
                     c.disassemble().into_iter().filter_map(disasm_filt).collect::<Vec<_>>(),
