#![expect(clippy::clone_on_copy)]

use super::*;
use crate::parser::testhelp::*;
use crate::tests::*;
use ahash::AHashSet;
use num::BigInt;
use std::fmt::Write;
use std::rc::Rc;
use test_case::test_case;

mod insn {
    use super::*;
    use test_case::test_case;

    #[test_case(Insn::Nop => "NOP"; "Nop instruction")]
    #[test_case(Insn::String => "STRING"; "String instruction")]
    #[test_case(Insn::Resolve => "RESOLVE"; "Resolve instruction")]
    #[test_case(Insn::StrictResolve => "STRICT_RESOLVE"; "StrictResolve instruction")]
    #[test_case(Insn::This => "THIS"; "This instruction")]
    #[test_case(Insn::Null => "NULL"; "Null instruction")]
    #[test_case(Insn::True => "TRUE"; "True instruction")]
    #[test_case(Insn::False => "FALSE"; "False instruction")]
    #[test_case(Insn::Float => "FLOAT"; "Float instruction")]
    #[test_case(Insn::Bigint => "BIGINT"; "Bigint instruction")]
    #[test_case(Insn::GetValue => "GET_VALUE"; "GetValue instruction")]
    #[test_case(Insn::JumpIfAbrupt => "JUMP_IF_ABRUPT"; "JumpIfAbrupt instruction")]
    #[test_case(Insn::JumpIfFalse => "JUMP_IF_FALSE"; "JumpIfFalse instruction")]
    #[test_case(Insn::JumpIfTrue => "JUMP_IF_TRUE"; "JumpIfTrue instruction")]
    #[test_case(Insn::JumpIfNotNullish => "JUMP_NOT_NULLISH"; "JumpIfNotNullish instruction")]
    #[test_case(Insn::JumpIfNullish => "JUMP_NULLISH"; "JumpIfNullish instruction")]
    #[test_case(Insn::UpdateEmpty => "UPDATE_EMPTY"; "UpdateEmpty instruction")]
    #[test_case(Insn::Undefined => "UNDEFINED"; "Undefined instruction")]
    #[test_case(Insn::Zero => "ZERO"; "Zero instruction")]
    #[test_case(Insn::Empty => "EMPTY"; "Empty instruction")]
    #[test_case(Insn::EmptyIfNotError => "EMPTY_IF_NOT_ERR"; "EmptyIfNotError instruction")]
    #[test_case(Insn::PutValue => "PUT_VALUE"; "PutValue instruction")]
    #[test_case(Insn::FunctionPrototype => "FUNC_PROTO"; "FunctionPrototype instruction")]
    #[test_case(Insn::Jump => "JUMP"; "Jump instruction")]
    #[test_case(Insn::JumpIfNormal => "JUMP_IF_NORMAL"; "JumpIfNormal instruction")]
    #[test_case(Insn::Call => "CALL"; "Call instruction")]
    #[test_case(Insn::StrictCall => "CALL_STRICT"; "StrictCall instruction")]
    #[test_case(Insn::Swap => "SWAP"; "Swap instruction")]
    #[test_case(Insn::Pop => "POP"; "Pop instruction")]
    #[test_case(Insn::PopOrPanic => "POP_PANIC"; "PopOrPanic instruction")]
    #[test_case(Insn::Pop2Push3 => "POP2_PUSH3"; "Pop2Push3 instruction")]
    #[test_case(Insn::Dup => "DUP"; "Dup instruction")]
    #[test_case(Insn::DupAfterList => "DUP_AFTER_LIST"; "DupAfterList instruction")]
    #[test_case(Insn::RotateUp => "ROTATEUP"; "RotateUp instruction")]
    #[test_case(Insn::RotateDown => "ROTATEDOWN"; "RotateDown instruction")]
    #[test_case(Insn::RotateDownList => "ROTATEDOWN_LIST"; "RotateDownList instruction")]
    #[test_case(Insn::Unwind => "UNWIND"; "Unwind instruction")]
    #[test_case(Insn::UnwindIfAbrupt => "UNWIND_IF_ABRUPT"; "UnwindIfAbrupt instruction")]
    #[test_case(Insn::Ref => "REF"; "Ref instruction")]
    #[test_case(Insn::StrictRef => "STRICT_REF"; "StrictRef instruction")]
    #[test_case(Insn::InitializeReferencedBinding => "IRB"; "InitializeReferencedBinding instruction")]
    #[test_case(Insn::Object => "OBJECT"; "Object instruction")]
    #[test_case(Insn::Array => "ARRAY"; "Array instruction")]
    #[test_case(Insn::CreateDataProperty => "CR_PROP"; "CreateDataProperty instruction")]
    #[test_case(Insn::SetPrototype => "SET_PROTO"; "SetPrototype instruction")]
    #[test_case(Insn::ToPropertyKey => "TO_KEY"; "ToPropertyKey instruction")]
    #[test_case(Insn::CopyDataProps => "COPY_DATA_PROPS"; "CopyDataProps instruction")]
    #[test_case(Insn::CopyDataPropsWithExclusions => "COPY_DATAPROPS_WE"; "CopyDataPropsWithExclusions instruction")]
    #[test_case(Insn::ToString => "TO_STRING"; "ToString instruction")]
    #[test_case(Insn::ToNumeric => "TO_NUMERIC"; "ToNumeric instruction")]
    #[test_case(Insn::Increment => "INCREMENT"; "Increment instruction")]
    #[test_case(Insn::Decrement => "DECREMENT"; "Decrement instruction")]
    #[test_case(Insn::PreDecrement => "PRE_DECREMENT"; "PreDecrement instruction")]
    #[test_case(Insn::PreIncrement => "PRE_INCREMENT"; "PreIncrement instruction")]
    #[test_case(Insn::Delete => "DELETE"; "Delete instruction")]
    #[test_case(Insn::Void => "VOID"; "Void instruction")]
    #[test_case(Insn::TypeOf => "TYPEOF"; "TypeOf instruction")]
    #[test_case(Insn::UnaryPlus => "UNARY_PLUS"; "UnaryPlus instruction")]
    #[test_case(Insn::UnaryMinus => "UNARY_MINUS"; "UnaryMinus instruction")]
    #[test_case(Insn::UnaryComplement => "UNARY_COMPLEMENT"; "UnaryComplement instruction")]
    #[test_case(Insn::UnaryNot => "UNARY_NOT"; "UnaryNot instruction")]
    #[test_case(Insn::Exponentiate => "EXPONENTIATE"; "Exponentiate instruction")]
    #[test_case(Insn::Multiply => "MULTIPLY"; "Multiply instruction")]
    #[test_case(Insn::Divide => "DIVIDE"; "Divide instruction")]
    #[test_case(Insn::Modulo => "MODULO"; "Modulo instruction")]
    #[test_case(Insn::Add => "ADD"; "Add instruction")]
    #[test_case(Insn::Subtract => "SUBTRACT"; "Subtract instruction")]
    #[test_case(Insn::LeftShift => "LSH"; "LeftShift instruction")]
    #[test_case(Insn::UnsignedRightShift => "URSH"; "UnsignedRightShift instruction")]
    #[test_case(Insn::SignedRightShift => "SRSH"; "SignedRightShift instruction")]
    #[test_case(Insn::Throw => "THROW"; "Throw instruction")]
    #[test_case(Insn::Less => "LT"; "Less instruction")]
    #[test_case(Insn::Greater => "GT"; "Greater instruction")]
    #[test_case(Insn::LessEqual => "LE"; "LessEqual instruction")]
    #[test_case(Insn::GreaterEqual => "GE"; "GreaterEqual instruction")]
    #[test_case(Insn::InstanceOf => "INSTANCEOF"; "InstanceOf instruction")]
    #[test_case(Insn::In => "IN"; "In instruction")]
    #[test_case(Insn::Equal => "EQ"; "Equal instruction")]
    #[test_case(Insn::NotEqual => "NE"; "NotEqual instruction")]
    #[test_case(Insn::StrictEqual => "SEQ"; "StrictEqual instruction")]
    #[test_case(Insn::StrictNotEqual => "SNE"; "StrictNotEqual instruction")]
    #[test_case(Insn::BitwiseAnd => "AND"; "BitwiseAnd instruction")]
    #[test_case(Insn::BitwiseOr => "OR"; "BitwiseOr instruction")]
    #[test_case(Insn::BitwiseXor => "XOR"; "BitwiseXor instruction")]
    #[test_case(Insn::PushNewLexEnv => "PNLE"; "PushNewLexEnv instruction")]
    #[test_case(Insn::PopLexEnv => "PLE"; "PopLexEnv instruction")]
    #[test_case(Insn::CreateStrictImmutableLexBinding => "CSILB"; "CreateStrictImmutableLexBinding instruction")]
    #[test_case(Insn::CreatePermanentMutableLexBinding => "CPMLB"; "CreatePermanentMutableLexBinding instruction")]
    #[test_case(Insn::InitializeLexBinding => "ILB"; "InitializeLexBinding instruction")]
    #[test_case(Insn::CreatePerIterationEnvironment => "CPIE"; "CreatePerIterationEnvironment instruction")]
    #[test_case(Insn::JumpPopIfTrue => "JUMPPOP_TRUE"; "JumpPopIfTrue instruction")]
    #[test_case(Insn::JumpPopIfFalse => "JUMPPOP_FALSE"; "JumpPopIfFalse instruction")]
    #[test_case(Insn::HandleEmptyBreak => "HEB"; "HandleEmptyBreak instruction")]
    #[test_case(Insn::HandleTargetedBreak => "HTB"; "HandleTargetedBreak instruction")]
    #[test_case(Insn::CoalesceValue => "COALESCE"; "CoalesceValue instruction")]
    #[test_case(Insn::LoopContinues => "LOOP_CONT"; "LoopContinues instruction")]
    #[test_case(Insn::Continue => "CONTINUE"; "Continue instruction")]
    #[test_case(Insn::TargetedContinue => "CONTINUE_WITH"; "TargetedContinue instruction")]
    #[test_case(Insn::Break => "BREAK"; "Break instruction")]
    #[test_case(Insn::TargetedBreak => "BREAK_FROM"; "TargetedBreak instruction")]
    #[test_case(Insn::CreateUnmappedArguments => "CUA"; "CreateUnmappedArguments instruction")]
    #[test_case(Insn::CreateMappedArguments => "CMA"; "CreateMappedArguments instruction")]
    #[test_case(Insn::AddMappedArgument => "AMA"; "AddMappedArgument instruction")]
    #[test_case(Insn::ToDo => "TODO"; "ToDo instruction")]
    #[test_case(Insn::JumpIfNotUndef => "JUMP_NOT_UNDEF"; "JumpIfNotUndef instruction")]
    #[test_case(Insn::EndFunction => "END_FUNCTION"; "EndFunction instruction")]
    #[test_case(Insn::Return => "RETURN"; "Return instruction")]
    #[test_case(Insn::UnwindList => "UNWIND_LIST"; "UnwindList instruction")]
    #[test_case(Insn::AppendList => "APPEND_LIST"; "AppendList instruction")]
    #[test_case(Insn::SwapDeepList => "SWAP_DEEP_LIST"; "SwapDeepList instruction")]
    #[test_case(Insn::PopOutList => "POP_OUT_LIST"; "PopOutList instruction")]
    #[test_case(Insn::PushNewVarEnvFromLex => "PNVEFL"; "PushNewVarEnvFromLex instruction")]
    #[test_case(Insn::PushNewLexEnvFromVar => "PNLEFV"; "PushNewLexEnvFromVar instruction")]
    #[test_case(Insn::SetLexEnvToVarEnv => "SLETVE"; "SetLexEnvToVarEnv instruction")]
    #[test_case(Insn::CreateNonStrictImmutableLexBinding => "CNSILB"; "CreateNonStrictImmutableLexBinding instruction")]
    #[test_case(Insn::CreateInitializedPermanentMutableLexIfMissing => "CIPMLBM"; "CreateInitializedPermanentMutableLexIfMissing instruction")]
    #[test_case(Insn::CreatePermanentMutableLexIfMissing => "CPMLBM"; "CreatePermanentMutableLexIfMissing instruction")]
    #[test_case(Insn::CreatePermanentMutableVarBinding => "CPMVB"; "CreatePermanentMutableVarBinding instruction")]
    #[test_case(Insn::GetLexBinding => "GLB"; "GetLexBinding instruction")]
    #[test_case(Insn::InitializeVarBinding => "IVB"; "InitializeVarBinding instruction")]
    #[test_case(Insn::SetMutableVarBinding => "SMVB"; "SetMutableVarBinding instruction")]
    #[test_case(Insn::InstantiateIdFreeFunctionExpression => "FUNC_IIFE"; "InstantiateIdFreeFunctionExpression instruction")]
    #[test_case(Insn::InstantiateOrdinaryFunctionExpression => "FUNC_IOFE"; "InstantiateOrdinaryFunctionExpression instruction")]
    #[test_case(Insn::InstantiateArrowFunctionExpression => "FUNC_IAE"; "InstantiateArrowFunctionExpression instruction")]
    #[test_case(Insn::InstantiateOrdinaryFunctionObject => "FUNC_OBJ"; "InstantiateOrdinaryFunctionObject instruction")]
    #[test_case(Insn::ExtractArg => "EXTRACT_ARG"; "ExtractArg instruction")]
    #[test_case(Insn::FinishArgs => "FINISH_ARGS"; "FinishArgs instruction")]
    #[test_case(Insn::ExtractThrownValue => "EXTRACT_THROW"; "ExtractThrownValue instruction")]
    #[test_case(Insn::SwapList => "SWAP_LIST"; "SwapList instruction")]
    #[test_case(Insn::PopList => "POP_LIST"; "PopList instruction")]
    #[test_case(Insn::RequireConstructor => "REQ_CSTR"; "RequireConstructor instruction")]
    #[test_case(Insn::Construct => "CONSTRUCT"; "Construct instruction")]
    #[test_case(Insn::JumpNotThrow => "JUMP_NOT_THROW"; "JumpNotThrow instruction")]
    #[test_case(Insn::IteratorAccumulate => "ITERATOR_ACCUM"; "IteratorAccumulate instruction")]
    #[test_case(Insn::IterateArguments => "ITER_ARGS"; "IterateArguments instruction")]
    #[test_case(Insn::RequireCoercible => "REQ_COER"; "RequireCoercible instruction")]
    #[test_case(Insn::GetSyncIterator => "GET_SYNC_ITER"; "GetSyncIterator instruction")]
    #[test_case(Insn::IteratorCloseIfNotDone => "ITER_CLOSE_IF_NOT_DONE"; "IteratorCloseIfNotDone instruction")]
    #[test_case(Insn::GetV => "GETV"; "GetV instruction")]
    #[test_case(Insn::IteratorDAEElision => "IDAE_ELISION"; "IteratorDAEElision instruction")]
    #[test_case(Insn::EmbellishedIteratorStep => "ITER_STEP"; "EmbellishedIteratorStep instruction")]
    #[test_case(Insn::IteratorRest => "ITER_REST"; "IteratorRest instruction")]
    #[test_case(Insn::ToObject => "TO_OBJECT"; "ToObject instruction")]
    #[test_case(Insn::IteratorClose => "ITER_CLOSE"; "IteratorClose instruction")]
    #[test_case(Insn::IteratorNext => "ITER_NEXT"; "IteratorNext instruction")]
    #[test_case(Insn::IteratorResultComplete => "IRES_COMPLETE"; "IteratorResultComplete instruction")]
    #[test_case(Insn::IteratorResultToValue => "IRES_TOVAL"; "IteratorResultToValue instruction")]
    #[test_case(Insn::EnumerateObjectProperties => "ENUM_PROPS"; "EnumerateObjectProperties instruction")]
    #[test_case(Insn::PrivateIdLookup => "PRIV_ID_LOOKUP"; "PrivateIdLookup instruction")]
    #[test_case(Insn::EvaluateInitializedClassFieldDefinition => "EVAL_CLASS_FIELD_DEF"; "EvaluateInitializedClassFieldDefinition instruction")]
    #[test_case(Insn::EvaluateClassStaticBlockDefinition => "EVAL_CLASS_SBLK_DEF"; "EvaluateClassStaticBlockDefinition instruction")]
    #[test_case(Insn::DefineMethod => "DEFINE_METHOD"; "DefineMethod instruction")]
    #[test_case(Insn::SetFunctionName => "SET_FUNC_NAME"; "SetFunctionName instruction")]
    #[test_case(Insn::DefineMethodProperty => "DEF_METH_PROP"; "DefineMethodProperty instruction")]
    #[test_case(Insn::DefineGetter => "DEF_GETTER"; "DefineGetter instruction")]
    fn display(insn: Insn) -> String {
        format!("{insn}")
    }

    #[test]
    fn debug() {
        assert_ne!(format!("{:?}", Insn::Bigint), "");
    }

    #[test_case(Insn::Null, Insn::Null => true; "equality")]
    #[test_case(Insn::Null, Insn::Float => false; "not equal")]
    fn eq(left: Insn, right: Insn) -> bool {
        left == right
    }

    #[test]
    fn u16_from() {
        let n1 = u16::from(Insn::False);
        let n2 = u16::from(Insn::String);
        assert_ne!(n1, n2);
    }

    #[test]
    fn try_from() {
        let insns = vec![Insn::String, Insn::Resolve, Insn::StrictResolve, Insn::UpdateEmpty];
        let ids = insns.iter().map(|&i| u16::from(i)).collect::<Vec<u16>>();
        let recovered = ids.iter().map(|&id| Insn::try_from(id).unwrap()).collect::<Vec<_>>();
        assert_eq!(insns, recovered);
    }

    #[test]
    #[expect(clippy::clone_on_copy)]
    fn clone() {
        let insn = Insn::String;
        let i2 = insn.clone();
        assert_eq!(insn, i2);
    }
}

mod compiler_status_flags {
    use super::*;
    use test_case::test_case;

    #[test]
    fn default() {
        let csf = CompilerStatusFlags::default();
        assert_eq!(csf.can_be_reference, RefResult::Never);
        assert_eq!(csf.can_be_abrupt, AbruptResult::Never);
    }

    #[test]
    fn debug() {
        assert_ne!(format!("{:?}", CompilerStatusFlags::new()), "");
    }

    #[test]
    #[expect(clippy::clone_on_copy)]
    fn clone() {
        let csf1 = CompilerStatusFlags { can_be_abrupt: AbruptResult::Never, can_be_reference: RefResult::Maybe };
        let csf2 = csf1.clone();
        assert_eq!(csf1.can_be_abrupt, csf2.can_be_abrupt);
        assert_eq!(csf1.can_be_reference, csf2.can_be_reference);
    }

    #[test]
    fn new() {
        let csf1 = CompilerStatusFlags::default();
        let csf2 = CompilerStatusFlags::new();
        assert_eq!(csf1.can_be_abrupt, csf2.can_be_abrupt);
        assert_eq!(csf1.can_be_reference, csf2.can_be_reference);
    }

    #[test_case(true => true; "abrupt")]
    #[test_case(false => false; "not abrupt")]
    fn abrupt(a: bool) -> bool {
        let csf = CompilerStatusFlags::new().abrupt(a);
        csf.maybe_abrupt()
    }

    #[test_case(true => true; "maybe a ref")]
    #[test_case(false => false; "never a ref")]
    fn reference(r: bool) -> bool {
        let csf = CompilerStatusFlags::new().reference(r);
        csf.maybe_ref()
    }

    #[test_case(AlwaysAbruptResult{} => CompilerStatusFlags { can_be_abrupt: AbruptResult::Maybe, can_be_reference: RefResult::Never }; "AlwaysAbruptResult")]
    #[test_case(NeverAbruptRefResult{} => CompilerStatusFlags { can_be_abrupt: AbruptResult::Never, can_be_reference: RefResult::Never }; "NeverAbruptRefResult")]
    #[test_case(AbruptResult::Maybe => CompilerStatusFlags { can_be_abrupt: AbruptResult::Maybe, can_be_reference: RefResult::Never }; "AbruptResult::Maybe")]
    #[test_case(AbruptResult::Never => CompilerStatusFlags { can_be_abrupt: AbruptResult::Never, can_be_reference: RefResult::Never }; "AbruptResult::Never")]
    #[test_case(AlwaysAbruptRefResult{} => CompilerStatusFlags { can_be_abrupt: AbruptResult::Maybe, can_be_reference: RefResult::Maybe }; "AlwaysAbruptRefResult")]
    #[test_case(AlwaysRefResult{} => CompilerStatusFlags { can_be_abrupt: AbruptResult::Never, can_be_reference: RefResult::Maybe }; "AlwaysRefResult")]
    #[test_case(RefResult::Maybe => CompilerStatusFlags { can_be_abrupt: AbruptResult::Never, can_be_reference: RefResult::Maybe }; "RefResult::Maybe")]
    #[test_case(RefResult::Never => CompilerStatusFlags { can_be_abrupt: AbruptResult::Never, can_be_reference: RefResult::Never }; "RefResult::Never")]
    fn from(item: impl Into<CompilerStatusFlags>) -> CompilerStatusFlags {
        item.into()
    }

    #[test_case(CompilerStatusFlags { can_be_abrupt: AbruptResult::Maybe, can_be_reference: RefResult::Never },
        CompilerStatusFlags { can_be_abrupt: AbruptResult::Never, can_be_reference: RefResult::Maybe } => false; "ne")]
    #[test_case(CompilerStatusFlags { can_be_abrupt: AbruptResult::Maybe, can_be_reference: RefResult::Never },
        CompilerStatusFlags { can_be_abrupt: AbruptResult::Maybe, can_be_reference: RefResult::Never } => true; "eq")]
    fn eq(left: CompilerStatusFlags, right: CompilerStatusFlags) -> bool {
        left == right
    }

    #[test_case(CompilerStatusFlags { can_be_abrupt: AbruptResult::Maybe, can_be_reference: RefResult::Never },
        CompilerStatusFlags { can_be_abrupt: AbruptResult::Never, can_be_reference: RefResult::Maybe } => true; "ne")]
    #[test_case(CompilerStatusFlags { can_be_abrupt: AbruptResult::Maybe, can_be_reference: RefResult::Never },
        CompilerStatusFlags { can_be_abrupt: AbruptResult::Maybe, can_be_reference: RefResult::Never } => false; "eq")]
    fn ne(left: CompilerStatusFlags, right: CompilerStatusFlags) -> bool {
        left != right
    }
}

mod ref_result {
    use super::*;
    use test_case::test_case;

    #[test]
    fn default() {
        let result = RefResult::default();
        assert!(matches!(result, RefResult::Never));
    }

    #[test_case(true => RefResult::Maybe; "maybe")]
    #[test_case(false => RefResult::Never; "never")]
    fn from_bool(src: bool) -> RefResult {
        RefResult::from(src)
    }

    #[test]
    fn debug() {
        assert_ne!(format!("{:?}", RefResult::Maybe), "");
    }

    #[test_case(RefResult::Maybe, RefResult::Maybe => true; "eq")]
    #[test_case(RefResult::Never, RefResult::Maybe => false; "ne")]
    fn eq(left: RefResult, right: RefResult) -> bool {
        left == right
    }

    #[test]
    fn clone() {
        let rr1 = RefResult::Maybe;
        let rr2 = rr1.clone();

        assert_eq!(rr1, rr2);
    }
}

mod abrupt_result {
    use super::*;
    use test_case::test_case;

    #[test]
    fn debug() {
        assert_ne!(format!("{:?}", AbruptResult::Maybe), "");
    }

    #[test_case(AbruptResult::Maybe, AbruptResult::Maybe => true; "eq")]
    #[test_case(AbruptResult::Maybe, AbruptResult::Never => false; "ne")]
    fn eq(left: AbruptResult, right: AbruptResult) -> bool {
        left == right
    }

    #[test]
    fn clone() {
        let ar1 = AbruptResult::Maybe;
        let ar2 = ar1.clone();

        assert_eq!(ar1, ar2);
    }

    #[test]
    fn default() {
        assert_eq!(AbruptResult::default(), AbruptResult::Never);
    }

    #[test_case(AbruptResult::Maybe => true; "maybe")]
    #[test_case(AbruptResult::Never => false; "never")]
    fn maybe_abrupt(item: AbruptResult) -> bool {
        item.maybe_abrupt()
    }

    #[test_case(NeverAbruptRefResult{} => AbruptResult::Never; "NeverAbruptRefResult")]
    #[test_case(true => AbruptResult::Maybe; "true val")]
    #[test_case(false => AbruptResult::Never; "false val")]
    #[test_case(AlwaysAbruptResult{} => AbruptResult::Maybe; "AlwaysAbruptResult")]
    #[test_case(CompilerStatusFlags::new() => AbruptResult::Never; "CSF; not abrupt")]
    #[test_case(CompilerStatusFlags::new().abrupt(true) => AbruptResult::Maybe; "CSF; maybe abrupt")]
    fn from(item: impl Into<AbruptResult>) -> AbruptResult {
        item.into()
    }
}

mod always_abrupt_result {
    use super::*;

    #[test]
    fn debug() {
        assert_ne!(format!("{:?}", AlwaysAbruptResult {}), "");
    }

    #[test]
    #[expect(clippy::clone_on_copy)]
    fn clone() {
        let item = AlwaysAbruptResult {};
        let cloned = item.clone();
        assert!(matches!(cloned, AlwaysAbruptResult {}));
    }

    #[test]
    fn maybe_abrupt() {
        let item = AlwaysAbruptResult {};
        assert!(item.maybe_abrupt());
    }
}

mod always_ref_result {
    use super::*;

    #[test]
    fn debug() {
        assert_ne!(format!("{:?}", AlwaysRefResult {}), "");
    }

    #[test]
    #[expect(clippy::clone_on_copy)]
    fn clone() {
        let item = AlwaysRefResult {};
        let cloned = item.clone();
        assert!(matches!(cloned, AlwaysRefResult {}));
    }
}

mod always_abrupt_ref_result {
    use super::*;

    #[test]
    fn debug() {
        assert_ne!(format!("{:?}", AlwaysAbruptRefResult {}), "");
    }

    #[test]
    #[expect(clippy::clone_on_copy)]
    fn clone() {
        let item = AlwaysAbruptRefResult {};
        let cloned = item.clone();
        assert!(matches!(cloned, AlwaysAbruptRefResult {}));
    }
}

mod never_abrupt_ref_result {
    use super::*;

    #[test]
    fn debug() {
        assert_ne!(format!("{:?}", NeverAbruptRefResult {}), "");
    }

    #[test]
<<<<<<< HEAD
    #[allow(clippy::clone_on_copy)]
=======
    fn maybe_ref() {
        let item = NeverAbruptRefResult {};
        assert!(!item.maybe_ref());
    }

    #[test]
    fn maybe_abrupt() {
        let item = NeverAbruptRefResult {};
        assert!(!item.maybe_abrupt());
    }

    #[test]
    #[expect(clippy::clone_on_copy)]
>>>>>>> 6297f6d3
    fn clone() {
        let item = NeverAbruptRefResult {};
        let cloned = item.clone();
        assert!(matches!(cloned, NeverAbruptRefResult {}));
    }
}

mod nameable_production {
    use super::*;
    use test_case::test_case;

    #[test]
    fn debug() {
        let fd = Maker::new("function (){}").function_expression();
        let x = NameableProduction::Function(fd);
        assert_ne!(format!("{x:?}"), "");
    }

    #[test_case(&NameableProduction::Function(Maker::new("function(){}").function_expression()) => "function ( ) { }"; "Function")]
    #[test_case(&NameableProduction::Generator(Maker::new("function*(){}").generator_expression()) => "function * ( ) { }"; "Generator")]
    #[test_case(&NameableProduction::AsyncFunction(Maker::new("async function(){}").async_function_expression()) => "async function ( ) { }"; "AsyncFunction")]
    #[test_case(&NameableProduction::AsyncGenerator(Maker::new("async function*(){}").async_generator_expression()) => "async function * ( ) { }"; "AsyncGenerator")]
    #[test_case(&NameableProduction::Class(Maker::new("class{}").class_expression()) => "class { }"; "Class")]
    #[test_case(&NameableProduction::Arrow(Maker::new("x=>x").arrow_function()) => "x => x"; "Arrow")]
    #[test_case(&NameableProduction::AsyncArrow(Maker::new("async x=>x").async_arrow_function()) => "async x => x"; "AsyncArrow")]
    fn display(node: &NameableProduction) -> String {
        node.to_string()
    }

    #[test_case(Maker::new("=3").initializer() => serr("Production not nameable"); "Initializer, not nameable")]
    #[test_case(Maker::new("=function(){}").initializer() => sok("function ( ) { }"); "Initializer: nameable")]
    #[test_case(Maker::new("3").assignment_expression() => serr("Production not nameable"); "AssignmentExpression::FallThru not namable")]
    #[test_case(Maker::new("function (){}").assignment_expression() => sok("function ( ) { }"); "AssignmentExpression::FallThru nameable")]
    #[test_case(Maker::new("a=>a").assignment_expression() => sok("a => a"); "AssignmentExpression::ArrowFunction")]
    #[test_case(Maker::new("async a=>a").assignment_expression() => sok("async a => a"); "AssignmentExpression::AsyncArrowHead")]
    #[test_case(Maker::new("yield function(){}").assignment_expression() => serr("Production not nameable"); "AssignmentExpression::YieldExpression")]
    #[test_case(Maker::new("a = function(){}").assignment_expression() => serr("Production not nameable"); "AssignmentExpression::Assignment")]
    #[test_case(Maker::new("a += function(){}").assignment_expression() => serr("Production not nameable"); "AssignmentExpression::OpAssignment")]
    #[test_case(Maker::new("a &&= function(){}").assignment_expression() => serr("Production not nameable"); "AssignmentExpression::Land Assignment")]
    #[test_case(Maker::new("a ||= function(){}").assignment_expression() => serr("Production not nameable"); "AssignmentExpression::Lor Assignment")]
    #[test_case(Maker::new("a ??= function(){}").assignment_expression() => serr("Production not nameable"); "AssignmentExpression::Coalesce Assignment")]
    #[test_case(Maker::new("{a} = function(){}").assignment_expression() => serr("Production not nameable"); "AssignmentExpression::Destructuring Assignment")]
    #[test_case(Maker::new("3").conditional_expression() => serr("Production not nameable"); "ConditionalExpression::FallThru not namable")]
    #[test_case(Maker::new("function (){}").conditional_expression() => sok("function ( ) { }"); "ConditionalExpression::FallThru nameable")]
    #[test_case(Maker::new("function () {} ? a => a : a => 2*a").conditional_expression() => serr("Production not nameable"); "ConditionalExpression::Conditional")]
    #[test_case(Maker::new("3").short_circuit_expression() => serr("Production not nameable"); "ShortCircuitExpression::FallThru not namable")]
    #[test_case(Maker::new("function (){}").short_circuit_expression() => sok("function ( ) { }"); "ShortCircuitExpression::FallThru nameable")]
    #[test_case(Maker::new("function () {} ?? a => a").short_circuit_expression() => serr("Production not nameable"); "ShortCircuitExpression::Coalesce")]
    #[test_case(Maker::new("function() {} || x => x").logical_or_expression() => serr("Production not nameable"); "Logical Or Expression::Or")]
    #[test_case(Maker::new("function() {} && x => x").logical_and_expression() => serr("Production not nameable"); "Logical Or Expression::And")]
    #[test_case(Maker::new("function() {} | x => x").bitwise_or_expression() => serr("Production not nameable"); "Bitwise Or Expression: Or")]
    #[test_case(Maker::new("function() {} ^ x => x").bitwise_xor_expression() => serr("Production not nameable"); "Bitwise Xor Expression: Xor")]
    #[test_case(Maker::new("function() {} & x => x").bitwise_and_expression() => serr("Production not nameable"); "Bitwise And Expression: And")]
    #[test_case(Maker::new("function() {} == a").equality_expression() => serr("Production not nameable"); "Equality Expression: Eq")]
    #[test_case(Maker::new("function() {} != a").equality_expression() => serr("Production not nameable"); "Equality Expression: Ne")]
    #[test_case(Maker::new("function() {} === a").equality_expression() => serr("Production not nameable"); "Equality Expression: Seq")]
    #[test_case(Maker::new("function() {} !== a").equality_expression() => serr("Production not nameable"); "Equality Expression: Sne")]
    #[test_case(Maker::new("function(){} < 10").relational_expression() => serr("Production not nameable"); "Relational Expression: Less")]
    #[test_case(Maker::new("function(){} << 10").shift_expression() => serr("Production not nameable"); "Shift Expression: Left")]
    #[test_case(Maker::new("function(){} + 10").additive_expression() => serr("Production not nameable"); "Additive Expression: add")]
    #[test_case(Maker::new("function(){} * 10").multiplicative_expression() => serr("Production not nameable"); "Multiplicative Expression: multiply")]
    #[test_case(Maker::new("function(){} ** 10").exponentiation_expression() => serr("Production not nameable"); "Exponentiation Expressison")]
    #[test_case(Maker::new("function(){}").expression() => sok("function ( ) { }"); "expression fallthru")]
    #[test_case(Maker::new("function(){}, 10").expression() => serr("Production not nameable"); "comma expression")]
    #[test_case(Maker::new("(function(){})").parenthesized_expression() => sok("function ( ) { }"); "parenthesized")]
    #[test_case(Maker::new("new function(){}").new_expression() => serr("Production not nameable"); "new expr")]
    #[test_case(Maker::new("function() {} ++").update_expression() => serr("Production not nameable"); "post-increment")]
    #[test_case(Maker::new("-function() {}").unary_expression() => serr("Production not nameable"); "negate")]
    #[test_case(Maker::new("function(){}()").left_hand_side_expression() => serr("Production not nameable"); "call expression")]
    #[test_case(Maker::new("function(){}.name").member_expression() => serr("Production not nameable"); "member expression")]
    #[test_case(Maker::new("function(){}").primary_expression() => sok("function ( ) { }"); "primary function expr")]
    #[test_case(Maker::new("class {}").primary_expression() => sok("class { }"); "primary class expr")]
    #[test_case(Maker::new("function *(){}").primary_expression() => sok("function * ( ) { }"); "primary gen expr")]
    #[test_case(Maker::new("async function (){}").primary_expression() => sok("async function ( ) { }"); "primary async fun expr")]
    #[test_case(Maker::new("async function *(){}").primary_expression() => sok("async function * ( ) { }"); "primary async gen expr")]
    #[test_case(Maker::new("(3)").primary_expression() => serr("Production not nameable"); "primary parenthesized expr")]
    fn try_from(x: impl TryInto<NameableProduction, Error = anyhow::Error>) -> Result<String, String> {
        x.try_into().map_err(|err| err.to_string()).map(|node| node.to_string())
    }

    #[test_case("function(){}", true => Ok((svec(&["STRING 0 (my_function_name)", "FUNC_IIFE 0"]), true, false)); "function expression")]
    #[test_case("function *(){}", true => Ok((svec(&["STRING 0 (my_function_name)", "FUNC_GENE 0"]), true, false)); "generator exprsesion")]
    #[test_case("async function(){}", true => panics "not yet implemented"; "async function expression")]
    #[test_case("async function*(){}", true => panics "not yet implemented"; "async generator expression")]
    #[test_case("class {}", true => panics "not yet implemented"; "class expression")]
    #[test_case("(x => x)", true => Ok((svec(&["STRING 0 (my_function_name)", "FUNC_IAE 0"]), true, false)); "arrow function")]
    #[test_case("(async x => x)", true => panics "not yet implemented"; "async arrow function")]
    fn compile_named_evaluation(src: &str, strict: bool) -> Result<(Vec<String>, bool, bool), String> {
        let node = NameableProduction::try_from(Maker::new(src).primary_expression()).unwrap();
        let mut c = Chunk::new("x");
        let id = c.add_to_string_pool("my_function_name".into()).unwrap();
        node.compile_named_evaluation(&mut c, strict, src, Some(NameLoc::Index(id)))
            .map(|status| {
                (
                    c.disassemble().iter().map(String::as_str).filter_map(disasm_filt).collect::<Vec<_>>(),
                    status.maybe_abrupt(),
                    status.maybe_ref(),
                )
            })
            .map_err(|e| e.to_string())
    }

    #[test_case("function (){}" => false; "function, unnamed")]
    #[test_case("function foo(){}" => true; "function, named")]
    #[test_case("(x => x)" => false; "arrow")]
    #[test_case("(async x => 0)" => false; "async arrow")]
    #[test_case("function *(){}" => false; "generator, unnamed")]
    #[test_case("function *foo(){}" => true; "generator, named")]
    #[test_case("async function (){}" => false; "async fn, unnamed")]
    #[test_case("async function foo (){}" => true; "async fn, named")]
    #[test_case("async function *(){}" => false; "async gen, unnamed")]
    #[test_case("async function *foo(){}" => true; "async gen, named")]
    #[test_case("class {}" => false; "class, unnamed")]
    #[test_case("class foo {}" => true; "class, named")]
    fn is_named_function(src: &str) -> bool {
        let node = NameableProduction::try_from(Maker::new(src).primary_expression()).unwrap();
        node.is_named_function()
    }

    #[test_case("function foo(a, b) { return 'I am groot'; }" => "Function: return 'I am groot' ;"; "function")]
    #[test_case("function *foo(a) { yield a; }" => "Generator: yield a ;"; "generator")]
    #[test_case("async function foo(x) { return x; }" => "AsyncFunction: return x ;"; "async function")]
    #[test_case("async function *foo(x) { yield x; }" => "AsyncGenerator: yield x ;"; "async generator")]
    #[test_case("x => x" => "ConciseBody: x"; "arrow function")]
    #[test_case("async x => x" => "AsyncConciseBody: x"; "async arrow")]
    #[test_case("class oops {}" => panics "Trying to get the body of a class"; "class")]
    fn body(src: &str) -> String {
        let node = NameableProduction::try_from(Maker::new(src).assignment_expression()).unwrap();
        let body = node.body();
        match body {
            BodySource::Function(node) => format!("Function: {node}"),
            BodySource::Generator(node) => format!("Generator: {node}"),
            BodySource::AsyncFunction(node) => format!("AsyncFunction: {node}"),
            BodySource::AsyncGenerator(node) => format!("AsyncGenerator: {node}"),
            BodySource::ConciseBody(node) => format!("ConciseBody: {node}"),
            BodySource::AsyncConciseBody(node) => format!("AsyncConciseBody: {node}"),
            BodySource::Initializer(node) => format!("Initializer: {node}"),
            BodySource::ClassStaticBlockBody(node) => format!("ClassStaticBlockBody: {node}"),
        }
    }

    #[test_case("function foo(a, b=20){}" => "FormalParameters: a , b = 20"; "function")]
    #[test_case("function *foo(a, b=20){}" => "FormalParameters: a , b = 20"; "generator")]
    #[test_case("async function foo(a, b=20){}" => "FormalParameters: a , b = 20"; "async function")]
    #[test_case("async function *foo(a, b=20){}" => "FormalParameters: a , b = 20"; "async generator")]
    #[test_case("class bob {}" => panics "Trying to get the parameters block from a class"; "class")]
    #[test_case("x => x" => "ArrowParameters: x"; "arrow")]
    #[test_case("async x => x" => "AsyncArrowBinding: x"; "async arrow")]
    fn params(src: &str) -> String {
        let node = NameableProduction::try_from(Maker::new(src).assignment_expression()).unwrap();
        let params = node.params();
        match params {
            ParamSource::FormalParameters(node) => format!("FormalParameters: {node}"),
            ParamSource::ArrowParameters(node) => format!("ArrowParameters: {node}"),
            ParamSource::AsyncArrowBinding(node) => format!("AsyncArrowBinding: {node}"),
            ParamSource::ArrowFormals(node) => format!("ArrowFormals: {node}"),
            ParamSource::UniqueFormalParameters(node) => format!("UniqueFormalParameters: {node}"),
            ParamSource::PropertySetParameterList(node) => format!("PropertySetParameterList: {node}"),
        }
    }
}

// A note about compile tests: These are really unit tests; they check that all the code paths are run, and that the
// opcodes output match what we wanted the opcodes to be. They do not test whether we chose the right opcodes to
// complete the requested task! Checking that really feels like a later stage integration task. (Both the compiler and
// the runtime executor need to be functioning. That's all probably based more or less on test-262.)

fn full_chunk(n: &str) -> Chunk {
    let mut c = Chunk::new(n);
    c.floats = vec![56_878_142.0; 65536];
    c.strings = Vec::with_capacity(65536);
    c.bigints = Vec::with_capacity(65536);
    for nbr in 0..65536 {
        c.strings.push(JSString::from(""));
        c.bigints.push(Rc::new(BigInt::from(nbr)));
    }
    c
}

fn almost_full_chunk(n: &str, slots_left: usize) -> Chunk {
    const LIMIT: usize = 65536;
    let mut c = Chunk::new(n);
    c.floats.resize(LIMIT - slots_left.min(LIMIT), 7_489_305.0);
    c.strings.resize(LIMIT - slots_left.min(LIMIT), JSString::from("filler"));
    c.bigints.resize(LIMIT - slots_left.min(LIMIT), Rc::new(BigInt::from(783)));
    let sample: AHashSet<JSString> = vec![JSString::from("jkalhoadf")].into_iter().collect();
    c.string_sets.resize(LIMIT - slots_left.min(LIMIT), sample);
    c
}

#[derive(Copy, Clone)]
enum Fillable {
    Float,
    String,
    BigInt,
    StringSet,
    FunctionStash,
}
fn complex_filled_chunk(name: &str, what: &[(Fillable, usize)]) -> Chunk {
    const LIMIT: usize = 65536;
    let mut c = Chunk::new(name);
    for &(section, slots_left) in what {
        match section {
            Fillable::Float => c.floats.resize(LIMIT - slots_left.min(LIMIT), 7_489_305.0),
            Fillable::String => c.strings.resize(LIMIT - slots_left.min(LIMIT), JSString::from("filler")),
            Fillable::BigInt => c.bigints.resize(LIMIT - slots_left.min(LIMIT), Rc::new(BigInt::from(783))),
            Fillable::StringSet => {
                let sample: AHashSet<JSString> = vec![JSString::from("jkalhoadf")].into_iter().collect();
                c.string_sets.resize(LIMIT - slots_left.min(LIMIT), sample);
            }
            Fillable::FunctionStash => {
                let src = "function (a, b) { return a + b; }";
                let func_def = Maker::new(src).function_declaration();
                let sample = StashedFunctionData {
                    source_text: src.to_string(),
                    params: func_def.params.clone().into(),
                    body: func_def.body.clone().into(),
                    to_compile: func_def.into(),
                    strict: true,
                    this_mode: ThisLexicality::NonLexicalThis,
                };
                c.function_object_data.resize(LIMIT - slots_left.min(LIMIT), sample);
            }
        }
    }
    c
}

mod identifier_reference {
    use super::*;

    mod compile {
        use super::*;
        use test_case::test_case;

        #[test_case("id", false => svec(&[
            "STRING 0 (id)",
            "RESOLVE"
        ]); "identifier, non-strict")]
        #[test_case("id", true => svec(&[
            "STRING 0 (id)",
            "STRICT_RESOLVE"
        ]); "identifier, strict")]
        #[test_case("yield", false => svec(&[
            "STRING 0 (yield)",
            "RESOLVE"
        ]); "yield, non-strict")]
        #[test_case("yield", true => svec(&[
            "STRING 0 (yield)",
            "STRICT_RESOLVE"
        ]); "yield, strict")]
        #[test_case("await", false => svec(&[
            "STRING 0 (await)",
            "RESOLVE"
        ]); "await, non-strict")]
        #[test_case("await", true => svec(&[
            "STRING 0 (await)",
            "STRICT_RESOLVE"
        ]); "await, strict")]
        fn normal(src: &str, strict: bool) -> Vec<String> {
            let node = Maker::new(src).yield_ok(false).await_ok(false).identifier_reference();
            let mut c = Chunk::new("identifier test");
            node.compile(&mut c, strict).unwrap();
            c.disassemble().iter().map(String::as_str).filter_map(disasm_filt).collect::<Vec<_>>()
        }

        #[test]
        fn error() {
            let node = Maker::new("id").identifier_reference();
            let mut c = full_chunk("name");
            let result = node.compile(&mut c, false).unwrap_err().to_string();
            assert_eq!(result, "Out of room for strings in this compilation unit");
        }
    }
}

mod primary_expression {
    use super::*;

    mod compile {
        use super::*;
        use test_case::test_case;

        #[test_case("id", true => svec(&[
            "STRING 0 (id)",
            "STRICT_RESOLVE"
        ]); "identifier ref, strict")]
        #[test_case("id", false => svec(&[
            "STRING 0 (id)",
            "RESOLVE"
        ]); "identifier ref, non strict")]
        #[test_case("this", true => svec(&[
            "THIS"
        ]); "this binding")]
        #[test_case("(id)", true => svec(&[
            "STRING 0 (id)",
            "STRICT_RESOLVE"
        ]); "strict parens")]
        #[test_case("(id)", false => svec(&[
            "STRING 0 (id)",
            "RESOLVE"
        ]); "non-strict parens")]
        #[test_case("true", true => svec(&[
            "TRUE"
        ]); "literal")]
        #[test_case("({})", true => svec(&["OBJECT"]); "object literal")]
        #[test_case("class {}", true => panics "not yet implemented"; "class expression")]
        #[test_case("[]", true => svec(&["ARRAY"]); "array literal")]
        #[test_case("``", true => svec(&["STRING 0 ()"]); "template literal")]
        #[test_case("function a(){}", true => svec(&["STRING 0 (a)", "FUNC_IOFE 0"]); "function expression")]
        #[test_case("function *(){}", true => svec(&["STRING 0 ()", "FUNC_GENE 0"]); "generator expression")]
        #[test_case("async function (){}", true => panics "not yet implemented"; "async function expression")]
        #[test_case("async function *(){}", true => panics "not yet implemented"; "async generator expression")]
        #[test_case("/abcd/", true => panics "not yet implemented"; "regular expression")]
        fn normal(src: &str, strict: bool) -> Vec<String> {
            let node = Maker::new(src).primary_expression();
            let mut c = Chunk::new("pe");
            node.compile(&mut c, strict, src).unwrap();
            c.disassemble().iter().map(String::as_str).filter_map(disasm_filt).collect::<Vec<_>>()
        }
    }
}

mod literal {
    use super::*;

    mod compile {
        use super::*;
        use test_case::test_case;

        #[test_case("null" => svec(&["NULL"]); "null literal")]
        #[test_case("true" => svec(&["TRUE"]); "true literal")]
        #[test_case("false" => svec(&["FALSE"]); "false literal")]
        #[test_case("'apple'" => svec(&["STRING 0 (apple)"]); "string literal")]
        #[test_case("10" => svec(&["FLOAT 0 (10)"]); "number literal")]
        #[test_case("10n" => svec(&["BIGINT 0 (10)"]); "bigint literal")]
        fn normal(src: &str) -> Vec<String> {
            let node = Maker::new(src).literal();
            let mut c = Chunk::new("lit");
            node.compile(&mut c).unwrap();
            c.disassemble().iter().map(String::as_str).filter_map(disasm_filt).collect::<Vec<_>>()
        }

        #[test_case("'apple'" => "Out of room for strings in this compilation unit"; "string")]
        #[test_case("100" => "Out of room for floats in this compilation unit"; "float")]
        #[test_case("78907890n" => "Out of room for big ints in this compilation unit"; "bigint")]
        fn error(src: &str) -> String {
            let node = Maker::new(src).literal();
            let mut c = full_chunk("test");
            node.compile(&mut c).unwrap_err().to_string()
        }

        #[test]
        fn debug_lots_of_noops() {
            let node = Maker::new("@@@").literal();
            let mut c = Chunk::new("debug_lots_of_noops");
            node.compile(&mut c).unwrap();
            assert_eq!(c.opcodes.len(), 32769);
            assert_eq!(c.opcodes[0], Insn::Nop.into());
            for x in 1..32768 {
                assert_eq!(c.opcodes[x], c.opcodes[x - 1]);
            }
        }
        #[test]
        fn debug_many_noops() {
            let node = Maker::new("@@3").literal();
            let mut c = Chunk::new("debug_lots_of_noops");
            node.compile(&mut c).unwrap();
            assert_eq!(c.opcodes.len(), 32766);
            assert_eq!(c.opcodes[0], Insn::Nop.into());
            for x in 1..32765 {
                assert_eq!(c.opcodes[x], c.opcodes[x - 1]);
            }
        }

        #[test]
        fn filled_string_table() {
            let node = Maker::new("@@!").literal();
            let mut c = Chunk::new("filled_string_table");
            node.compile(&mut c).unwrap();
            // The point of this literal is to fill the string table -- such that the call to add a string to the table
            // will fail. So that's what we test.
            assert!(c.add_to_string_pool("test".into()).is_err());
        }

        #[test]
        fn filled_float_table() {
            let node = Maker::new("@@#").literal();
            let mut c = Chunk::new("filled_float_table");
            node.compile(&mut c).unwrap();
            assert!(c.add_to_float_pool(0.0).is_err());
        }

        #[test]
        fn filled_bigint_table() {
            let node = Maker::new("@@$").literal();
            let mut c = Chunk::new("filled_float_table");
            node.compile(&mut c).unwrap();
            assert!(c.add_to_bigint_pool(Rc::new(BigInt::from(882))).is_err());
        }

        #[test]
        fn mystery_debug() {
            let node = Maker::new("@@z").literal();
            let mut c = Chunk::new("mystery_debug");
            node.compile(&mut c).unwrap();
            assert!(c.opcodes.is_empty());
        }
    }
}

mod parenthesized_expression {
    use super::*;
    use test_case::test_case;

    #[test_case("(id)", true => svec(&["STRING 0 (id)", "STRICT_RESOLVE"]); "strict")]
    #[test_case("(id)", false => svec(&["STRING 0 (id)", "RESOLVE"]); "non-strict")]
    fn compile(src: &str, strict: bool) -> Vec<String> {
        let node = Maker::new(src).parenthesized_expression();
        let mut c = Chunk::new("x");
        node.compile(&mut c, strict, src).unwrap();
        c.disassemble().iter().map(String::as_str).filter_map(disasm_filt).collect::<Vec<_>>()
    }
}

mod object_literal {
    use super::*;
    use test_case::test_case;

    #[test_case("{}", true => svec(&["OBJECT"]); "empty")]
    #[test_case("{a}", true => svec(&["OBJECT", "STRING 0 (a)", "STRING 0 (a)", "STRICT_RESOLVE", "GET_VALUE", "JUMP_IF_NORMAL 4", "UNWIND 2", "JUMP 1", "CR_PROP"]); "strict elements")]
    #[test_case("{a,}", false => svec(&["OBJECT", "STRING 0 (a)", "STRING 0 (a)", "RESOLVE", "GET_VALUE", "JUMP_IF_NORMAL 4", "UNWIND 2", "JUMP 1", "CR_PROP"]); "non-strict elements")]
    fn compile(src: &str, strict: bool) -> Vec<String> {
        let node = Maker::new(src).object_literal();
        let mut c = Chunk::new("x");
        node.compile(&mut c, strict, src).unwrap();
        c.disassemble().iter().map(String::as_str).filter_map(disasm_filt).collect::<Vec<_>>()
    }
}

mod property_definition_list {
    use super::*;
    use test_case::test_case;

    #[test_case("a", true => Ok((svec(&[
        "STRING 0 (a)", "STRING 0 (a)", "STRICT_RESOLVE", "GET_VALUE", "JUMP_IF_NORMAL 4", "UNWIND 2", "JUMP 1", "CR_PROP"
    ]), true)); "one item, strict")]
    #[test_case("a", false => Ok((svec(&[
        "STRING 0 (a)", "STRING 0 (a)", "RESOLVE", "GET_VALUE", "JUMP_IF_NORMAL 4", "UNWIND 2", "JUMP 1", "CR_PROP"
    ]), true)); "one item, non-strict")]
    #[test_case("b:1", false => Ok((svec(&[
        "STRING 0 (b)", "FLOAT 0 (1)", "CR_PROP"
    ]), false)); "one item, errorfree")]
    #[test_case("a,b", true => Ok((svec(&[
        "STRING 0 (a)", "STRING 0 (a)", "STRICT_RESOLVE", "GET_VALUE", "JUMP_IF_NORMAL 4", "UNWIND 2", "JUMP 1", "CR_PROP", "JUMP_IF_ABRUPT 13", "STRING 1 (b)", "STRING 1 (b)", "STRICT_RESOLVE", "GET_VALUE", "JUMP_IF_NORMAL 4", "UNWIND 2", "JUMP 1", "CR_PROP"
    ]), true)); "list, strict")]
    #[test_case("a,b", false => Ok((svec(&[
        "STRING 0 (a)", "STRING 0 (a)", "RESOLVE", "GET_VALUE", "JUMP_IF_NORMAL 4", "UNWIND 2", "JUMP 1", "CR_PROP", "JUMP_IF_ABRUPT 13", "STRING 1 (b)", "STRING 1 (b)", "RESOLVE", "GET_VALUE", "JUMP_IF_NORMAL 4", "UNWIND 2", "JUMP 1", "CR_PROP"
    ]), true)); "list, non-strict")]
    #[test_case("a:1,b", false => Ok((svec(&[
        "STRING 0 (a)", "FLOAT 0 (1)", "CR_PROP", "STRING 1 (b)", "STRING 1 (b)", "RESOLVE", "GET_VALUE", "JUMP_IF_NORMAL 4", "UNWIND 2", "JUMP 1", "CR_PROP"
    ]), true)); "potential errors in first")]
    #[test_case("a,b:1", false => Ok((svec(&[
        "STRING 0 (a)", "STRING 0 (a)", "RESOLVE", "GET_VALUE", "JUMP_IF_NORMAL 4", "UNWIND 2", "JUMP 1", "CR_PROP", "JUMP_IF_ABRUPT 5", "STRING 1 (b)", "FLOAT 0 (1)", "CR_PROP"
    ]), true)); "potential errors in second")]
    #[test_case("a:0,b:1", false => Ok((svec(&[
        "STRING 0 (a)", "FLOAT 0 (0)", "CR_PROP", "STRING 1 (b)", "FLOAT 1 (1)", "CR_PROP"
    ]), false)); "error free list")]
    #[test_case("a,b:@@@", false => serr("out of range integral type conversion attempted"); "jump fails")]
    #[test_case("[@@!]:0,a,b", false => serr("Out of room for strings in this compilation unit"); "filled string table")]
    fn compile(src: &str, strict: bool) -> Result<(Vec<String>, bool), String> {
        let node = Maker::new(src).property_definition_list();
        let mut c = Chunk::new("x");
        node.property_definition_evaluation(&mut c, strict, src)
            .map(|status| {
                (
                    c.disassemble().iter().map(String::as_str).filter_map(disasm_filt).collect::<Vec<_>>(),
                    status.maybe_abrupt(),
                )
            })
            .map_err(|e| e.to_string())
    }
}

mod property_definition {
    use super::*;
    use test_case::test_case;

    #[test_case("a", true, &[] => Ok((svec(&[
        "STRING 0 (a)", "STRING 0 (a)", "STRICT_RESOLVE", "GET_VALUE", "JUMP_IF_NORMAL 4", "UNWIND 2", "JUMP 1", "CR_PROP"
    ]), true)); "id ref, strict")]
    #[test_case("a", false, &[] => Ok((svec(&[
        "STRING 0 (a)", "STRING 0 (a)", "RESOLVE", "GET_VALUE", "JUMP_IF_NORMAL 4", "UNWIND 2", "JUMP 1", "CR_PROP"
    ]), true)); "id ref, non-strict")]
    #[test_case("a", false, &[(Fillable::String, 0)] => serr("Out of room for strings in this compilation unit"); "first string has no room")]
    #[test_case("a=1", false, &[] => panics "unreachable"; "cover initialized name")]
    #[test_case("a:1", true, &[] => Ok((svec(&[
        "STRING 0 (a)", "FLOAT 0 (1)", "CR_PROP"
    ]), false)); "name:property; no possibility of error, strict")]
    #[test_case("[a]:1", true, &[] => Ok((svec(&[
        "STRING 0 (a)", "STRICT_RESOLVE", "GET_VALUE", "JUMP_IF_ABRUPT 1", "TO_KEY", "JUMP_IF_NORMAL 4", "UNWIND 1", "JUMP 3", "FLOAT 0 (1)", "CR_PROP"
    ]), true)); "name:property; potential error in name, strict")]
    #[test_case("[a]:1", false, &[] => Ok((svec(&[
        "STRING 0 (a)", "RESOLVE", "GET_VALUE", "JUMP_IF_ABRUPT 1", "TO_KEY", "JUMP_IF_NORMAL 4", "UNWIND 1", "JUMP 3", "FLOAT 0 (1)", "CR_PROP"
    ]), true)); "name:property; potential error in name, non-strict")]
    #[test_case("[q]:33", false, &[(Fillable::String, 0)] => serr("Out of room for strings in this compilation unit"); "pn compile errors out")]
    #[test_case("a: function () {}", true, &[] => Ok((svec(&[
        "STRING 0 (a)", "DUP", "FUNC_IIFE 0", "JUMP_IF_NORMAL 4", "UNWIND 2", "JUMP 1", "CR_PROP"
    ]), true)); "anonymous function def")]
    #[test_case("a: function () {}", true, &[(Fillable::FunctionStash, 0)] => serr("Out of room for more functions!"); "function table full")]
    #[test_case("a:b", false, &[(Fillable::String, 1)] => serr("Out of room for strings in this compilation unit"); "ae compile errors out")]
    #[test_case("a:b", false, &[] => Ok((svec(&[
        "STRING 0 (a)", "STRING 1 (b)", "RESOLVE", "GET_VALUE", "JUMP_IF_NORMAL 4", "UNWIND 2", "JUMP 1", "CR_PROP"
    ]), true)); "name:value, ae can error; not-strict")]
    #[test_case("a:b", true, &[] => Ok((svec(&[
        "STRING 0 (a)", "STRING 1 (b)", "STRICT_RESOLVE", "GET_VALUE", "JUMP_IF_NORMAL 4", "UNWIND 2", "JUMP 1", "CR_PROP"
    ]), true)); "name:value, ae can error; strict")]
    #[test_case("[a]:@@@", true, &[] => serr("out of range integral type conversion attempted"); "jump too far")]
    #[test_case("__proto__:null", true, &[] => Ok((svec(&["NULL", "SET_PROTO"]), false)); "proto-setter")]
    #[test_case(
        "a(){}", true, &[]
        => Ok((
            svec(&[
                "DUP",
                "DUP",
                "FUNC_PROTO",
                "SWAP",
                "STRING 0 (a)",
                "ROTATEDOWN 3",
                "DEFINE_METHOD 0",
                "JUMP_IF_ABRUPT 3",
                "SWAP",
                "JUMP 2",
                "UNWIND 1",
                "JUMP_IF_ABRUPT 3",
                "SET_FUNC_NAME",
                "DEF_METH_PROP 1",
                "UNWIND_IF_ABRUPT 1",
                "JUMP_IF_ABRUPT 1",
                "POP",
                "UNWIND_IF_ABRUPT 1"
            ]),
            true
        ));
        "method def"
    )]
    #[test_case(
        "a(){}", true, &[(Fillable::FunctionStash, 0)]
        => serr("Out of room for more functions!");
        "method def fails"
    )]
    #[test_case("...a", true, &[] => Ok((svec(&[
        "STRING 0 (a)", "STRICT_RESOLVE", "GET_VALUE", "JUMP_IF_NORMAL 4", "UNWIND 1", "JUMP 1", "COPY_DATA_PROPS"
    ]), true)); "rest object, strict")]
    #[test_case("...a", false, &[] => Ok((svec(&[
        "STRING 0 (a)", "RESOLVE", "GET_VALUE", "JUMP_IF_NORMAL 4", "UNWIND 1", "JUMP 1", "COPY_DATA_PROPS"
    ]), true)); "rest object, non-strict")]
    #[test_case("...a", false, &[(Fillable::String, 0)] => serr("Out of room for strings in this compilation unit"); "rest object, ae errs")]
    #[test_case("...true", false, &[] => Ok((svec(&["TRUE", "COPY_DATA_PROPS"]), true)); "rest object, not reference")]
    fn compile(src: &str, strict: bool, what: &[(Fillable, usize)]) -> Result<(Vec<String>, bool), String> {
        let node = Maker::new(src).property_definition();
        let mut c = complex_filled_chunk("x", what);
        node.property_definition_evaluation(&mut c, strict, src)
            .map(|status| {
                (
                    c.disassemble().iter().map(String::as_str).filter_map(disasm_filt).collect::<Vec<_>>(),
                    status.maybe_abrupt(),
                )
            })
            .map_err(|e| e.to_string())
    }
}

mod property_name {
    use super::*;
    use test_case::test_case;

    #[test_case("a", true, None => Ok((svec(&["STRING 0 (a)"]), false)); "literal property name")]
    #[test_case("[a]", true, None => Ok((svec(&["STRING 0 (a)", "STRICT_RESOLVE", "GET_VALUE", "JUMP_IF_ABRUPT 1", "TO_KEY"]), true)); "computed property name; strict")]
    #[test_case("[a]", false, None => Ok((svec(&["STRING 0 (a)", "RESOLVE", "GET_VALUE", "JUMP_IF_ABRUPT 1", "TO_KEY"]), true)); "computed property name; non-strict")]
    fn compile(src: &str, strict: bool, spots_avail: Option<usize>) -> Result<(Vec<String>, bool), String> {
        let node = Maker::new(src).property_name();
        let mut c =
            if let Some(spot_count) = spots_avail { almost_full_chunk("x", spot_count) } else { Chunk::new("x") };
        node.compile(&mut c, strict, src)
            .map(|status| {
                (
                    c.disassemble().iter().map(String::as_str).filter_map(disasm_filt).collect::<Vec<_>>(),
                    status.maybe_abrupt(),
                )
            })
            .map_err(|e| e.to_string())
    }

    #[test_case("[a]" => false; "computed")]
    #[test_case("__proto__" => true; "literal, match")]
    #[test_case("a" => false; "literal, no match")]
    fn is_literal_proto(src: &str) -> bool {
        Maker::new(src).property_name().is_literal_proto()
    }
}

mod literal_property_name {
    use super::*;
    use test_case::test_case;

    #[test_case("__proto__" => true; "id proto")]
    #[test_case("a" => false; "id not")]
    #[test_case("'__proto__'" => true; "string proto")]
    #[test_case("'a'" => false; "string not")]
    #[test_case("1" => false; "number")]
    fn is_literal_proto(src: &str) -> bool {
        Maker::new(src).literal_property_name().is_literal_proto()
    }

    #[test_case("a", None => Ok(svec(&["STRING 0 (a)"])); "id")]
    #[test_case("'a'", None => Ok(svec(&["STRING 0 (a)"])); "string")]
    #[test_case("1", None => Ok(svec(&["STRING 0 (1)"])); "number")]
    #[test_case("a", Some(0) => serr("Out of room for strings in this compilation unit"); "id; err")]
    #[test_case("'a'", Some(0) => serr("Out of room for strings in this compilation unit"); "string; err")]
    #[test_case("1", Some(0) => serr("Out of room for strings in this compilation unit"); "number; err")]
    fn compile(src: &str, spots_avail: Option<usize>) -> Result<Vec<String>, String> {
        let node = Maker::new(src).literal_property_name();
        let mut c =
            if let Some(spot_count) = spots_avail { almost_full_chunk("x", spot_count) } else { Chunk::new("x") };
        node.compile(&mut c)
            .map(|_| c.disassemble().iter().map(String::as_str).filter_map(disasm_filt).collect::<Vec<_>>())
            .map_err(|e| e.to_string())
    }
}

mod computed_property_name {
    use super::*;
    use test_case::test_case;

    #[test_case("[a]", true, None => Ok((svec(&["STRING 0 (a)", "STRICT_RESOLVE", "GET_VALUE", "JUMP_IF_ABRUPT 1", "TO_KEY"]), true, false)); "reference expression; strict")]
    #[test_case("[a]", false, None => Ok((svec(&["STRING 0 (a)", "RESOLVE", "GET_VALUE", "JUMP_IF_ABRUPT 1", "TO_KEY"]), true, false)); "reference expression; non-strict")]
    #[test_case("[a]", true, Some(0) => serr("Out of room for strings in this compilation unit"); "err in expr")]
    #[test_case("[1]", true, None => Ok((svec(&["FLOAT 0 (1)", "TO_KEY"]), true, false)); "error-free expr")]
    fn compile(src: &str, strict: bool, spots_avail: Option<usize>) -> Result<(Vec<String>, bool, bool), String> {
        let node = Maker::new(src).computed_property_name();
        let mut c =
            if let Some(spot_count) = spots_avail { almost_full_chunk("x", spot_count) } else { Chunk::new("x") };
        node.compile(&mut c, strict, src)
            .map(|status| {
                (
                    c.disassemble().iter().map(String::as_str).filter_map(disasm_filt).collect::<Vec<_>>(),
                    status.maybe_abrupt(),
                    false,
                )
            })
            .map_err(|e| e.to_string())
    }
}

mod member_expression {
    use super::*;
    use test_case::test_case;

    #[test_case("id", true, None => Ok((svec(&["STRING 0 (id)", "STRICT_RESOLVE"]), true, true)); "fall-thru strict")]
    #[test_case("id", false, None => Ok((svec(&["STRING 0 (id)", "RESOLVE"]), true, true)); "fall-thru non strict")]
    #[test_case("a.b", true, None => Ok((svec(&[
        "STRING 0 (a)",
        "STRICT_RESOLVE",
        "GET_VALUE",
        "JUMP_IF_ABRUPT 3",
        "STRING 1 (b)",
        "STRICT_REF"
    ]), true, true)); "member property; strict")]
    #[test_case("a.b", false, None => Ok((svec(&[
        "STRING 0 (a)",
        "RESOLVE",
        "GET_VALUE",
        "JUMP_IF_ABRUPT 3",
        "STRING 1 (b)",
        "REF"
    ]), true, true)); "member property; non-strict")]
    #[test_case("a.b", true, Some(1) => serr("Out of room for strings in this compilation unit"); "no space for id")]
    #[test_case("a.b", true, Some(0) => serr("Out of room for strings in this compilation unit"); "no space for base")]
    #[test_case("(1).b", true, None => Ok((svec(&["FLOAT 0 (1)", "STRING 0 (b)", "STRICT_REF"]), false, true)); "error-free base")]
    #[test_case("a[b]", true, None => Ok((svec(&[
        "STRING 0 (a)",
        "STRICT_RESOLVE",
        "GET_VALUE",
        "JUMP_IF_ABRUPT 12",
        "STRING 1 (b)",
        "STRICT_RESOLVE",
        "GET_VALUE",
        "JUMP_IF_ABRUPT 4",
        "TO_KEY",
        "JUMP_IF_ABRUPT 1",
        "STRICT_REF",
        "UNWIND_IF_ABRUPT 1"
    ]), true, true)); "strict member exp")]
    #[test_case(
        "a[b]", false, None
        => Ok((svec(&[
            "STRING 0 (a)",
            "RESOLVE",
            "GET_VALUE",
            "JUMP_IF_ABRUPT 12",
            "STRING 1 (b)",
            "RESOLVE",
            "GET_VALUE",
            "JUMP_IF_ABRUPT 4",
            "TO_KEY",
            "JUMP_IF_ABRUPT 1",
            "REF",
            "UNWIND_IF_ABRUPT 1"
        ]), true, true));
        "non-strict member exp"
    )]
    #[test_case("a[b]", true, Some(0) => serr("Out of room for strings in this compilation unit"); "no space for base (expression)")]
    #[test_case(
        "(1)[1]", true, None
        => Ok((svec(&[
            "FLOAT 0 (1)", "FLOAT 0 (1)", "TO_KEY", "JUMP_IF_ABRUPT 1", "STRICT_REF", "UNWIND_IF_ABRUPT 1"
        ]), true, true));
        "no errors in base (expression)"
    )]
    #[test_case("b[a]", true, Some(1) => serr("Out of room for strings in this compilation unit"); "no space for expression (expression)")]
    #[test_case("a[@@@]", true, None => serr("out of range integral type conversion attempted"); "bad jump (expression)")]
    #[test_case("a`${b}`", true, None => panics "not yet implemented"; "template")]
    #[test_case("super.a", true, None => panics "not yet implemented"; "super ref")]
    #[test_case("new.target", true, None => panics "not yet implemented"; "meta")]
    #[test_case("new a()", true, None => Ok((svec(&[
        "STRING 0 (a)",
        "STRICT_RESOLVE",
        "GET_VALUE",
        "JUMP_IF_ABRUPT 15",
        "DUP",
        "DUP",
        "FLOAT 0 (0)",
        "SWAP_LIST",
        "REQ_CSTR",
        "JUMP_IF_NORMAL 5",
        "UNWIND_LIST",
        "UNWIND 2",
        "JUMP 2",
        "POP",
        "CONSTRUCT"
    ]), true, false)); "new-args")]
    #[test_case("a.#pid", true, None => panics "not yet implemented"; "private")]
    fn compile(src: &str, strict: bool, spots_avail: Option<usize>) -> Result<(Vec<String>, bool, bool), String> {
        let node = Maker::new(src).member_expression();
        let mut c =
            if let Some(spot_count) = spots_avail { almost_full_chunk("x", spot_count) } else { Chunk::new("x") };
        node.compile(&mut c, strict, src)
            .map(|status| {
                (
                    c.disassemble().iter().map(String::as_str).filter_map(disasm_filt).collect::<Vec<_>>(),
                    status.maybe_abrupt(),
                    status.maybe_ref(),
                )
            })
            .map_err(|e| e.to_string())
    }
}

mod new_expression {
    use super::*;
    use test_case::test_case;

    #[test_case("id", true => svec(&["STRING 0 (id)", "STRICT_RESOLVE"]); "fall-thru strict")]
    #[test_case("id", false => svec(&["STRING 0 (id)", "RESOLVE"]); "fall-thru non strict")]
    #[test_case("new a", true => svec(&[
        "STRING 0 (a)",
        "STRICT_RESOLVE",
        "GET_VALUE",
        "JUMP_IF_ABRUPT 15",
        "DUP",
        "DUP",
        "FLOAT 0 (0)",
        "SWAP_LIST",
        "REQ_CSTR",
        "JUMP_IF_NORMAL 5",
        "UNWIND_LIST",
        "UNWIND 2",
        "JUMP 2",
        "POP",
        "CONSTRUCT"
    ]); "new exp")]
    fn compile(src: &str, strict: bool) -> Vec<String> {
        let node = Maker::new(src).new_expression();
        let mut c = Chunk::new("x");
        node.compile(&mut c, strict, src).unwrap();
        c.disassemble().iter().map(String::as_str).filter_map(disasm_filt).collect::<Vec<_>>()
    }
}

mod call_expression {
    use super::*;
    use test_case::test_case;

    #[test_case("a()", true, &[] => Ok((svec(&[
        "STRING 0 (a)",
        "STRICT_RESOLVE",
        "DUP",
        "GET_VALUE",
        "JUMP_IF_NORMAL 4",
        "UNWIND 1",
        "JUMP 3",
        "FLOAT 0 (0)",
        "CALL_STRICT"
    ]), true, false)); "call-expression; strict")]
    #[test_case("a()", false, &[] => Ok((svec(&[
        "STRING 0 (a)",
        "RESOLVE",
        "DUP",
        "GET_VALUE",
        "JUMP_IF_NORMAL 4",
        "UNWIND 1",
        "JUMP 3",
        "FLOAT 0 (0)",
        "CALL"
    ]), true, false)); "call-expression; non-strict")]
    #[test_case("super()", true, &[] => panics "not yet implemented"; "super call")]
    #[test_case("import(a)", true, &[] => panics "not yet implemented"; "import call")]
    #[test_case("a()()", true, &[] => Ok((svec(&[
        "STRING 0 (a)",
        "STRICT_RESOLVE",
        "DUP",
        "GET_VALUE",
        "JUMP_IF_NORMAL 4",
        "UNWIND 1",
        "JUMP 3",
        "FLOAT 0 (0)",
        "CALL_STRICT",
        "DUP",
        "GET_VALUE",
        "JUMP_IF_ABRUPT 5",
        "FLOAT 0 (0)",
        "CALL_STRICT",
        "JUMP 2",
        "UNWIND 1"
    ]), true, false)); "call-on-call")]
    #[test_case("a()()", false, &[(Fillable::String, 0)]
                => serr("Out of room for strings in this compilation unit")
                ; "call-expression-arguments: expression compile fail")]
    #[test_case("a()(1n)", false, &[(Fillable::BigInt, 0)]
                => serr("Out of room for big ints in this compilation unit")
                ; "call-expression-arguments: arguments compile fails")]
    #[test_case("a()(@@@)", false, &[]
                => serr("out of range integral type conversion attempted")
                ; "call-expression-arguments: unwind jump too far")]
    #[test_case("a()[b]", true, &[] => Ok((svec(&[
        "STRING 0 (a)",
        "STRICT_RESOLVE",
        "DUP",
        "GET_VALUE",
        "JUMP_IF_NORMAL 4",
        "UNWIND 1",
        "JUMP 3",
        "FLOAT 0 (0)",
        "CALL_STRICT",
        "JUMP_IF_ABRUPT 12",
        "STRING 1 (b)",
        "STRICT_RESOLVE",
        "GET_VALUE",
        "JUMP_IF_ABRUPT 4",
        "TO_KEY",
        "JUMP_IF_ABRUPT 1",
        "STRICT_REF",
        "UNWIND_IF_ABRUPT 1"
    ]), true, true)); "CallExpression: [ Expression ]")]
    #[test_case("a().b[c]", true, &[] => Ok((svec(&[
        "STRING 0 (a)",
        "STRICT_RESOLVE",
        "DUP",
        "GET_VALUE",
        "JUMP_IF_NORMAL 4",
        "UNWIND 1",
        "JUMP 3",
        "FLOAT 0 (0)",
        "CALL_STRICT",
        "JUMP_IF_ABRUPT 3",
        "STRING 1 (b)",
        "STRICT_REF",
        "GET_VALUE",
        "JUMP_IF_ABRUPT 12",
        "STRING 2 (c)",
        "STRICT_RESOLVE",
        "GET_VALUE",
        "JUMP_IF_ABRUPT 4",
        "TO_KEY",
        "JUMP_IF_ABRUPT 1",
        "STRICT_REF",
        "UNWIND_IF_ABRUPT 1"
    ]), true, true)); "ce-exp; ce is ref")]
    #[test_case("a()[b]", true, &[(Fillable::String, 0)] => serr("Out of room for strings in this compilation unit"); "ce-exp; ce fails compilation")]
    #[test_case("a()[8n]", true, &[(Fillable::BigInt, 0)] => serr("Out of room for big ints in this compilation unit"); "ce-exp; exp fails compilation")]
    #[test_case("a().b", true, &[] => Ok((svec(&[
        "STRING 0 (a)",
        "STRICT_RESOLVE",
        "DUP",
        "GET_VALUE",
        "JUMP_IF_NORMAL 4",
        "UNWIND 1",
        "JUMP 3",
        "FLOAT 0 (0)",
        "CALL_STRICT",
        "JUMP_IF_ABRUPT 3",
        "STRING 1 (b)",
        "STRICT_REF"
    ]), true, true)); "property-on-call")]
    #[test_case("a().b", true, &[(Fillable::String, 0)] => serr("Out of room for strings in this compilation unit"); "ce-prop; ce fails compilation")]
    #[test_case("a().b.c", true, &[] => Ok((svec(&[
        "STRING 0 (a)",
        "STRICT_RESOLVE",
        "DUP",
        "GET_VALUE",
        "JUMP_IF_NORMAL 4",
        "UNWIND 1",
        "JUMP 3",
        "FLOAT 0 (0)",
        "CALL_STRICT",
        "JUMP_IF_ABRUPT 3",
        "STRING 1 (b)",
        "STRICT_REF",
        "GET_VALUE",
        "JUMP_IF_ABRUPT 3",
        "STRING 2 (c)",
        "STRICT_REF"
    ]), true, true)); "ce-prop, ce is ref")]
    #[test_case("a().b", true, &[(Fillable::String, 1)] => serr("Out of room for strings in this compilation unit"); "ce-prop; id doesn't fit")]
    #[test_case("a()`${b}`", true, &[] => panics "not yet implemented"; "template-on-call")]
    #[test_case("a().#pid", true, &[] => panics "not yet implemented"; "private-on-call")]
    fn compile(src: &str, strict: bool, what: &[(Fillable, usize)]) -> Result<(Vec<String>, bool, bool), String> {
        let node = Maker::new(src).call_expression();
        let mut c = complex_filled_chunk("x", what);
        node.compile(&mut c, strict, src)
            .map(|status| {
                (
                    c.disassemble().iter().map(String::as_str).filter_map(disasm_filt).collect::<Vec<_>>(),
                    status.maybe_abrupt(),
                    status.maybe_ref(),
                )
            })
            .map_err(|e| e.to_string())
    }
}

mod call_member_expression {
    use super::*;
    use test_case::test_case;

    #[test_case("a()", true, None => Ok((svec(&["STRING 0 (a)", "STRICT_RESOLVE", "DUP", "GET_VALUE", "JUMP_IF_NORMAL 4", "UNWIND 1", "JUMP 3", "FLOAT 0 (0)", "CALL_STRICT"]), true, false)); "no args; strict")]
    #[test_case("a()", false, None => Ok((svec(&["STRING 0 (a)", "RESOLVE", "DUP", "GET_VALUE", "JUMP_IF_NORMAL 4", "UNWIND 1", "JUMP 3", "FLOAT 0 (0)", "CALL"]), true, false)); "no args; non-strict")]
    #[test_case("a()", true, Some(0) => serr("Out of room for strings in this compilation unit"); "no space for ME")]
    #[test_case("(1)()", true, None => Ok((svec(&["FLOAT 0 (1)", "DUP", "FLOAT 1 (0)", "CALL_STRICT"]), true, false)); "me not reference")]
    #[test_case("a(b)", true, Some(1) => serr("Out of room for strings in this compilation unit"); "no space for args")]
    #[test_case("a(c)", true, None => Ok((svec(&["STRING 0 (a)", "STRICT_RESOLVE", "DUP", "GET_VALUE", "JUMP_IF_NORMAL 4", "UNWIND 1", "JUMP 15", "STRING 1 (c)", "STRICT_RESOLVE", "GET_VALUE", "JUMP_IF_ABRUPT 2", "FLOAT 0 (1)", "JUMP_IF_NORMAL 4", "UNWIND 2", "JUMP 1", "CALL_STRICT"]), true, false)); "args can error; strict")]
    #[test_case("a(c)", false, None => Ok((svec(&["STRING 0 (a)", "RESOLVE", "DUP", "GET_VALUE", "JUMP_IF_NORMAL 4", "UNWIND 1", "JUMP 15", "STRING 1 (c)", "RESOLVE", "GET_VALUE", "JUMP_IF_ABRUPT 2", "FLOAT 0 (1)", "JUMP_IF_NORMAL 4", "UNWIND 2", "JUMP 1", "CALL"]), true, false)); "args can error; non-strict")]
    #[test_case("a(@@@)", true, None => serr("out of range integral type conversion attempted"); "bad jump (args too complex)")]
    fn compile(src: &str, strict: bool, spots_avail: Option<usize>) -> Result<(Vec<String>, bool, bool), String> {
        let node = Maker::new(src).call_member_expression();
        let mut c =
            if let Some(spot_count) = spots_avail { almost_full_chunk("x", spot_count) } else { Chunk::new("x") };
        node.compile(&mut c, strict, src)
            .map(|status| {
                (
                    c.disassemble().iter().map(String::as_str).filter_map(disasm_filt).collect::<Vec<_>>(),
                    status.maybe_abrupt(),
                    false,
                )
            })
            .map_err(|e| e.to_string())
    }
}

mod left_hand_side_expression {
    use super::*;
    use test_case::test_case;

    #[test_case("id", true => svec(&["STRING 0 (id)", "STRICT_RESOLVE"]); "fall-thru strict")]
    #[test_case("id", false => svec(&["STRING 0 (id)", "RESOLVE"]); "fall-thru non strict")]
    #[test_case("a()", true => svec(&[
        "STRING 0 (a)",
        "STRICT_RESOLVE",
        "DUP",
        "GET_VALUE",
        "JUMP_IF_NORMAL 4",
        "UNWIND 1",
        "JUMP 3",
        "FLOAT 0 (0)",
        "CALL_STRICT"
    ]); "call strict")]
    #[test_case("a()", false => svec(&[
        "STRING 0 (a)",
        "RESOLVE",
        "DUP",
        "GET_VALUE",
        "JUMP_IF_NORMAL 4",
        "UNWIND 1",
        "JUMP 3",
        "FLOAT 0 (0)",
        "CALL"
    ]); "call non-strict")]
    #[test_case("a?.b", true => svec(&[
        "STRING 0 (a)",
        "STRICT_RESOLVE",
        "JUMP_IF_ABRUPT 20",
        "DUP",
        "GET_VALUE",
        "JUMP_IF_ABRUPT 14",
        "JUMP_NOT_NULLISH 5",
        "POP",
        "POP",
        "UNDEFINED",
        "JUMP 9",
        "UNWIND 1",
        "STRING 1 (b)",
        "STRICT_REF",
        "JUMP 2",
        "UNWIND 1"
    ]); "optional")]
    fn compile(src: &str, strict: bool) -> Vec<String> {
        let node = Maker::new(src).left_hand_side_expression();
        let mut c = Chunk::new("x");
        node.compile(&mut c, strict, src).unwrap();
        c.disassemble().iter().map(String::as_str).filter_map(disasm_filt).collect::<Vec<_>>()
    }
}

mod arguments {
    use super::*;
    use test_case::test_case;

    #[test_case("()", true, &[] => Ok((svec(&["FLOAT 0 (0)"]), false, false)); "empty")]
    #[test_case("()", true, &[(Fillable::Float, 0)] => serr("Out of room for floats in this compilation unit"); "empty; no space for args")]
    #[test_case("(1)", true, &[] => Ok((svec(&["FLOAT 0 (1)", "FLOAT 0 (1)"]), false, false)); "one arg; no errors")]
    #[test_case("(a)", true, &[(Fillable::String, 0)] => serr("Out of room for strings in this compilation unit"); "no room for args")]
    #[test_case("(999)", true, &[(Fillable::Float, 1)] => serr("Out of room for floats in this compilation unit"); "no room for length")]
    #[test_case("(a,)", true, &[] => Ok((svec(&["STRING 0 (a)", "STRICT_RESOLVE", "GET_VALUE", "JUMP_IF_ABRUPT 2", "FLOAT 0 (1)"]), true, false)); "error-able args; strict")]
    #[test_case("(a,)", false, &[] => Ok((svec(&["STRING 0 (a)", "RESOLVE", "GET_VALUE", "JUMP_IF_ABRUPT 2", "FLOAT 0 (1)"]), true, false)); "error-able args; non-strict")]
    #[test_case("(a,...b,c)", false, &[] => Ok((svec(&[
        "STRING 0 (a)",
        "RESOLVE",
        "GET_VALUE",
        "JUMP_IF_ABRUPT 15",
        "FLOAT 0 (1)",
        "STRING 1 (b)",
        "RESOLVE",
        "GET_VALUE",
        "JUMP_IF_ABRUPT 6",
        "ITER_ARGS",
        "JUMP_IF_ABRUPT 3",
        "APPEND_LIST",
        "JUMP 1",
        "UNWIND_LIST",
        "JUMP_IF_ABRUPT 7",
        "STRING 2 (c)",
        "RESOLVE",
        "GET_VALUE",
        "JUMP_IF_NORMAL 1",
        "UNWIND_LIST",
        "JUMP_IF_ABRUPT 5",
        "ROTATEUP 2",
        "FLOAT 0 (1)",
        "ADD"
    ]), true, false)); "with variable arg")]
    #[test_case("(true,true,true,true,true,true,...[],true)", false, &[(Fillable::Float, 1)] => serr("Out of room for floats in this compilation unit"); "varargs, out of float space")]
    #[test_case("(true,...[])", false, &[] => Ok((svec(&[
        "TRUE",
        "FLOAT 0 (1)",
        "ARRAY",
        "ITER_ARGS",
        "JUMP_IF_ABRUPT 3",
        "APPEND_LIST",
        "JUMP 1",
        "UNWIND_LIST"
    ]), true, false)); "no need to add more at end")]
    fn argument_list_evaluation(
        src: &str,
        strict: bool,
        what: &[(Fillable, usize)],
    ) -> Result<(Vec<String>, bool, bool), String> {
        let node = Maker::new(src).arguments();
        let mut c = complex_filled_chunk("x", what);
        node.argument_list_evaluation(&mut c, strict, src)
            .map(|status| {
                (
                    c.disassemble().iter().map(String::as_str).filter_map(disasm_filt).collect::<Vec<_>>(),
                    status.maybe_abrupt(),
                    false,
                )
            })
            .map_err(|e| e.to_string())
    }
}

mod argument_list {
    use super::*;
    use test_case::test_case;

    #[test_case("a", true, &[] => Ok((svec(&[
        "STRING 0 (a)",
        "STRICT_RESOLVE",
        "GET_VALUE"
        ]), 1, false, true)); "item/reference/strict")]
    #[test_case("a", false, &[] => Ok((svec(&[
        "STRING 0 (a)",
        "RESOLVE",
        "GET_VALUE"
        ]), 1, false, true)); "item/reference/non-strict")]
    #[test_case("true", true, &[] => Ok((svec(&[
        "TRUE"
        ]), 1, false, false)); "item/literal")]
    #[test_case("a", true, &[(Fillable::String, 0)] => serr("Out of room for strings in this compilation unit"); "no room for item")]
    #[test_case("...a", true, &[] => Ok((svec(&[
        "STRING 0 (a)",
        "STRICT_RESOLVE",
        "GET_VALUE",
        "JUMP_IF_ABRUPT 1",
        "ITER_ARGS"
    ]), 0, true, true)); "...a -style object unpacking")]
    #[test_case("true, false", true, &[] => Ok((svec(&[
        "TRUE",
        "FALSE"
        ]), 2, false, false)); "list/noref")]
    #[test_case("a,b", true, &[] => Ok((svec(&[
        "STRING 0 (a)",
        "STRICT_RESOLVE",
        "GET_VALUE",
        "JUMP_IF_ABRUPT 8",
        "STRING 1 (b)",
        "STRICT_RESOLVE",
        "GET_VALUE",
        "JUMP_IF_NORMAL 2",
        "UNWIND 1"
        ]), 2, false, true)); "errable items, strict")]
    #[test_case("a,b", false, &[] => Ok((svec(&[
        "STRING 0 (a)",
        "RESOLVE",
        "GET_VALUE",
        "JUMP_IF_ABRUPT 8",
        "STRING 1 (b)",
        "RESOLVE",
        "GET_VALUE",
        "JUMP_IF_NORMAL 2",
        "UNWIND 1"
        ]), 2, false, true)); "errable items, non-strict")]
    #[test_case("a,b", true, &[(Fillable::String, 0)] => serr("Out of room for strings in this compilation unit"); "no room for first list")]
    #[test_case("a,b", true, &[(Fillable::String, 1)] => serr("Out of room for strings in this compilation unit"); "no room for last item")]
    #[test_case("a,@@@", true, &[] => serr("out of range integral type conversion attempted"); "jump too far")]
    #[test_case("a,...b", true, &[] => Ok((svec(&[
        "STRING 0 (a)",
        "STRICT_RESOLVE",
        "GET_VALUE",
        "JUMP_IF_ABRUPT 15",
        "FLOAT 0 (1)",
        "STRING 1 (b)",
        "STRICT_RESOLVE",
        "GET_VALUE",
        "JUMP_IF_ABRUPT 6",
        "ITER_ARGS",
        "JUMP_IF_ABRUPT 3",
        "APPEND_LIST",
        "JUMP 1",
        "UNWIND_LIST"
    ]), 0, true, true)); "list + rest")]
    #[test_case("...a,b", true, &[] => Ok((svec(&[
        "STRING 0 (a)",
        "STRICT_RESOLVE",
        "GET_VALUE",
        "JUMP_IF_ABRUPT 1",
        "ITER_ARGS",
        "JUMP_IF_ABRUPT 7",
        "STRING 1 (b)",
        "STRICT_RESOLVE",
        "GET_VALUE",
        "JUMP_IF_NORMAL 1",
        "UNWIND_LIST"
    ]), 1, true, true)); "spread + item")]
    #[test_case("...1", false, &[] => Ok((svec(&[
        "FLOAT 0 (1)",
        "ITER_ARGS"
    ]), 0, true, true)); "infallible spread")]
    #[test_case("...a", false, &[(Fillable::String, 0)] => serr("Out of room for strings in this compilation unit"); "spread; ae compile fails")]
    #[test_case("a,...b", false, &[(Fillable::String, 0)] => serr("Out of room for strings in this compilation unit"); "list-spread; list compile fails")]
    #[test_case("1,...b", false, &[] => Ok((svec(&[
        "FLOAT 0 (1)",
        "FLOAT 0 (1)",
        "STRING 0 (b)",
        "RESOLVE",
        "GET_VALUE",
        "JUMP_IF_ABRUPT 6",
        "ITER_ARGS",
        "JUMP_IF_ABRUPT 3",
        "APPEND_LIST",
        "JUMP 1",
        "UNWIND_LIST"
    ]), 0, true, true)); "list-spread; list infallible")]
    #[test_case("...a,56,...b", false, &[] => Ok((svec(&[
        "STRING 0 (a)",
        "RESOLVE",
        "GET_VALUE",
        "JUMP_IF_ABRUPT 1",
        "ITER_ARGS",
        "JUMP_IF_ABRUPT 2",
        "FLOAT 0 (56)",
        "JUMP_IF_ABRUPT 18",
        "ROTATEUP 2",
        "FLOAT 1 (1)",
        "ADD",
        "STRING 1 (b)",
        "RESOLVE",
        "GET_VALUE",
        "JUMP_IF_ABRUPT 6",
        "ITER_ARGS",
        "JUMP_IF_ABRUPT 3",
        "APPEND_LIST",
        "JUMP 1",
        "UNWIND_LIST"
    ]), 0, true, true)); "list-spread; list is spread followed by direct")]
    #[test_case("...a,'a',...b", false, &[(Fillable::Float, 0)] => serr("Out of room for floats in this compilation unit"); "list-spread; no room for list touchup")]
    #[test_case("...a,...b", false, &[] => Ok((svec(&[
        "STRING 0 (a)",
        "RESOLVE",
        "GET_VALUE",
        "JUMP_IF_ABRUPT 1",
        "ITER_ARGS",
        "JUMP_IF_ABRUPT 13",
        "STRING 1 (b)",
        "RESOLVE",
        "GET_VALUE",
        "JUMP_IF_ABRUPT 6",
        "ITER_ARGS",
        "JUMP_IF_ABRUPT 3",
        "APPEND_LIST",
        "JUMP 1",
        "UNWIND_LIST"
    ]), 0, true, true)); "list-spread; list is var with no direct")]
    #[test_case("'a',...b", false, &[(Fillable::Float, 0)] => serr("Out of room for floats in this compilation unit"); "list-spread, direct, no room for math")]
    #[test_case("1,...a", false, &[(Fillable::String, 0)] => serr("Out of room for strings in this compilation unit"); "list-spread; spread compile fails")]
    #[test_case("1,...9", false, &[] =>  Ok((svec(&[
        "FLOAT 0 (1)",
        "FLOAT 0 (1)",
        "FLOAT 1 (9)",
        "ITER_ARGS",
        "JUMP_IF_ABRUPT 3",
        "APPEND_LIST",
        "JUMP 1",
        "UNWIND_LIST"
    ]), 0, true, true)); "list-spread; infallible")]
    #[test_case("...a,...@@@", false, &[] => serr("out of range integral type conversion attempted"); "list-spread; jump too far A")]
    fn argument_list_evaluation(
        src: &str,
        strict: bool,
        what: &[(Fillable, usize)],
    ) -> Result<(Vec<String>, u16, bool, bool), String> {
        let node = Maker::new(src).argument_list();
        let mut c = complex_filled_chunk("x", what);
        node.argument_list_evaluation(&mut c, strict, src)
            .map(|(ArgListSizeHint { fixed_len: count, has_variable }, status)| {
                (
                    c.disassemble().iter().map(String::as_str).filter_map(disasm_filt).collect::<Vec<_>>(),
                    count,
                    has_variable,
                    status.maybe_abrupt(),
                )
            })
            .map_err(|e| e.to_string())
    }
}

mod update_expression {
    use super::*;
    use test_case::test_case;

    #[test_case("id", true, None => Ok((svec(&["STRING 0 (id)", "STRICT_RESOLVE"]), true, true)); "fall-thru strict")]
    #[test_case("id", false, None => Ok((svec(&["STRING 0 (id)", "RESOLVE"]), true, true)); "fall-thru non strict")]
    #[test_case("a++", true, None => Ok((svec(&[
        "STRING 0 (a)",
        "STRICT_RESOLVE",
        "DUP",
        "GET_VALUE",
        "JUMP_IF_NORMAL 4",
        "SWAP",
        "POP",
        "JUMP 11",
        "TO_NUMERIC",
        "JUMP_IF_NORMAL 4",
        "SWAP",
        "POP",
        "JUMP 4",
        "POP2_PUSH3",
        "INCREMENT",
        "PUT_VALUE",
        "UPDATE_EMPTY",
    ]), true, false)); "post-increment, strict")]
    #[test_case("a++", false, None => Ok((svec(&[
        "STRING 0 (a)",
        "RESOLVE",
        "DUP",
        "GET_VALUE",
        "JUMP_IF_NORMAL 4",
        "SWAP",
        "POP",
        "JUMP 11",
        "TO_NUMERIC",
        "JUMP_IF_NORMAL 4",
        "SWAP",
        "POP",
        "JUMP 4",
        "POP2_PUSH3",
        "INCREMENT",
        "PUT_VALUE",
        "UPDATE_EMPTY",
    ]), true, false)); "post-increment, non-strict")]
    #[test_case("a--", true, None => Ok((svec(&[
        "STRING 0 (a)",
        "STRICT_RESOLVE",
        "DUP",
        "GET_VALUE",
        "JUMP_IF_NORMAL 4",
        "SWAP",
        "POP",
        "JUMP 11",
        "TO_NUMERIC",
        "JUMP_IF_NORMAL 4",
        "SWAP",
        "POP",
        "JUMP 4",
        "POP2_PUSH3",
        "DECREMENT",
        "PUT_VALUE",
        "UPDATE_EMPTY",
    ]), true, false)); "post-decrement, strict")]
    #[test_case("a--", false, None => Ok((svec(&[
        "STRING 0 (a)",
        "RESOLVE",
        "DUP",
        "GET_VALUE",
        "JUMP_IF_NORMAL 4",
        "SWAP",
        "POP",
        "JUMP 11",
        "TO_NUMERIC",
        "JUMP_IF_NORMAL 4",
        "SWAP",
        "POP",
        "JUMP 4",
        "POP2_PUSH3",
        "DECREMENT",
        "PUT_VALUE",
        "UPDATE_EMPTY",
    ]), true, false)); "post-decrement, non-strict")]
    #[test_case("++a", true, None => Ok((svec(&["STRING 0 (a)", "STRICT_RESOLVE", "PRE_INCREMENT"]), true, false)); "pre-increment, strict")]
    #[test_case("++a", false, None => Ok((svec(&["STRING 0 (a)", "RESOLVE", "PRE_INCREMENT"]), true, false)); "pre-increment, non-strict")]
    #[test_case("--a", true, None => Ok((svec(&["STRING 0 (a)", "STRICT_RESOLVE", "PRE_DECREMENT"]), true, false)); "pre-decrement, strict")]
    #[test_case("--a", false, None => Ok((svec(&["STRING 0 (a)", "RESOLVE", "PRE_DECREMENT"]), true, false)); "pre-decrement, non-strict")]
    #[test_case("++a", true, Some(0) => serr("Out of room for strings in this compilation unit"); "pre-op, err in subexpr")]
    #[test_case("a++", true, Some(0) => serr("Out of room for strings in this compilation unit"); "post-op, err in subexpr")]
    fn compile(src: &str, strict: bool, spots_avail: Option<usize>) -> Result<(Vec<String>, bool, bool), String> {
        let node = Maker::new(src).update_expression();
        let mut c =
            if let Some(spot_count) = spots_avail { almost_full_chunk("x", spot_count) } else { Chunk::new("x") };
        node.compile(&mut c, strict, src)
            .map(|status| {
                (
                    c.disassemble().iter().map(String::as_str).filter_map(disasm_filt).collect::<Vec<_>>(),
                    status.maybe_abrupt(),
                    status.maybe_ref(),
                )
            })
            .map_err(|e| e.to_string())
    }
}

mod unary_expression {
    use super::*;
    use test_case::test_case;

    #[test_case("id", true, None => Ok((svec(&["STRING 0 (id)", "STRICT_RESOLVE"]), true, true)); "fall-thru strict")]
    #[test_case("id", false, None => Ok((svec(&["STRING 0 (id)", "RESOLVE"]), true, true)); "fall-thru non strict")]
    #[test_case("-a", true, None => Ok((svec(&["STRING 0 (a)", "STRICT_RESOLVE", "UNARY_MINUS"]), true, false)); "negate; strict")]
    #[test_case("-a", false, None => Ok((svec(&["STRING 0 (a)", "RESOLVE", "UNARY_MINUS"]), true, false)); "negate; non-strict")]
    #[test_case("-a", false, Some(0) => serr("Out of room for strings in this compilation unit"); "negate; compile fail")]
    #[test_case("+a", true, None => Ok((svec(&["STRING 0 (a)", "STRICT_RESOLVE", "UNARY_PLUS"]), true, false)); "tonumber; strict")]
    #[test_case("+a", false, None => Ok((svec(&["STRING 0 (a)", "RESOLVE", "UNARY_PLUS"]), true, false)); "tonumber; non-strict")]
    #[test_case("+a", false, Some(0) => serr("Out of room for strings in this compilation unit"); "tonumber; compile fail")]
    #[test_case("!a", true, None => Ok((svec(&["STRING 0 (a)", "STRICT_RESOLVE", "UNARY_NOT"]), true, false)); "not; strict")]
    #[test_case("!a", false, None => Ok((svec(&["STRING 0 (a)", "RESOLVE", "UNARY_NOT"]), true, false)); "not; non-strict")]
    #[test_case("!a", false, Some(0) => serr("Out of room for strings in this compilation unit"); "not; compile fail")]
    #[test_case("~a", true, None => Ok((svec(&["STRING 0 (a)", "STRICT_RESOLVE", "UNARY_COMPLEMENT"]), true, false)); "complement; strict")]
    #[test_case("~a", false, None => Ok((svec(&["STRING 0 (a)", "RESOLVE", "UNARY_COMPLEMENT"]), true, false)); "complement; non-strict")]
    #[test_case("~a", false, Some(0) => serr("Out of room for strings in this compilation unit"); "complement; compile fail")]
    #[test_case("void a", true, None => Ok((svec(&["STRING 0 (a)", "STRICT_RESOLVE", "VOID"]), true, false)); "void; strict")]
    #[test_case("void a", false, None => Ok((svec(&["STRING 0 (a)", "RESOLVE", "VOID"]), true, false)); "void; non-strict")]
    #[test_case("void a", false, Some(0) => serr("Out of room for strings in this compilation unit"); "void; compile fail")]
    #[test_case("typeof a", true, None => Ok((svec(&["STRING 0 (a)", "STRICT_RESOLVE", "TYPEOF"]), true, false)); "typeof; strict")]
    #[test_case("typeof a", false, None => Ok((svec(&["STRING 0 (a)", "RESOLVE", "TYPEOF"]), true, false)); "typeof; non-strict")]
    #[test_case("typeof a", false, Some(0) => serr("Out of room for strings in this compilation unit"); "typeof; compile fail")]
    #[test_case("delete a", true, None => Ok((svec(&["STRING 0 (a)", "STRICT_RESOLVE", "DELETE"]), true, false)); "delete; strict")]
    #[test_case("delete a", false, None => Ok((svec(&["STRING 0 (a)", "RESOLVE", "DELETE"]), true, false)); "delete; non-strict")]
    #[test_case("delete a", false, Some(0) => serr("Out of room for strings in this compilation unit"); "delete; compile fail")]
    #[test_case("await a", true, None => panics "not yet implemented"; "await; strict")]
    #[test_case("await a", false, None => panics "not yet implemented"; "await; non-strict")]
    fn compile(src: &str, strict: bool, spots_avail: Option<usize>) -> Result<(Vec<String>, bool, bool), String> {
        let node = Maker::new(src).unary_expression();
        let mut c =
            if let Some(spot_count) = spots_avail { almost_full_chunk("x", spot_count) } else { Chunk::new("x") };
        node.compile(&mut c, strict, src)
            .map(|status| {
                (
                    c.disassemble().iter().map(String::as_str).filter_map(disasm_filt).collect::<Vec<_>>(),
                    status.maybe_abrupt(),
                    status.maybe_ref(),
                )
            })
            .map_err(|e| e.to_string())
    }
}

mod exponentiation_expression {
    use super::*;
    use test_case::test_case;

    #[test_case("id", true, &[] => Ok((svec(&["STRING 0 (id)", "STRICT_RESOLVE"]), true, true)); "fall-thru strict")]
    #[test_case("id", false, &[] => Ok((svec(&["STRING 0 (id)", "RESOLVE"]), true, true)); "fall-thru non strict")]
    #[test_case(
        "a**8", true, &[]
        => Ok((
            svec(&["STRING 0 (a)", "STRICT_RESOLVE", "GET_VALUE", "JUMP_IF_ABRUPT 3", "FLOAT 0 (8)", "EXPONENTIATE"]),
            true,
            false
        ));
        "exponent expr; non-strict"
    )]
    #[test_case(
        "2**b", false, &[]
        => Ok((
            svec(&[
                "FLOAT 0 (2)",
                "STRING 0 (b)",
                "RESOLVE",
                "GET_VALUE",
                "JUMP_IF_NORMAL 4",
                "UNWIND 1",
                "JUMP 1",
                "EXPONENTIATE"
                ]),
            true,
            false
        ));
        "left infallible; right fallible"
    )]
    #[test_case(
        "8n**2", false, &[(Fillable::BigInt, 0)]
        => serr("Out of room for big ints in this compilation unit");
        "left compilation fails"
    )]
    #[test_case(
        "2**7n", false, &[(Fillable::BigInt, 0)]
        => serr("Out of room for big ints in this compilation unit");
        "right compilation fails"
    )]
    fn compile(src: &str, strict: bool, slots_left: &[(Fillable, usize)]) -> Result<(Vec<String>, bool, bool), String> {
        let node = Maker::new(src).exponentiation_expression();
        let mut c = complex_filled_chunk("x", slots_left);
        node.compile(&mut c, strict, src)
            .as_ref()
            .map(|flags| {
                (
                    c.disassemble().iter().map(String::as_str).filter_map(disasm_filt).collect::<Vec<_>>(),
                    flags.maybe_abrupt(),
                    flags.maybe_ref(),
                )
            })
            .map_err(ToString::to_string)
    }
}

mod multiplicative_expression {
    use super::*;
    use test_case::test_case;

    #[test_case("id", true, &[] => Ok((svec(&["STRING 0 (id)", "STRICT_RESOLVE"]), true, true)); "fall-thru strict")]
    #[test_case("id", false, &[] => Ok((svec(&["STRING 0 (id)", "RESOLVE"]), true, true)); "fall-thru non strict")]
    #[test_case(
        "a*8", true, &[]
        => Ok((
            svec(&["STRING 0 (a)", "STRICT_RESOLVE", "GET_VALUE", "JUMP_IF_ABRUPT 3", "FLOAT 0 (8)", "MULTIPLY"]),
            true,
            false
        ));
        "multiply expr; strict"
    )]
    #[test_case(
        "a/8", true, &[]
        => Ok((
            svec(&["STRING 0 (a)", "STRICT_RESOLVE", "GET_VALUE", "JUMP_IF_ABRUPT 3", "FLOAT 0 (8)", "DIVIDE"]),
            true,
            false
        ));
        "divide expr; strict"
    )]
    #[test_case(
        "a%8", true, &[]
        => Ok((
            svec(&["STRING 0 (a)", "STRICT_RESOLVE", "GET_VALUE", "JUMP_IF_ABRUPT 3", "FLOAT 0 (8)", "MODULO"]),
            true,
            false
        ));
        "modulo expr; strict"
    )]
    #[test_case(
        "8*a", true, &[]
        => Ok((
            svec(&[
                "FLOAT 0 (8)",
                "STRING 0 (a)",
                "STRICT_RESOLVE",
                "GET_VALUE",
                "JUMP_IF_NORMAL 4",
                "UNWIND 1",
                "JUMP 1",
                "MULTIPLY"
            ]),
            true,
            false
        ));
        "left infallible; right fallible"
    )]
    #[test_case(
        "8n*1", false, &[(Fillable::BigInt, 0)]
        => serr("Out of room for big ints in this compilation unit");
        "left compile fails"
    )]
    #[test_case(
        "1*8n", false, &[(Fillable::BigInt, 0)]
        => serr("Out of room for big ints in this compilation unit");
        "right compile fails"
    )]
    fn compile(src: &str, strict: bool, slots_left: &[(Fillable, usize)]) -> Result<(Vec<String>, bool, bool), String> {
        let node = Maker::new(src).multiplicative_expression();
        let mut c = complex_filled_chunk("x", slots_left);
        node.compile(&mut c, strict, src)
            .as_ref()
            .map(|flags| {
                (
                    c.disassemble().iter().map(String::as_str).filter_map(disasm_filt).collect::<Vec<_>>(),
                    flags.maybe_abrupt(),
                    flags.maybe_ref(),
                )
            })
            .map_err(ToString::to_string)
    }
}

mod additive_expression {
    use super::*;
    use test_case::test_case;

    #[test_case("id", true, &[] => Ok((svec(&["STRING 0 (id)", "STRICT_RESOLVE"]), true, true)); "fall-thru strict")]
    #[test_case("id", false, &[] => Ok((svec(&["STRING 0 (id)", "RESOLVE"]), true, true)); "fall-thru non strict")]
    #[test_case("a+3", true, &[] => Ok((svec(&["STRING 0 (a)", "STRICT_RESOLVE", "GET_VALUE", "JUMP_IF_ABRUPT 3", "FLOAT 0 (3)", "ADD"]), true, false)); "add expr")]
    #[test_case("a-3", true, &[] => Ok((svec(&["STRING 0 (a)", "STRICT_RESOLVE", "GET_VALUE", "JUMP_IF_ABRUPT 3", "FLOAT 0 (3)", "SUBTRACT"]), true, false)); "sub expr")]
    #[test_case("3+a", true, &[] => Ok((svec(&["FLOAT 0 (3)", "STRING 0 (a)", "STRICT_RESOLVE", "GET_VALUE", "JUMP_IF_NORMAL 4", "UNWIND 1", "JUMP 1", "ADD"]), true, false)); "left infallible, right fallible")]
    #[test_case("8n+a", true, &[(Fillable::BigInt, 0)] => serr("Out of room for big ints in this compilation unit"); "left compile fails")]
    #[test_case("a+8n", true, &[(Fillable::BigInt, 0)] => serr("Out of room for big ints in this compilation unit"); "right compile fails")]
    fn compile(src: &str, strict: bool, slot_data: &[(Fillable, usize)]) -> Result<(Vec<String>, bool, bool), String> {
        let node = Maker::new(src).additive_expression();
        let mut c = complex_filled_chunk("x", slot_data);
        node.compile(&mut c, strict, src)
            .as_ref()
            .map(|flags| {
                (
                    c.disassemble().iter().map(String::as_str).filter_map(disasm_filt).collect::<Vec<_>>(),
                    flags.maybe_abrupt(),
                    flags.maybe_ref(),
                )
            })
            .map_err(ToString::to_string)
    }
}

mod shift_expression {
    use super::*;
    use test_case::test_case;

    #[test_case("id", true, &[] => Ok((svec(&["STRING 0 (id)", "STRICT_RESOLVE"]), true, true)); "fall-thru strict")]
    #[test_case("id", false, &[] => Ok((svec(&["STRING 0 (id)", "RESOLVE"]), true, true)); "fall-thru non strict")]
    #[test_case("a<<2", true, &[] => Ok((svec(&[
        "STRING 0 (a)",
        "STRICT_RESOLVE",
        "GET_VALUE",
        "JUMP_IF_ABRUPT 3",
        "FLOAT 0 (2)",
        "LSH"
    ]), true, false)); "left shift, strict")]
    #[test_case("a<<2", false, &[] => Ok((svec(&[
        "STRING 0 (a)",
        "RESOLVE",
        "GET_VALUE",
        "JUMP_IF_ABRUPT 3",
        "FLOAT 0 (2)",
        "LSH"
    ]), true, false)); "left shift, non-strict")]
    #[test_case("a>>2", true, &[] => Ok((svec(&[
        "STRING 0 (a)",
        "STRICT_RESOLVE",
        "GET_VALUE",
        "JUMP_IF_ABRUPT 3",
        "FLOAT 0 (2)",
        "SRSH"
    ]), true, false)); "signed right shift, strict")]
    #[test_case("a>>2", false, &[] => Ok((svec(&[
        "STRING 0 (a)",
        "RESOLVE",
        "GET_VALUE",
        "JUMP_IF_ABRUPT 3",
        "FLOAT 0 (2)",
        "SRSH"
    ]), true, false)); "signed right shift, non-strict")]
    #[test_case("a>>>2", true, &[] => Ok((svec(&[
        "STRING 0 (a)",
        "STRICT_RESOLVE",
        "GET_VALUE",
        "JUMP_IF_ABRUPT 3",
        "FLOAT 0 (2)",
        "URSH"
    ]), true, false)); "unsigned right shift, strict")]
    #[test_case("a>>>2", false, &[] => Ok((svec(&[
        "STRING 0 (a)",
        "RESOLVE",
        "GET_VALUE",
        "JUMP_IF_ABRUPT 3",
        "FLOAT 0 (2)",
        "URSH"
    ]), true, false)); "unsigned right shift, non-strict")]
    #[test_case("2>>4", true, &[] => Ok((svec(&[
        "FLOAT 0 (2)",
        "FLOAT 1 (4)",
        "SRSH"
    ]), true, false)); "nothing that can throw")]
    #[test_case("2>>a", true, &[] => Ok((svec(&[
        "FLOAT 0 (2)",
        "STRING 0 (a)",
        "STRICT_RESOLVE",
        "GET_VALUE",
        "JUMP_IF_NORMAL 4",
        "UNWIND 1",
        "JUMP 1",
        "SRSH"
    ]), true, false)); "can throw from right")]
    fn compile(src: &str, strict: bool, slot_data: &[(Fillable, usize)]) -> Result<(Vec<String>, bool, bool), String> {
        let node = Maker::new(src).shift_expression();
        let mut c = complex_filled_chunk("x", slot_data);
        node.compile(&mut c, strict, src)
            .as_ref()
            .map(|status| {
                (
                    c.disassemble().iter().map(String::as_str).filter_map(disasm_filt).collect::<Vec<_>>(),
                    status.maybe_abrupt(),
                    status.maybe_ref(),
                )
            })
            .map_err(ToString::to_string)
    }
}

mod relational_expression {
    use super::*;
    use test_case::test_case;

    #[test_case("id", true, &[] => Ok((svec(&["STRING 0 (id)", "STRICT_RESOLVE"]), true, true)); "fall-thru strict")]
    #[test_case("id", false, &[] => Ok((svec(&["STRING 0 (id)", "RESOLVE"]), true, true)); "fall-thru non strict")]
    #[test_case("a<10", true, &[] => Ok((svec(&["STRING 0 (a)", "STRICT_RESOLVE", "GET_VALUE", "JUMP_IF_ABRUPT 3", "FLOAT 0 (10)", "LT"]), true, false)); "less than/strict")]
    #[test_case("a>10", true, &[] => Ok((svec(&["STRING 0 (a)", "STRICT_RESOLVE", "GET_VALUE", "JUMP_IF_ABRUPT 3", "FLOAT 0 (10)", "GT"]), true, false)); "greater than/strict")]
    #[test_case("a<=10", true, &[] => Ok((svec(&["STRING 0 (a)", "STRICT_RESOLVE", "GET_VALUE", "JUMP_IF_ABRUPT 3", "FLOAT 0 (10)", "LE"]), true, false)); "less equal/strict")]
    #[test_case("a>=10", true, &[] => Ok((svec(&["STRING 0 (a)", "STRICT_RESOLVE", "GET_VALUE", "JUMP_IF_ABRUPT 3", "FLOAT 0 (10)", "GE"]), true, false)); "greater equal/strict")]
    #[test_case("a in b", true, &[] => Ok((svec(&[
        "STRING 0 (a)",
        "STRICT_RESOLVE",
        "GET_VALUE",
        "JUMP_IF_ABRUPT 11",
        "STRING 1 (b)",
        "STRICT_RESOLVE",
        "GET_VALUE",
        "JUMP_IF_NORMAL 4",
        "UNWIND 1",
        "JUMP 1",
        "IN"
    ]), true, false)); "in/strict")]
    #[test_case("a instanceof c", true, &[] => Ok((svec(&[
        "STRING 0 (a)",
        "STRICT_RESOLVE",
        "GET_VALUE",
        "JUMP_IF_ABRUPT 11",
        "STRING 1 (c)",
        "STRICT_RESOLVE",
        "GET_VALUE",
        "JUMP_IF_NORMAL 4",
        "UNWIND 1",
        "JUMP 1",
        "INSTANCEOF"
    ]), true, false)); "instanceof/strict")]
    #[test_case("#blue in gray", true, &[] => panics "not yet implemented"; "privateid in")]
    #[test_case("a<10", false, &[] => Ok((svec(&["STRING 0 (a)", "RESOLVE", "GET_VALUE", "JUMP_IF_ABRUPT 3", "FLOAT 0 (10)", "LT"]), true, false)); "less than/non-strict")]
    #[test_case("a>10", false, &[] => Ok((svec(&["STRING 0 (a)", "RESOLVE", "GET_VALUE", "JUMP_IF_ABRUPT 3", "FLOAT 0 (10)", "GT"]), true, false)); "greater than/non-strict")]
    #[test_case("a<=10", false, &[] => Ok((svec(&["STRING 0 (a)", "RESOLVE", "GET_VALUE", "JUMP_IF_ABRUPT 3", "FLOAT 0 (10)", "LE"]), true, false)); "less equal/non-strict")]
    #[test_case("a>=10", false, &[] => Ok((svec(&["STRING 0 (a)", "RESOLVE", "GET_VALUE", "JUMP_IF_ABRUPT 3", "FLOAT 0 (10)", "GE"]), true, false)); "greater equal/non-strict")]
    #[test_case("a in b", false, &[] => Ok((svec(&[
        "STRING 0 (a)",
        "RESOLVE",
        "GET_VALUE",
        "JUMP_IF_ABRUPT 11",
        "STRING 1 (b)",
        "RESOLVE",
        "GET_VALUE",
        "JUMP_IF_NORMAL 4",
        "UNWIND 1",
        "JUMP 1",
        "IN"
    ]), true, false)); "in/non-strict")]
    #[test_case("a instanceof c", false, &[] => Ok((svec(&[
        "STRING 0 (a)",
        "RESOLVE",
        "GET_VALUE",
        "JUMP_IF_ABRUPT 11",
        "STRING 1 (c)",
        "RESOLVE",
        "GET_VALUE",
        "JUMP_IF_NORMAL 4",
        "UNWIND 1",
        "JUMP 1",
        "INSTANCEOF"
    ]), true, false)); "instanceof/non-strict")]
    fn compile(src: &str, strict: bool, slot_data: &[(Fillable, usize)]) -> Result<(Vec<String>, bool, bool), String> {
        let node = Maker::new(src).relational_expression();
        let mut c = complex_filled_chunk("x", slot_data);
        node.compile(&mut c, strict, src)
            .as_ref()
            .map(|status| {
                (
                    c.disassemble().iter().map(String::as_str).filter_map(disasm_filt).collect::<Vec<_>>(),
                    status.maybe_abrupt(),
                    status.maybe_ref(),
                )
            })
            .map_err(ToString::to_string)
    }

    #[test_case("a" => serr("RelationalExpression has no binary instruction"); "fall thru")]
    #[test_case("a < b" => Ok(Insn::Less); "less")]
    #[test_case("a <= b" => Ok(Insn::LessEqual); "less-equal")]
    #[test_case("a > b" => Ok(Insn::Greater); "greater")]
    #[test_case("a >= b" => Ok(Insn::GreaterEqual); "greater-equal")]
    #[test_case("a in b" => Ok(Insn::In); "op-in")]
    #[test_case("a instanceof b" => Ok(Insn::InstanceOf); "instance of")]
    fn insn(src: &str) -> Result<Insn, String> {
        let node = Maker::new(src).relational_expression();
        node.insn().map_err(|e| e.to_string())
    }
}

mod equality_expression {
    use super::*;
    use test_case::test_case;

    #[test_case("id", true, &[] => Ok((svec(&["STRING 0 (id)", "STRICT_RESOLVE"]), true, true)); "fall-thru strict")]
    #[test_case("id", false, &[] => Ok((svec(&["STRING 0 (id)", "RESOLVE"]), true, true)); "fall-thru non strict")]
    #[test_case("a==43", true, &[] => Ok((svec(&[
        "STRING 0 (a)",
        "STRICT_RESOLVE",
        "GET_VALUE",
        "JUMP_IF_ABRUPT 3",
        "FLOAT 0 (43)",
        "EQ"
    ]), true, false)); "loosely eq/strict")]
    #[test_case("a===43", true, &[] => Ok((svec(&[
        "STRING 0 (a)",
        "STRICT_RESOLVE",
        "GET_VALUE",
        "JUMP_IF_ABRUPT 3",
        "FLOAT 0 (43)",
        "SEQ"
    ]), true, false)); "strict eq/strict")]
    #[test_case("a!=43", true, &[] => Ok((svec(&[
        "STRING 0 (a)",
        "STRICT_RESOLVE",
        "GET_VALUE",
        "JUMP_IF_ABRUPT 3",
        "FLOAT 0 (43)",
        "NE"
    ]), true, false)); "loosely not eq/strict")]
    #[test_case("a!==43", true, &[] => Ok((svec(&[
        "STRING 0 (a)",
        "STRICT_RESOLVE",
        "GET_VALUE",
        "JUMP_IF_ABRUPT 3",
        "FLOAT 0 (43)",
        "SNE"
    ]), true, false)); "strict not eq/strict")]
    #[test_case("a==43", false, &[] => Ok((svec(&[
        "STRING 0 (a)",
        "RESOLVE",
        "GET_VALUE",
        "JUMP_IF_ABRUPT 3",
        "FLOAT 0 (43)",
        "EQ"
    ]), true, false)); "loosely eq/non-strict")]
    #[test_case("a===43", false, &[] => Ok((svec(&[
        "STRING 0 (a)",
        "RESOLVE",
        "GET_VALUE",
        "JUMP_IF_ABRUPT 3",
        "FLOAT 0 (43)",
        "SEQ"
    ]), true, false)); "strict eq/non-strict")]
    #[test_case("a!=43", false, &[] => Ok((svec(&[
        "STRING 0 (a)",
        "RESOLVE",
        "GET_VALUE",
        "JUMP_IF_ABRUPT 3",
        "FLOAT 0 (43)",
        "NE"
    ]), true, false)); "loosely not eq/non-strict")]
    #[test_case("a!==43", false, &[] => Ok((svec(&[
        "STRING 0 (a)",
        "RESOLVE",
        "GET_VALUE",
        "JUMP_IF_ABRUPT 3",
        "FLOAT 0 (43)",
        "SNE"
    ]), true, false)); "strict not eq/non-strict")]
    #[test_case(
        "5==b", false, &[]
        => Ok((
            svec(&[
                "FLOAT 0 (5)", "STRING 0 (b)", "RESOLVE", "GET_VALUE", "JUMP_IF_NORMAL 4", "UNWIND 1", "JUMP 1", "EQ"
                ]),
            true,
            false
        ));
        "left infallible; right fallible"
    )]
    #[test_case(
        "5n==a", false, &[(Fillable::BigInt, 0)]
        => serr("Out of room for big ints in this compilation unit");
        "left compile fails"
    )]
    #[test_case(
        "a==5n", false, &[(Fillable::BigInt, 0)]
        => serr("Out of room for big ints in this compilation unit");
        "right compile fails"
    )]
    fn compile(src: &str, strict: bool, slot_data: &[(Fillable, usize)]) -> Result<(Vec<String>, bool, bool), String> {
        let node = Maker::new(src).equality_expression();
        let mut c = complex_filled_chunk("x", slot_data);
        node.compile(&mut c, strict, src)
            .as_ref()
            .map(|status| {
                (
                    c.disassemble().iter().map(String::as_str).filter_map(disasm_filt).collect::<Vec<_>>(),
                    status.maybe_abrupt(),
                    status.maybe_ref(),
                )
            })
            .map_err(ToString::to_string)
    }
}

mod bitwise_and_expression {
    use super::*;
    use test_case::test_case;

    #[test_case("id", true, &[] => Ok((svec(&["STRING 0 (id)", "STRICT_RESOLVE"]), true, true)); "fall-thru strict")]
    #[test_case("id", false, &[] => Ok((svec(&["STRING 0 (id)", "RESOLVE"]), true, true)); "fall-thru non strict")]
    #[test_case("a&43", true, &[] => Ok((svec(&[
        "STRING 0 (a)",
        "STRICT_RESOLVE",
        "GET_VALUE",
        "JUMP_IF_ABRUPT 3",
        "FLOAT 0 (43)",
        "AND"
    ]), true, false)); "bit and expr/strict")]
    #[test_case("a&43", false, &[] => Ok((svec(&[
        "STRING 0 (a)",
        "RESOLVE",
        "GET_VALUE",
        "JUMP_IF_ABRUPT 3",
        "FLOAT 0 (43)",
        "AND"
    ]), true, false)); "bit and expr/non-strict")]
    #[test_case(
        "43&a", false, &[]
        => Ok((
            svec(&[
                "FLOAT 0 (43)", "STRING 0 (a)", "RESOLVE", "GET_VALUE", "JUMP_IF_NORMAL 4", "UNWIND 1", "JUMP 1", "AND"
                ]),
            true,
            false
        ));
        "infallible left, fallible right"
    )]
    #[test_case(
        "43n&a", false, &[(Fillable::BigInt, 0)]
        => serr("Out of room for big ints in this compilation unit");
        "left compile fails"
    )]
    #[test_case(
        "a&43n", false, &[(Fillable::BigInt, 0)]
        => serr("Out of room for big ints in this compilation unit");
        "right compile fails"
    )]
    fn compile(src: &str, strict: bool, slot_data: &[(Fillable, usize)]) -> Result<(Vec<String>, bool, bool), String> {
        let node = Maker::new(src).bitwise_and_expression();
        let mut c = complex_filled_chunk("x", slot_data);
        node.compile(&mut c, strict, src)
            .as_ref()
            .map(|status| {
                (
                    c.disassemble().iter().map(String::as_str).filter_map(disasm_filt).collect::<Vec<_>>(),
                    status.maybe_abrupt(),
                    status.maybe_ref(),
                )
            })
            .map_err(ToString::to_string)
    }
}

mod bitwise_xor_expression {
    use super::*;
    use test_case::test_case;

    #[test_case("id", true, &[] => Ok((svec(&["STRING 0 (id)", "STRICT_RESOLVE"]), true, true)); "fall-thru strict")]
    #[test_case("id", false, &[] => Ok((svec(&["STRING 0 (id)", "RESOLVE"]), true, true)); "fall-thru non strict")]
    #[test_case("a^43", true, &[] => Ok((svec(&[
        "STRING 0 (a)",
        "STRICT_RESOLVE",
        "GET_VALUE",
        "JUMP_IF_ABRUPT 3",
        "FLOAT 0 (43)",
        "XOR"
    ]), true, false)); "bit xor expr/strict")]
    #[test_case("a^43", false, &[] => Ok((svec(&[
        "STRING 0 (a)",
        "RESOLVE",
        "GET_VALUE",
        "JUMP_IF_ABRUPT 3",
        "FLOAT 0 (43)",
        "XOR"
    ]), true, false)); "bit xor expr/non-strict")]
    #[test_case(
        "2^x", false, &[]
        => Ok((
            svec(&[
                "FLOAT 0 (2)", "STRING 0 (x)", "RESOLVE", "GET_VALUE", "JUMP_IF_NORMAL 4", "UNWIND 1", "JUMP 1", "XOR"
                ]),
            true,
            false
        ));
        "left infallible, right fallible"
    )]
    #[test_case(
        "2n^a", false, &[(Fillable::BigInt, 0)]
        => serr("Out of room for big ints in this compilation unit");
        "left compile fails"
    )]
    #[test_case(
        "a^2n", false, &[(Fillable::BigInt, 0)]
        => serr("Out of room for big ints in this compilation unit");
        "right compile fails"
    )]
    fn compile(src: &str, strict: bool, slot_data: &[(Fillable, usize)]) -> Result<(Vec<String>, bool, bool), String> {
        let node = Maker::new(src).bitwise_xor_expression();
        let mut c = complex_filled_chunk("x", slot_data);
        node.compile(&mut c, strict, src)
            .as_ref()
            .map(|status| {
                (
                    c.disassemble().iter().map(String::as_str).filter_map(disasm_filt).collect::<Vec<_>>(),
                    status.maybe_abrupt(),
                    status.maybe_ref(),
                )
            })
            .map_err(ToString::to_string)
    }
}

mod bitwise_or_expression {
    use super::*;
    use test_case::test_case;

    #[test_case("id", true, &[] => Ok((svec(&["STRING 0 (id)", "STRICT_RESOLVE"]), true, true)); "fall-thru strict")]
    #[test_case("id", false, &[] => Ok((svec(&["STRING 0 (id)", "RESOLVE"]), true, true)); "fall-thru non strict")]
    #[test_case("a|43", true, &[] => Ok((svec(&[
        "STRING 0 (a)",
        "STRICT_RESOLVE",
        "GET_VALUE",
        "JUMP_IF_ABRUPT 3",
        "FLOAT 0 (43)",
        "OR"
    ]), true, false)); "bit or expr/strict")]
    #[test_case("a|43", false, &[] => Ok((svec(&[
        "STRING 0 (a)",
        "RESOLVE",
        "GET_VALUE",
        "JUMP_IF_ABRUPT 3",
        "FLOAT 0 (43)",
        "OR"
    ]), true, false)); "bit or expr/non-strict")]
    #[test_case(
        "43|a", false, &[]
        => Ok((
            svec(&[
                "FLOAT 0 (43)", "STRING 0 (a)", "RESOLVE", "GET_VALUE", "JUMP_IF_NORMAL 4", "UNWIND 1", "JUMP 1", "OR"
            ]),
            true,
            false
        ));
        "left infallible, right fallible"
    )]
    #[test_case(
        "2n|a", false, &[(Fillable::BigInt, 0)]
        => serr("Out of room for big ints in this compilation unit");
        "left compile fails"
    )]
    #[test_case(
        "a|2n", false, &[(Fillable::BigInt, 0)]
        => serr("Out of room for big ints in this compilation unit");
        "right compile fails"
    )]
    fn compile(src: &str, strict: bool, slot_data: &[(Fillable, usize)]) -> Result<(Vec<String>, bool, bool), String> {
        let node = Maker::new(src).bitwise_or_expression();
        let mut c = complex_filled_chunk("x", slot_data);
        node.compile(&mut c, strict, src)
            .as_ref()
            .map(|status| {
                (
                    c.disassemble().iter().map(String::as_str).filter_map(disasm_filt).collect::<Vec<_>>(),
                    status.maybe_abrupt(),
                    status.maybe_ref(),
                )
            })
            .map_err(ToString::to_string)
    }
}

mod logical_and_expression {
    use super::*;
    use test_case::test_case;

    #[test_case("id", true, None => Ok((svec(&["STRING 0 (id)", "STRICT_RESOLVE"]), true, true)); "fall-thru strict")]
    #[test_case("id", false, None => Ok((svec(&["STRING 0 (id)", "RESOLVE"]), true, true)); "fall-thru non strict")]
    #[test_case("a&&b", true, None => Ok((svec(&[
        "STRING 0 (a)",
        "STRICT_RESOLVE",
        "GET_VALUE",
        "JUMP_IF_ABRUPT 7",
        "JUMP_IF_FALSE 5",
        "POP",
        "STRING 1 (b)",
        "STRICT_RESOLVE",
        "GET_VALUE"
    ]), true, false)); "land expr/strict")]
    #[test_case("a&&b", false, None => Ok((svec(&[
        "STRING 0 (a)",
        "RESOLVE",
        "GET_VALUE",
        "JUMP_IF_ABRUPT 7",
        "JUMP_IF_FALSE 5",
        "POP",
        "STRING 1 (b)",
        "RESOLVE",
        "GET_VALUE"
    ]), true, false)); "land expr/non-strict")]
    #[test_case("a&&b", true, Some(0) => serr("Out of room for strings in this compilation unit"); "left expression error")]
    #[test_case("true&&false", true, None => Ok((svec(&["TRUE", "JUMP_IF_FALSE 2", "POP", "FALSE"]), false, false)); "just constants")]
    #[test_case("a&&b", true, Some(1) => serr("Out of room for strings in this compilation unit"); "right expression error")]
    #[test_case("a&&@@@", true, None => serr("out of range integral type conversion attempted"); "jump-if-abrupt too far")]
    #[test_case("true&&@@@", true, None => serr("out of range integral type conversion attempted"); "jump-if-false too far")]
    fn compile(src: &str, strict: bool, spots_avail: Option<usize>) -> Result<(Vec<String>, bool, bool), String> {
        let node = Maker::new(src).logical_and_expression();
        let mut c =
            if let Some(spot_count) = spots_avail { almost_full_chunk("x", spot_count) } else { Chunk::new("x") };
        node.compile(&mut c, strict, src)
            .map(|status| {
                (
                    c.disassemble().iter().map(String::as_str).filter_map(disasm_filt).collect::<Vec<_>>(),
                    status.maybe_abrupt(),
                    status.maybe_ref(),
                )
            })
            .map_err(|e| e.to_string())
    }
}

mod logical_or_expression {
    use super::*;
    use test_case::test_case;

    #[test_case("id", true, None => Ok((svec(&["STRING 0 (id)", "STRICT_RESOLVE"]), true, true)); "fall-thru strict")]
    #[test_case("id", false, None => Ok((svec(&["STRING 0 (id)", "RESOLVE"]), true, true)); "fall-thru non strict")]
    #[test_case("a||b", true, None => Ok((svec(&[
        "STRING 0 (a)",
        "STRICT_RESOLVE",
        "GET_VALUE",
        "JUMP_IF_ABRUPT 7",
        "JUMP_IF_TRUE 5",
        "POP",
        "STRING 1 (b)",
        "STRICT_RESOLVE",
        "GET_VALUE"
    ]), true, false)); "lor expr/strict")]
    #[test_case("a||b", false, None => Ok((svec(&[
        "STRING 0 (a)",
        "RESOLVE",
        "GET_VALUE",
        "JUMP_IF_ABRUPT 7",
        "JUMP_IF_TRUE 5",
        "POP",
        "STRING 1 (b)",
        "RESOLVE",
        "GET_VALUE"
    ]), true, false)); "lor expr/non-strict")]
    #[test_case("a||b", true, Some(0) => serr("Out of room for strings in this compilation unit"); "left expression error")]
    #[test_case("true||false", true, None => Ok((svec(&["TRUE", "JUMP_IF_TRUE 2", "POP", "FALSE"]), false, false)); "just constants")]
    #[test_case("a||b", true, Some(1) => serr("Out of room for strings in this compilation unit"); "right expression error")]
    #[test_case("a||@@@", true, None => serr("out of range integral type conversion attempted"); "jump-if-abrupt too far")]
    #[test_case("true||@@@", true, None => serr("out of range integral type conversion attempted"); "jump-if-true too far")]
    fn compile(src: &str, strict: bool, spots_avail: Option<usize>) -> Result<(Vec<String>, bool, bool), String> {
        let node = Maker::new(src).logical_or_expression();
        let mut c =
            if let Some(spot_count) = spots_avail { almost_full_chunk("x", spot_count) } else { Chunk::new("x") };
        node.compile(&mut c, strict, src)
            .map(|status| {
                (
                    c.disassemble().iter().map(String::as_str).filter_map(disasm_filt).collect::<Vec<_>>(),
                    status.maybe_abrupt(),
                    status.maybe_ref(),
                )
            })
            .map_err(|e| e.to_string())
    }
}

mod coalesce_expression {
    use super::*;
    use test_case::test_case;

    #[test_case("a??b", true, None => Ok((svec(&[
        "STRING 0 (a)",
        "STRICT_RESOLVE",
        "GET_VALUE",
        "JUMP_IF_ABRUPT 7",
        "JUMP_NOT_NULLISH 5",
        "POP",
        "STRING 1 (b)",
        "STRICT_RESOLVE",
        "GET_VALUE"
    ]), true, false)); "coal expr/strict")]
    #[test_case("a??b", false, None => Ok((svec(&[
        "STRING 0 (a)",
        "RESOLVE",
        "GET_VALUE",
        "JUMP_IF_ABRUPT 7",
        "JUMP_NOT_NULLISH 5",
        "POP",
        "STRING 1 (b)",
        "RESOLVE",
        "GET_VALUE"
    ]), true, false)); "coal expr/non-strict")]
    #[test_case("a??b", true, Some(0) => serr("Out of room for strings in this compilation unit"); "left expression error")]
    #[test_case("true??false", true, None => Ok((svec(&["TRUE", "JUMP_NOT_NULLISH 2", "POP", "FALSE"]), false, false)); "just constants")]
    #[test_case("a??b", true, Some(1) => serr("Out of room for strings in this compilation unit"); "right expression error")]
    #[test_case("a??@@@", true, None => serr("out of range integral type conversion attempted"); "jump-if-abrupt too far")]
    #[test_case("true??@@@", true, None => serr("out of range integral type conversion attempted"); "jump-not-nullish too far")]
    fn compile(src: &str, strict: bool, spots_avail: Option<usize>) -> Result<(Vec<String>, bool, bool), String> {
        let node = Maker::new(src).coalesce_expression();
        let mut c =
            if let Some(spot_count) = spots_avail { almost_full_chunk("x", spot_count) } else { Chunk::new("x") };
        node.compile(&mut c, strict, src)
            .map(|status| {
                (
                    c.disassemble().iter().map(String::as_str).filter_map(disasm_filt).collect::<Vec<_>>(),
                    status.maybe_abrupt(),
                    status.maybe_ref(),
                )
            })
            .map_err(|e| e.to_string())
    }
}

mod coalesce_expression_head {
    use super::*;
    use test_case::test_case;

    #[test_case("a??b", true, None => Ok((svec(&["STRING 0 (a)", "STRICT_RESOLVE"]), true, true)); "bitwise or/strict")]
    #[test_case("a??b??c", true, None => Ok((svec(&[
        "STRING 0 (a)",
        "STRICT_RESOLVE",
        "GET_VALUE",
        "JUMP_IF_ABRUPT 7",
        "JUMP_NOT_NULLISH 5",
        "POP",
        "STRING 1 (b)",
        "STRICT_RESOLVE",
        "GET_VALUE"
    ]), true, false)); "coalesce/strict")]
    #[test_case("a??b", false, None => Ok((svec(&["STRING 0 (a)", "RESOLVE"]), true, true)); "bitwise or/non-strict")]
    #[test_case("a??b??c", false, None => Ok((svec(&[
        "STRING 0 (a)",
        "RESOLVE",
        "GET_VALUE",
        "JUMP_IF_ABRUPT 7",
        "JUMP_NOT_NULLISH 5",
        "POP",
        "STRING 1 (b)",
        "RESOLVE",
        "GET_VALUE"
    ]), true, false)); "coalesce/non-strict")]
    fn compile(src: &str, strict: bool, spots_avail: Option<usize>) -> Result<(Vec<String>, bool, bool), String> {
        let node = Maker::new(src).coalesce_expression_head();
        let mut c =
            if let Some(spot_count) = spots_avail { almost_full_chunk("x", spot_count) } else { Chunk::new("x") };
        node.compile(&mut c, strict, src)
            .map(|status| {
                (
                    c.disassemble().iter().map(String::as_str).filter_map(disasm_filt).collect::<Vec<_>>(),
                    status.maybe_abrupt(),
                    status.maybe_ref(),
                )
            })
            .map_err(|e| e.to_string())
    }
}

mod short_circuit_expression {
    use super::*;
    use test_case::test_case;

    #[test_case("id", true, None => Ok((svec(&["STRING 0 (id)", "STRICT_RESOLVE"]), true, true)); "fall-thru strict")]
    #[test_case("id", false, None => Ok((svec(&["STRING 0 (id)", "RESOLVE"]), true, true)); "fall-thru non strict")]
    #[test_case("a??b", true, None => Ok((svec(&[
        "STRING 0 (a)",
        "STRICT_RESOLVE",
        "GET_VALUE",
        "JUMP_IF_ABRUPT 7",
        "JUMP_NOT_NULLISH 5",
        "POP",
        "STRING 1 (b)",
        "STRICT_RESOLVE",
        "GET_VALUE"
    ]), true, false)); "coal expr/strict")]
    #[test_case("a??b", false, None => Ok((svec(&[
        "STRING 0 (a)",
        "RESOLVE",
        "GET_VALUE",
        "JUMP_IF_ABRUPT 7",
        "JUMP_NOT_NULLISH 5",
        "POP",
        "STRING 1 (b)",
        "RESOLVE",
        "GET_VALUE"
    ]), true, false)); "coal expr/non-strict")]
    fn compile(src: &str, strict: bool, spots_avail: Option<usize>) -> Result<(Vec<String>, bool, bool), String> {
        let node = Maker::new(src).short_circuit_expression();
        let mut c =
            if let Some(spot_count) = spots_avail { almost_full_chunk("x", spot_count) } else { Chunk::new("x") };
        node.compile(&mut c, strict, src)
            .map(|status| {
                (
                    c.disassemble().iter().map(String::as_str).filter_map(disasm_filt).collect::<Vec<_>>(),
                    status.maybe_abrupt(),
                    status.maybe_ref(),
                )
            })
            .map_err(|e| e.to_string())
    }
}

mod conditional_expression {
    use super::*;
    use test_case::test_case;

    #[test_case("id", true, None => Ok((svec(&["STRING 0 (id)", "STRICT_RESOLVE"]), true, true)); "fall-thru strict")]
    #[test_case("id", false, None => Ok((svec(&["STRING 0 (id)", "RESOLVE"]), true, true)); "fall-thru non strict")]
    #[test_case("a?b:c", true, None => Ok((svec(&[
        "STRING 0 (a)",
        "STRICT_RESOLVE",
        "GET_VALUE",
        "JUMP_IF_ABRUPT 14",
        "JUMP_IF_FALSE 7",
        "POP",
        "STRING 1 (b)",
        "STRICT_RESOLVE",
        "GET_VALUE",
        "JUMP 5",
        "POP",
        "STRING 2 (c)",
        "STRICT_RESOLVE",
        "GET_VALUE"
    ]), true, false)); "conditional expr / strict")]
    #[test_case("a?b:c", false, None => Ok((svec(&[
        "STRING 0 (a)",
        "RESOLVE",
        "GET_VALUE",
        "JUMP_IF_ABRUPT 14",
        "JUMP_IF_FALSE 7",
        "POP",
        "STRING 1 (b)",
        "RESOLVE",
        "GET_VALUE",
        "JUMP 5",
        "POP",
        "STRING 2 (c)",
        "RESOLVE",
        "GET_VALUE"
    ]), true, false)); "conditional expr / non-strict")]
    #[test_case("a?0:0", true, Some(0) => serr("Out of room for strings in this compilation unit"); "expr compile fails")]
    #[test_case("true?a:0", true, Some(0) => serr("Out of room for strings in this compilation unit"); "truthy compile fails")]
    #[test_case("true?false:a", true, Some(0) => serr("Out of room for strings in this compilation unit"); "falsey compile fails")]
    #[test_case("false?'a':'b'", true, None => Ok((svec(&["FALSE", "JUMP_IF_FALSE 5", "POP", "STRING 0 (a)", "JUMP 3", "POP", "STRING 1 (b)"]), false, false)); "only constants")]
    #[test_case("true?@@@:1", true, None => serr("out of range integral type conversion attempted"); "truthy too big")]
    #[test_case("true?0:@@@", true, None => serr("out of range integral type conversion attempted"); "falsey too big")]
    #[test_case("a?0:@@@", true, None => serr("out of range integral type conversion attempted"); "err jump too far")]
    fn compile(src: &str, strict: bool, spots_avail: Option<usize>) -> Result<(Vec<String>, bool, bool), String> {
        let node = Maker::new(src).conditional_expression();
        let mut c =
            if let Some(spot_count) = spots_avail { almost_full_chunk("x", spot_count) } else { Chunk::new("x") };
        node.compile(&mut c, strict, src)
            .map(|status| {
                (
                    c.disassemble().iter().map(String::as_str).filter_map(disasm_filt).collect::<Vec<_>>(),
                    status.maybe_abrupt(),
                    status.maybe_ref(),
                )
            })
            .map_err(|e| e.to_string())
    }
}

mod assignment_expression {
    use super::*;
    use test_case::test_case;

    #[test_case("id", true, &[] => Ok((svec(&["STRING 0 (id)", "STRICT_RESOLVE"]), true, true)); "fall-thru strict")]
    #[test_case("id", false, &[] => Ok((svec(&["STRING 0 (id)", "RESOLVE"]), true, true)); "fall-thru non strict")]
    #[test_case("a=6", true, &[] => Ok((svec(&[
        "STRING 0 (a)",
        "STRICT_RESOLVE",
        "JUMP_IF_ABRUPT 5",
        "FLOAT 0 (6)",
        "POP2_PUSH3",
        "PUT_VALUE",
        "UPDATE_EMPTY"
    ]), true, false)); "strict assignment expr")]
    #[test_case("a=6", false, &[] => Ok((svec(&[
        "STRING 0 (a)",
        "RESOLVE",
        "JUMP_IF_ABRUPT 5",
        "FLOAT 0 (6)",
        "POP2_PUSH3",
        "PUT_VALUE",
        "UPDATE_EMPTY"
    ]), true, false)); "non-strict assignment expr")]
    #[test_case("a=1", true, &[(Fillable::String, 0)] => serr("Out of room for strings in this compilation unit"); "lhse errs")]
    #[test_case("a=function(){}", true, &[] => Ok((svec(&[
        "STRING 0 (a)",
        "STRICT_RESOLVE",
        "JUMP_IF_ABRUPT 13",
        "STRING 0 (a)",
        "FUNC_IIFE 0",
        "JUMP_IF_NORMAL 4",
        "SWAP",
        "POP",
        "JUMP 3",
        "POP2_PUSH3",
        "PUT_VALUE",
        "UPDATE_EMPTY"
    ]), true, false)); "anonymous func/strict")]
    #[test_case("a=function(){}", false, &[] => Ok((svec(&[
        "STRING 0 (a)",
        "RESOLVE",
        "JUMP_IF_ABRUPT 13",
        "STRING 0 (a)",
        "FUNC_IIFE 0",
        "JUMP_IF_NORMAL 4",
        "SWAP",
        "POP",
        "JUMP 3",
        "POP2_PUSH3",
        "PUT_VALUE",
        "UPDATE_EMPTY"
    ]), true, false)); "anonymous func/non-strict")]
    #[test_case("a=function(){}", true, &[(Fillable::FunctionStash, 0)] => serr("Out of room for more functions!"); "full function table")]
    #[test_case("a[1]=function(){}", false, &[] => Ok((svec(&[
        "STRING 0 (a)",
        "RESOLVE",
        "GET_VALUE",
        "JUMP_IF_ABRUPT 8",
        "FLOAT 0 (1)",
        "TO_KEY",
        "JUMP_IF_ABRUPT 1",
        "REF",
        "UNWIND_IF_ABRUPT 1",
        "JUMP_IF_ABRUPT 13",
        "STRING 1 ()",
        "FUNC_IIFE 0",
        "JUMP_IF_NORMAL 4",
        "SWAP",
        "POP",
        "JUMP 3",
        "POP2_PUSH3",
        "PUT_VALUE",
        "UPDATE_EMPTY"
    ]), true, false)); "non-id lref in anon func")]
    #[test_case("a=b", true, &[(Fillable::String, 1)] => serr("Out of room for strings in this compilation unit"); "ae errs")]
    #[test_case("a=b", true, &[] => Ok((svec(&[
        "STRING 0 (a)",
        "STRICT_RESOLVE",
        "JUMP_IF_ABRUPT 13",
        "STRING 1 (b)",
        "STRICT_RESOLVE",
        "GET_VALUE",
        "JUMP_IF_NORMAL 4",
        "SWAP",
        "POP",
        "JUMP 3",
        "POP2_PUSH3",
        "PUT_VALUE",
        "UPDATE_EMPTY"
    ]), true, false)); "ae is reference; strict")]
    #[test_case("a=b", false, &[] => Ok((svec(&[
        "STRING 0 (a)",
        "RESOLVE",
        "JUMP_IF_ABRUPT 13",
        "STRING 1 (b)",
        "RESOLVE",
        "GET_VALUE",
        "JUMP_IF_NORMAL 4",
        "SWAP",
        "POP",
        "JUMP 3",
        "POP2_PUSH3",
        "PUT_VALUE",
        "UPDATE_EMPTY"
    ]), true, false)); "ae is reference; non-strict")]
    #[test_case("a+=3", true, &[] => Ok((svec(&[
        "STRING 0 (a)",
        "STRICT_RESOLVE",
        "JUMP_IF_ABRUPT 26",
        "DUP",
        "GET_VALUE",
        "JUMP_IF_NORMAL 4",
        "UNWIND 1",
        "JUMP 18",
        "FLOAT 0 (3)",
        "ADD",
        "JUMP_IF_NORMAL 4",
        "UNWIND 1",
        "JUMP 9",
        "POP2_PUSH3",
        "PUT_VALUE",
        "JUMP_IF_NORMAL 4",
        "UNWIND 1",
        "JUMP 1",
        "POP"
    ]), true, false)); "mutating assignment")]
    #[test_case("a+=9", true, &[(Fillable::String, 0)] => serr("Out of room for strings in this compilation unit"); "op lval err")]
    #[test_case("1+=0", true, &[] => Ok((svec(&[
        "FLOAT 0 (1)",
        "DUP",
        "GET_VALUE",
        "JUMP_IF_NORMAL 4",
        "UNWIND 1",
        "JUMP 18",
        "FLOAT 1 (0)",
        "ADD",
        "JUMP_IF_NORMAL 4",
        "UNWIND 1",
        "JUMP 9",
        "POP2_PUSH3",
        "PUT_VALUE",
        "JUMP_IF_NORMAL 4",
        "UNWIND 1",
        "JUMP 1",
        "POP"
    ]), true, false)); "op lhse not abrupt")]
    #[test_case("a/=b", true, &[(Fillable::String, 1)] => serr("Out of room for strings in this compilation unit"); "op rhse compilation fail")]
    #[test_case("a*=b", true, &[] => Ok((svec(&[
        "STRING 0 (a)",
        "STRICT_RESOLVE",
        "JUMP_IF_ABRUPT 34",
        "DUP",
        "GET_VALUE",
        "JUMP_IF_NORMAL 4",
        "UNWIND 1",
        "JUMP 26",
        "STRING 1 (b)",
        "STRICT_RESOLVE",
        "GET_VALUE",
        "JUMP_IF_NORMAL 4",
        "UNWIND 2",
        "JUMP 16",
        "MULTIPLY",
        "JUMP_IF_NORMAL 4",
        "UNWIND 1",
        "JUMP 9",
        "POP2_PUSH3",
        "PUT_VALUE",
        "JUMP_IF_NORMAL 4",
        "UNWIND 1",
        "JUMP 1",
        "POP"
    ]), true, false)); "op rhse maybe abrupt")]
    #[test_case("a+=@@@", true, &[] => serr("out of range integral type conversion attempted"); "op rhs too big")]
    #[test_case("0+=@@@", true, &[] => serr("out of range integral type conversion attempted"); "op other rhs too big")]
    #[test_case("a/=1", true, &[] => Ok((svec(&[
        "STRING 0 (a)",
        "STRICT_RESOLVE",
        "JUMP_IF_ABRUPT 26",
        "DUP",
        "GET_VALUE",
        "JUMP_IF_NORMAL 4",
        "UNWIND 1",
        "JUMP 18",
        "FLOAT 0 (1)",
        "DIVIDE",
        "JUMP_IF_NORMAL 4",
        "UNWIND 1",
        "JUMP 9",
        "POP2_PUSH3",
        "PUT_VALUE",
        "JUMP_IF_NORMAL 4",
        "UNWIND 1",
        "JUMP 1",
        "POP"
    ]), true, false)); "op divide")]
    #[test_case("a%=1", true, &[] => Ok((svec(&[
        "STRING 0 (a)",
        "STRICT_RESOLVE",
        "JUMP_IF_ABRUPT 26",
        "DUP",
        "GET_VALUE",
        "JUMP_IF_NORMAL 4",
        "UNWIND 1",
        "JUMP 18",
        "FLOAT 0 (1)",
        "MODULO",
        "JUMP_IF_NORMAL 4",
        "UNWIND 1",
        "JUMP 9",
        "POP2_PUSH3",
        "PUT_VALUE",
        "JUMP_IF_NORMAL 4",
        "UNWIND 1",
        "JUMP 1",
        "POP"
    ]), true, false)); "op modulo")]
    #[test_case("a-=1", true, &[] => Ok((svec(&[
        "STRING 0 (a)",
        "STRICT_RESOLVE",
        "JUMP_IF_ABRUPT 26",
        "DUP",
        "GET_VALUE",
        "JUMP_IF_NORMAL 4",
        "UNWIND 1",
        "JUMP 18",
        "FLOAT 0 (1)",
        "SUBTRACT",
        "JUMP_IF_NORMAL 4",
        "UNWIND 1",
        "JUMP 9",
        "POP2_PUSH3",
        "PUT_VALUE",
        "JUMP_IF_NORMAL 4",
        "UNWIND 1",
        "JUMP 1",
        "POP"
    ]), true, false)); "op subtract")]
    #[test_case("a<<=1", true, &[] => Ok((svec(&[
        "STRING 0 (a)",
        "STRICT_RESOLVE",
        "JUMP_IF_ABRUPT 26",
        "DUP",
        "GET_VALUE",
        "JUMP_IF_NORMAL 4",
        "UNWIND 1",
        "JUMP 18",
        "FLOAT 0 (1)",
        "LSH",
        "JUMP_IF_NORMAL 4",
        "UNWIND 1",
        "JUMP 9",
        "POP2_PUSH3",
        "PUT_VALUE",
        "JUMP_IF_NORMAL 4",
        "UNWIND 1",
        "JUMP 1",
        "POP"
    ]), true, false)); "op left-shift")]
    #[test_case("a>>=1", true, &[] => Ok((svec(&[
        "STRING 0 (a)",
        "STRICT_RESOLVE",
        "JUMP_IF_ABRUPT 26",
        "DUP",
        "GET_VALUE",
        "JUMP_IF_NORMAL 4",
        "UNWIND 1",
        "JUMP 18",
        "FLOAT 0 (1)",
        "SRSH",
        "JUMP_IF_NORMAL 4",
        "UNWIND 1",
        "JUMP 9",
        "POP2_PUSH3",
        "PUT_VALUE",
        "JUMP_IF_NORMAL 4",
        "UNWIND 1",
        "JUMP 1",
        "POP"
    ]), true, false)); "op right-shift")]
    #[test_case("a>>>=1", true, &[] => Ok((svec(&[
        "STRING 0 (a)",
        "STRICT_RESOLVE",
        "JUMP_IF_ABRUPT 26",
        "DUP",
        "GET_VALUE",
        "JUMP_IF_NORMAL 4",
        "UNWIND 1",
        "JUMP 18",
        "FLOAT 0 (1)",
        "URSH",
        "JUMP_IF_NORMAL 4",
        "UNWIND 1",
        "JUMP 9",
        "POP2_PUSH3",
        "PUT_VALUE",
        "JUMP_IF_NORMAL 4",
        "UNWIND 1",
        "JUMP 1",
        "POP"
    ]), true, false)); "op unsigned right shift")]
    #[test_case("a&=1", true, &[] => Ok((svec(&[
        "STRING 0 (a)",
        "STRICT_RESOLVE",
        "JUMP_IF_ABRUPT 26",
        "DUP",
        "GET_VALUE",
        "JUMP_IF_NORMAL 4",
        "UNWIND 1",
        "JUMP 18",
        "FLOAT 0 (1)",
        "AND",
        "JUMP_IF_NORMAL 4",
        "UNWIND 1",
        "JUMP 9",
        "POP2_PUSH3",
        "PUT_VALUE",
        "JUMP_IF_NORMAL 4",
        "UNWIND 1",
        "JUMP 1",
        "POP"
    ]), true, false)); "op binary and")]
    #[test_case("a|=1", true, &[] => Ok((svec(&[
        "STRING 0 (a)",
        "STRICT_RESOLVE",
        "JUMP_IF_ABRUPT 26",
        "DUP",
        "GET_VALUE",
        "JUMP_IF_NORMAL 4",
        "UNWIND 1",
        "JUMP 18",
        "FLOAT 0 (1)",
        "OR",
        "JUMP_IF_NORMAL 4",
        "UNWIND 1",
        "JUMP 9",
        "POP2_PUSH3",
        "PUT_VALUE",
        "JUMP_IF_NORMAL 4",
        "UNWIND 1",
        "JUMP 1",
        "POP"
    ]), true, false)); "op binary or")]
    #[test_case("a^=1", true, &[] => Ok((svec(&[
        "STRING 0 (a)",
        "STRICT_RESOLVE",
        "JUMP_IF_ABRUPT 26",
        "DUP",
        "GET_VALUE",
        "JUMP_IF_NORMAL 4",
        "UNWIND 1",
        "JUMP 18",
        "FLOAT 0 (1)",
        "XOR",
        "JUMP_IF_NORMAL 4",
        "UNWIND 1",
        "JUMP 9",
        "POP2_PUSH3",
        "PUT_VALUE",
        "JUMP_IF_NORMAL 4",
        "UNWIND 1",
        "JUMP 1",
        "POP"
    ]), true, false)); "op binary xor")]
    #[test_case("a**=1", true, &[] => Ok((svec(&[
        "STRING 0 (a)",
        "STRICT_RESOLVE",
        "JUMP_IF_ABRUPT 26",
        "DUP",
        "GET_VALUE",
        "JUMP_IF_NORMAL 4",
        "UNWIND 1",
        "JUMP 18",
        "FLOAT 0 (1)",
        "EXPONENTIATE",
        "JUMP_IF_NORMAL 4",
        "UNWIND 1",
        "JUMP 9",
        "POP2_PUSH3",
        "PUT_VALUE",
        "JUMP_IF_NORMAL 4",
        "UNWIND 1",
        "JUMP 1",
        "POP"
    ]), true, false)); "op exponentiate")]
    #[test_case("a=@@@", true, &[] => serr("out of range integral type conversion attempted"); "ae is too big")]
    #[test_case("1=0", true, &[] => Ok((svec(&[
        "FLOAT 0 (1)",
        "FLOAT 1 (0)",
        "POP2_PUSH3",
        "PUT_VALUE",
        "UPDATE_EMPTY"
    ]), true, false)); "lhse not abrupt")]
    #[test_case("x => 0", true, &[] => Ok((svec(&["STRING 0 ()", "FUNC_IAE 0"]), true, false)); "arrow function")]
    #[test_case("yield 1", true, &[] => Ok((svec(&["FLOAT 0 (1)", "YIELD"]), true, false)); "yield expr")]
    #[test_case("async x => x", true, &[] => panics "not yet implemented"; "async arrow")]
    #[test_case(
        "a &&= b", true, &[]
        => Ok((
            svec(&[
                "STRING 0 (a)",
                "STRICT_RESOLVE",
                "JUMP_IF_ABRUPT 24",
                "DUP",
                "GET_VALUE",
                "JUMP_IF_ABRUPT 18",
                "JUMP_IF_FALSE 16",
                "POP",
                "STRING 1 (b)",
                "STRICT_RESOLVE",
                "GET_VALUE",
                "JUMP_IF_ABRUPT 9",
                "DUP",
                "ROTATEDOWN 3",
                "PUT_VALUE",
                "JUMP_IF_ABRUPT 3",
                "POP",
                "JUMP 2",
                "UNWIND 1"
            ]),
            true,
            false,
        ));
        "logical and assignment"
    )]
    #[test_case("a ||= b", true, &[] => Ok((svec(&[
        "STRING 0 (a)",
        "STRICT_RESOLVE",
        "JUMP_IF_ABRUPT 24",
        "DUP",
        "GET_VALUE",
        "JUMP_IF_ABRUPT 18",
        "JUMP_IF_TRUE 16",
        "POP",
        "STRING 1 (b)",
        "STRICT_RESOLVE",
        "GET_VALUE",
        "JUMP_IF_ABRUPT 9",
        "DUP",
        "ROTATEDOWN 3",
        "PUT_VALUE",
        "JUMP_IF_ABRUPT 3",
        "POP",
        "JUMP 2",
        "UNWIND 1"
    ]), true, false)); "logical or assignment")]
    #[test_case("c ??= b", true, &[] => Ok((svec(&[
        "STRING 0 (c)",
        "STRICT_RESOLVE",
        "JUMP_IF_ABRUPT 24",
        "DUP",
        "GET_VALUE",
        "JUMP_IF_ABRUPT 18",
        "JUMP_NOT_NULLISH 16",
        "POP",
        "STRING 1 (b)",
        "STRICT_RESOLVE",
        "GET_VALUE",
        "JUMP_IF_ABRUPT 9",
        "DUP",
        "ROTATEDOWN 3",
        "PUT_VALUE",
        "JUMP_IF_ABRUPT 3",
        "POP",
        "JUMP 2",
        "UNWIND 1"
    ]), true, false)); "coalesce assignment")]
    #[test_case("{a} = b", true, &[] => Ok((svec(&[
        "STRING 0 (b)",
        "STRICT_RESOLVE",
        "GET_VALUE",
        "JUMP_IF_ABRUPT 34",
        "REQ_COER",
        "JUMP_IF_ABRUPT 31",
        "STRING 1 (a)",
        "STRICT_RESOLVE",
        "JUMP_IF_ABRUPT 19",
        "SWAP",
        "POP2_PUSH3",
        "STRING 1 (a)",
        "GETV",
        "JUMP_IF_ABRUPT 10",
        "PUT_VALUE",
        "JUMP_IF_ABRUPT 9",
        "POP",
        "STRING 1 (a)",
        "FLOAT 0 (1)",
        "JUMP 2",
        "UNWIND 1",
        "JUMP_IF_ABRUPT 3",
        "POP_LIST",
        "JUMP 2",
        "UNWIND 1"]), true, false)); "destructuring assignment - simple")]
    #[test_case("{a}=3n", true, &[(Fillable::BigInt, 0)] => serr("Out of room for big ints in this compilation unit"); "destructuring - bad expr")]
    #[test_case("{a}=1", true, &[] => Ok((svec(&[
        "FLOAT 0 (1)",
        "REQ_COER",
        "JUMP_IF_ABRUPT 31",
        "STRING 0 (a)",
        "STRICT_RESOLVE",
        "JUMP_IF_ABRUPT 19",
        "SWAP",
        "POP2_PUSH3",
        "STRING 0 (a)",
        "GETV",
        "JUMP_IF_ABRUPT 10",
        "PUT_VALUE",
        "JUMP_IF_ABRUPT 9",
        "POP",
        "STRING 0 (a)",
        "FLOAT 0 (1)",
        "JUMP 2",
        "UNWIND 1",
        "JUMP_IF_ABRUPT 3",
        "POP_LIST",
        "JUMP 2",
        "UNWIND 1"
    ]), true, false)); "destructuring - not ref")]
    #[test_case("{a=3n}=b", true, &[(Fillable::BigInt, 0)] => serr("Out of room for big ints in this compilation unit"); "destructuring - bad pattern")]
    #[test_case("{a=@@(38)}=b", true, &[] => serr("out of range integral type conversion attempted"); "destructuring - jump too far")]
    fn compile(src: &str, strict: bool, slots_left: &[(Fillable, usize)]) -> Result<(Vec<String>, bool, bool), String> {
        let node = Maker::new(src).assignment_expression();
        let mut c = complex_filled_chunk("x", slots_left);
        node.compile(&mut c, strict, src)
            .map(|status| {
                (
                    c.disassemble().iter().map(String::as_str).filter_map(disasm_filt).collect::<Vec<_>>(),
                    status.maybe_abrupt(),
                    status.maybe_ref(),
                )
            })
            .map_err(|e| e.to_string())
    }
}

mod expression {
    use super::*;
    use test_case::test_case;

    #[test_case("id", true, None => Ok((svec(&["STRING 0 (id)", "STRICT_RESOLVE"]), true, true)); "fall-thru strict")]
    #[test_case("id", false, None => Ok((svec(&["STRING 0 (id)", "RESOLVE"]), true, true)); "fall-thru non strict")]
    #[test_case("a,9", true, None => Ok((svec(&["STRING 0 (a)", "STRICT_RESOLVE", "GET_VALUE", "JUMP_IF_ABRUPT 3", "POP", "FLOAT 0 (9)"]), true, false)); "comma expr")]
    #[test_case("a,0", true, Some(0) => serr("Out of room for strings in this compilation unit"); "first expr compile fail")]
    #[test_case("0,a", true, None => Ok((svec(&["FLOAT 0 (0)", "POP", "STRING 0 (a)", "STRICT_RESOLVE", "GET_VALUE"]), true, false)); "first expr literal")]
    #[test_case("true,false", true, None => Ok((svec(&["TRUE", "POP", "FALSE"]), false, false)); "nothing but literals")]
    #[test_case("true,a", true, Some(0) => serr("Out of room for strings in this compilation unit"); "second expr compile fail")]
    #[test_case("a,@@@", true, None => serr("out of range integral type conversion attempted"); "jump too far")]
    #[test_case("a,b", false, None => Ok((svec(&["STRING 0 (a)", "RESOLVE", "GET_VALUE", "JUMP_IF_ABRUPT 5", "POP", "STRING 1 (b)", "RESOLVE", "GET_VALUE"]), true, false)); "not strict")]
    fn compile(src: &str, strict: bool, spots_avail: Option<usize>) -> Result<(Vec<String>, bool, bool), String> {
        let node = Maker::new(src).expression();
        let mut c =
            if let Some(spot_count) = spots_avail { almost_full_chunk("x", spot_count) } else { Chunk::new("x") };
        node.compile(&mut c, strict, src)
            .map(|status| {
                (
                    c.disassemble().iter().map(String::as_str).filter_map(disasm_filt).collect::<Vec<_>>(),
                    status.maybe_abrupt(),
                    status.maybe_ref(),
                )
            })
            .map_err(|e| e.to_string())
    }
}

mod expression_statement {
    use super::*;

    mod compile {
        use super::*;
        use test_case::test_case;

        #[test_case("id;", true => svec(&["STRING 0 (id)", "STRICT_RESOLVE", "GET_VALUE"]); "strict")]
        #[test_case("id;", false => svec(&["STRING 0 (id)", "RESOLVE", "GET_VALUE"]); "non strict")]
        #[test_case("3;", false => svec(&["FLOAT 0 (3)"]); "literal")]
        fn normal(src: &str, strict: bool) -> Vec<String> {
            let node = Maker::new(src).expression_statement();
            let mut c = Chunk::new("x");
            node.compile(&mut c, strict, src).unwrap();
            c.disassemble().iter().map(String::as_str).filter_map(disasm_filt).collect::<Vec<_>>()
        }

        #[test_case("a;" => "Out of room for strings in this compilation unit"; "no room")]
        fn error(src: &str) -> String {
            let node = Maker::new(src).expression_statement();
            let mut c = full_chunk("x");
            node.compile(&mut c, true, src).unwrap_err().to_string()
        }
    }
}

mod statement_list {
    use super::*;
    use test_case::test_case;

    #[test_case("id;", true, None => Ok((svec(&["STRING 0 (id)", "STRICT_RESOLVE", "GET_VALUE"]), true)); "id-strict")]
    #[test_case("id;", false, None => Ok((svec(&["STRING 0 (id)", "RESOLVE", "GET_VALUE"]), true)); "id-non-strict")]
    #[test_case("a; b;", true, None => Ok((svec(&[
        "STRING 0 (a)",
        "STRICT_RESOLVE",
        "GET_VALUE",
        "JUMP_IF_ABRUPT 5",
        "STRING 1 (b)",
        "STRICT_RESOLVE",
        "GET_VALUE",
        "UPDATE_EMPTY"
    ]), true)); "strict list")]
    #[test_case("a; b;", false, None => Ok((svec(&[
        "STRING 0 (a)",
        "RESOLVE",
        "GET_VALUE",
        "JUMP_IF_ABRUPT 5",
        "STRING 1 (b)",
        "RESOLVE",
        "GET_VALUE",
        "UPDATE_EMPTY"
    ]), true)); "non-strict list")]
    #[test_case("a;3;", true, Some(0) => serr("Out of room for strings in this compilation unit"); "err in list")]
    #[test_case("true;b;", true, Some(0) => serr("Out of room for strings in this compilation unit"); "err in item")]
    #[test_case("a;@@@;", true, None => serr("out of range integral type conversion attempted"); "item is too big")]
    #[test_case("1;b;", true, None => Ok((svec(&[
        "FLOAT 0 (1)",
        "STRING 0 (b)",
        "STRICT_RESOLVE",
        "GET_VALUE",
        "UPDATE_EMPTY"
    ]), true)); "list can't return abruptly")]
    fn compile(src: &str, strict: bool, spots_avail: Option<usize>) -> Result<(Vec<String>, bool), String> {
        let node = Maker::new(src).statement_list();
        let mut c =
            if let Some(spot_count) = spots_avail { almost_full_chunk("x", spot_count) } else { Chunk::new("x") };
        node.compile(&mut c, strict, src)
            .map(|status| {
                (
                    c.disassemble().iter().map(String::as_str).filter_map(disasm_filt).collect::<Vec<_>>(),
                    status.maybe_abrupt(),
                )
            })
            .map_err(|e| e.to_string())
    }
}

mod statement_list_item {
    use super::*;
    use test_case::test_case;

    #[test_case("a;", true => svec(&[
        "STRING 0 (a)",
        "STRICT_RESOLVE",
        "GET_VALUE",
    ]); "strict stmt")]
    #[test_case("a;", false => svec(&[
        "STRING 0 (a)",
        "RESOLVE",
        "GET_VALUE",
    ]); "non-strict stmt")]
    #[test_case("let a;", true => svec(&[
        "STRING 0 (a)",
        "STRICT_RESOLVE",
        "UNDEFINED",
        "IRB",
        "JUMP_IF_ABRUPT 2",
        "POP",
        "EMPTY",
    ]); "strict decl")]
    #[test_case("let a;", false => svec(&[
        "STRING 0 (a)",
        "RESOLVE",
        "UNDEFINED",
        "IRB",
        "JUMP_IF_ABRUPT 2",
        "POP",
        "EMPTY",
    ]); "non-strict decl")]
    fn compile(src: &str, strict: bool) -> Vec<String> {
        let node = Maker::new(src).statement_list_item();
        let mut c = Chunk::new("x");
        node.compile(&mut c, strict, src).unwrap();
        c.disassemble().iter().map(String::as_str).filter_map(disasm_filt).collect::<Vec<_>>()
    }
}

mod statement {
    use super::*;
    use test_case::test_case;

    #[test_case("a;", true => svec(&[
        "STRING 0 (a)",
        "STRICT_RESOLVE",
        "GET_VALUE",
    ]); "strict expr stmt")]
    #[test_case("a;", false => svec(&[
        "STRING 0 (a)",
        "RESOLVE",
        "GET_VALUE",
    ]); "non-strict expr stmt")]
    #[test_case("{}", true => svec(&["EMPTY"]); "block")]
    #[test_case("var a=b;", true => svec(&[
        "STRING 0 (a)",
        "STRICT_RESOLVE",
        "JUMP_IF_ABRUPT 11",
        "STRING 1 (b)",
        "STRICT_RESOLVE",
        "GET_VALUE",
        "JUMP_IF_NORMAL 4",
        "UNWIND 1",
        "JUMP 1",
        "PUT_VALUE",
    ]); "strict var stmt")]
    #[test_case("var a=b;", false => svec(&[
        "STRING 0 (a)",
        "RESOLVE",
        "JUMP_IF_ABRUPT 11",
        "STRING 1 (b)",
        "RESOLVE",
        "GET_VALUE",
        "JUMP_IF_NORMAL 4",
        "UNWIND 1",
        "JUMP 1",
        "PUT_VALUE",
    ]); "non-strict var stmt")]
    #[test_case(";", true => svec(&["EMPTY"]); "empty")]
    #[test_case("if (true) true;", true => svec(&["TRUE", "JUMPPOP_FALSE 3", "TRUE", "JUMP 1", "UNDEFINED", "UNDEFINED", "SWAP", "UPDATE_EMPTY"]); "if statement")]
    #[test_case("do ; while (false);", true => svec(&["UNDEFINED", "EMPTY", "COALESCE", "FALSE", "JUMPPOP_TRUE -5"]); "breakable statement")]
    #[test_case("continue;", true => svec(&["CONTINUE"]); "continue statement")]
    #[test_case("break;", true => svec(&["BREAK"]); "break statement")]
    #[test_case("return;", true => svec(&["UNDEFINED", "RETURN"]); "return statement")]
    #[test_case("with (a) {}", true => panics "not yet implemented"; "with statement")]
    #[test_case("a: true;", true => svec(&["TRUE"]); "labelled statement")]
    #[test_case("throw a;", true => svec(&[
        "STRING 0 (a)",
        "STRICT_RESOLVE",
        "GET_VALUE",
        "JUMP_IF_ABRUPT 1",
        "THROW"
    ]); "strict throw")]
    #[test_case("throw a;", false => svec(&[
        "STRING 0 (a)",
        "RESOLVE",
        "GET_VALUE",
        "JUMP_IF_ABRUPT 1",
        "THROW"
    ]); "non-strict throw")]
    #[test_case("try {} catch {}", true => svec(&["UNDEFINED", "EMPTY", "UPDATE_EMPTY"]); "try statement")]
    #[test_case("debugger;", true => panics "not yet implemented"; "debugger")]
    fn compile(src: &str, strict: bool) -> Vec<String> {
        let node = Maker::new(src).statement();
        let mut c = Chunk::new("x");
        node.compile(&mut c, strict, src).unwrap();
        c.disassemble().iter().map(String::as_str).filter_map(disasm_filt).collect::<Vec<_>>()
    }

    #[test_case("do break alpha; while (false)", &["alpha", "beta"], true, None => Ok((svec(&[
        "UNDEFINED",
        "BREAK_FROM 0 (alpha)",
        "LOOP_CONT [alpha, beta]",
        "JUMPPOP_FALSE 6",
        "COALESCE",
        "FALSE",
        "JUMPPOP_TRUE -10",
        "JUMP 1",
        "UPDATE_EMPTY",
        "HEB"
    ]), true)); "breakable stmt")]
    #[test_case("true;", &["alpha", "beta"], true, None => Ok((svec(&["TRUE"]), false)); "simple statement")]
    #[test_case("gamma: do break alpha; while(false)", &["alpha", "beta"], true, None => Ok((svec(&[
        "UNDEFINED",
        "BREAK_FROM 0 (alpha)",
        "LOOP_CONT [alpha, beta, gamma]",
        "JUMPPOP_FALSE 6",
        "COALESCE",
        "FALSE",
        "JUMPPOP_TRUE -10",
        "JUMP 1",
        "UPDATE_EMPTY",
        "HEB",
        "HTB 1 (gamma)",
    ]), true)); "labelled statement")]
    fn labelled_compile(
        src: &str,
        labels: &[&str],
        strict: bool,
        spots_avail: Option<usize>,
    ) -> Result<(Vec<String>, bool), String> {
        let node = Maker::new(src).statement();
        let mut c =
            if let Some(spot_count) = spots_avail { almost_full_chunk("x", spot_count) } else { Chunk::new("x") };
        let label_set = labels.iter().copied().map(JSString::from).collect::<Vec<JSString>>();
        node.labelled_compile(&mut c, strict, src, &label_set)
            .map(|status| {
                (
                    c.disassemble().iter().map(String::as_str).filter_map(disasm_filt).collect::<Vec<_>>(),
                    status.maybe_abrupt(),
                )
            })
            .map_err(|e| e.to_string())
    }
}

mod declaration {
    use super::*;
    use test_case::test_case;

    #[test_case(
        "class bob{}", true
        => svec(&[
            "STRING 0 (bob)",
            "PNLE",
            "CSILB 0 (bob)",
            "FUNC_PROTO",
            "OBJ_PROTO",
            "OBJ_WITH_PROTO",
            "PNPE",
            "ROTATEDOWN 3",
            "DEFAULT_CSTR",
            "MAKE_CSTR",
            "DUP",
            "ROTATEUP 3",
            "DUP",
            "ROTATEDOWN 4",
            "SWAP",
            "STRING 1 (constructor)",
            "DEF_METH_PROP 0",
            "POP",
            "SWAP",
            "POP",
            "DUP",
            "ILB 0 (bob)",
            "PLE",
            "ATTACH_ELEMENTS 0",
            "PPE",
            "JUMP_IF_ABRUPT 5",
            "ATTACH_SOURCE 2 (class bob{})",
            "DUP",
            "ILB 0 (bob)",
            "EMPTY_IF_NOT_ERR"
            ]);
        "class decl"
    )]
    #[test_case("function bob(){}", true => svec(&["EMPTY"]); "hoistable")]
    #[test_case("const a=0;", true => svec(&[
        "STRING 0 (a)",
        "STRICT_RESOLVE",
        "FLOAT 0 (0)",
        "IRB",
        "JUMP_IF_ABRUPT 2",
        "POP",
        "EMPTY",
    ]); "strict lexical")]
    #[test_case("const a=0;", false => svec(&[
        "STRING 0 (a)",
        "RESOLVE",
        "FLOAT 0 (0)",
        "IRB",
        "JUMP_IF_ABRUPT 2",
        "POP",
        "EMPTY",
    ]); "non-strict lexical")]
    fn compile(src: &str, strict: bool) -> Vec<String> {
        let node = Maker::new(src).declaration();
        let mut c = Chunk::new("x");
        node.compile(&mut c, strict, src).unwrap();
        c.disassemble().iter().map(String::as_str).filter_map(disasm_filt).collect::<Vec<_>>()
    }
}

mod lexical_declaration {
    use super::*;
    use test_case::test_case;

    #[test_case("let a;", true, None => Ok((svec(&[
        "STRING 0 (a)",
        "STRICT_RESOLVE",
        "UNDEFINED",
        "IRB",
        "JUMP_IF_ABRUPT 2",
        "POP",
        "EMPTY"
    ]), true)); "strict; typical")]
    #[test_case("let a;", false, None => Ok((svec(&[
        "STRING 0 (a)",
        "RESOLVE",
        "UNDEFINED",
        "IRB",
        "JUMP_IF_ABRUPT 2",
        "POP",
        "EMPTY"
    ]), true)); "non-strict; typical")]
    #[test_case("let a;", true, Some(0) => serr("Out of room for strings in this compilation unit"); "full string table")]
    fn compile(src: &str, strict: bool, spots_avail: Option<usize>) -> Result<(Vec<String>, bool), String> {
        let node = Maker::new(src).lexical_declaration();
        let mut c =
            if let Some(spot_count) = spots_avail { almost_full_chunk("x", spot_count) } else { Chunk::new("x") };
        node.compile(&mut c, strict, src)
            .map(|status| {
                (
                    c.disassemble().iter().map(String::as_str).filter_map(disasm_filt).collect::<Vec<_>>(),
                    status.maybe_abrupt(),
                )
            })
            .map_err(|e| e.to_string())
    }
}

mod binding_list {
    use super::*;
    use test_case::test_case;

    #[test_case("a", true, None =>  Ok((svec(&[
        "STRING 0 (a)",
        "STRICT_RESOLVE",
        "UNDEFINED",
        "IRB",
    ]), true)); "strict item")]
    #[test_case("a", false, None =>  Ok((svec(&[
        "STRING 0 (a)",
        "RESOLVE",
        "UNDEFINED",
        "IRB",
    ]), true)); "non-strict item")]
    #[test_case("a,b", true, None =>  Ok((svec(&[
        "STRING 0 (a)",
        "STRICT_RESOLVE",
        "UNDEFINED",
        "IRB",
        "JUMP_IF_ABRUPT 6",
        "POP",
        "STRING 1 (b)",
        "STRICT_RESOLVE",
        "UNDEFINED",
        "IRB",
    ]), true)); "strict list")]
    #[test_case("a,b", false, None =>  Ok((svec(&[
        "STRING 0 (a)",
        "RESOLVE",
        "UNDEFINED",
        "IRB",
        "JUMP_IF_ABRUPT 6",
        "POP",
        "STRING 1 (b)",
        "RESOLVE",
        "UNDEFINED",
        "IRB",
    ]), true)); "non-strict list")]
    #[test_case("a,b", true, Some(0) => serr("Out of room for strings in this compilation unit"); "no room on list")]
    #[test_case("a,b", true, Some(1) => serr("Out of room for strings in this compilation unit"); "no room on item")]
    #[test_case("a,b=@@@", true, None => serr("out of range integral type conversion attempted"); "branch too far")]
    fn compile(src: &str, strict: bool, spots_avail: Option<usize>) -> Result<(Vec<String>, bool), String> {
        let node = Maker::new(src).binding_list();
        let mut c =
            if let Some(spot_count) = spots_avail { almost_full_chunk("x", spot_count) } else { Chunk::new("x") };
        node.compile(&mut c, strict, src)
            .map(|status| {
                (
                    c.disassemble().iter().map(String::as_str).filter_map(disasm_filt).collect::<Vec<_>>(),
                    status.maybe_abrupt(),
                )
            })
            .map_err(|e| e.to_string())
    }
}

mod lexical_binding {
    use super::*;
    use test_case::test_case;

    #[test_case("a", true, &[] => Ok((svec(&[
        "STRING 0 (a)",
        "STRICT_RESOLVE",
        "UNDEFINED",
        "IRB",
    ]), true, false)); "strict, no initializer")]
    #[test_case("a", false, &[] => Ok((svec(&[
        "STRING 0 (a)",
        "RESOLVE",
        "UNDEFINED",
        "IRB",
    ]), true, false)); "non-strict, no initializer")]
    #[test_case("a", true, &[(Fillable::String, 0)] => serr("Out of room for strings in this compilation unit"); "string table full")]
    #[test_case("a=function (){}", true, &[] => Ok((svec(&[
        "STRING 0 (a)",
        "STRICT_RESOLVE",
        "STRING 0 (a)",
        "FUNC_IIFE 0",
        "JUMP_IF_NORMAL 4",
        "UNWIND 1",
        "JUMP 1",
        "IRB"
    ]), true, false)); "anonymous function; strict")]
    #[test_case("a=function (){}", false, &[] => Ok((svec(&[
        "STRING 0 (a)",
        "RESOLVE",
        "STRING 0 (a)",
        "FUNC_IIFE 0",
        "JUMP_IF_NORMAL 4",
        "UNWIND 1",
        "JUMP 1",
        "IRB"
    ]), true, false)); "anonymous function; non-strict")]
    #[test_case("a=function(){}", true, &[(Fillable::FunctionStash, 0)] => serr("Out of room for more functions!"); "function table full")]
    #[test_case("a=b", true, &[(Fillable::String, 1)] => serr("Out of room for strings in this compilation unit"); "string table full in initializer")]
    #[test_case("a=b", true, &[] => Ok((svec(&[
        "STRING 0 (a)",
        "STRICT_RESOLVE",
        "STRING 1 (b)",
        "STRICT_RESOLVE",
        "GET_VALUE",
        "JUMP_IF_NORMAL 4",
        "UNWIND 1",
        "JUMP 1",
        "IRB"
    ]), true, false)); "resolvable initializer; strict")]
    #[test_case("a=b", false, &[] => Ok((svec(&[
        "STRING 0 (a)",
        "RESOLVE",
        "STRING 1 (b)",
        "RESOLVE",
        "GET_VALUE",
        "JUMP_IF_NORMAL 4",
        "UNWIND 1",
        "JUMP 1",
        "IRB"
    ]), true, false)); "resolvable initializer; non-strict")]
    #[test_case("a=0", true, &[] => Ok((svec(&[
        "STRING 0 (a)",
        "STRICT_RESOLVE",
        "FLOAT 0 (0)",
        "IRB"
    ]), true, false)); "literal initializer; strict")]
    #[test_case("a=0", false, &[] => Ok((svec(&[
        "STRING 0 (a)",
        "RESOLVE",
        "FLOAT 0 (0)",
        "IRB"
    ]), true, false)); "literal initializer; non-strict")]
    #[test_case(
        "{a}=b", true, &[]
        => Ok((
            svec(&[
                "STRING 0 (b)",
                "STRICT_RESOLVE",
                "GET_VALUE",
                "JUMP_IF_ABRUPT 33",
                "REQ_COER",
                "JUMP_IF_ABRUPT 30",
                "STRING 1 (a)",
                "STRING 1 (a)",
                "STRICT_RESOLVE",
                "JUMP_IF_ABRUPT 8",
                "ROTATEDOWN 3",
                "GETV",
                "JUMP_IF_ABRUPT 5",
                "IRB",
                "JUMP 4",
                "UNWIND 1",
                "UNWIND 1",
                "JUMP_IF_ABRUPT 5",
                "POP",
                "STRING 1 (a)",
                "FLOAT 0 (1)",
                "JUMP_IF_ABRUPT 2",
                "POP_LIST",
                "EMPTY"
            ]),
            true,
            false
        ));
        "pattern binding"
    )]
    fn compile(src: &str, strict: bool, what: &[(Fillable, usize)]) -> Result<(Vec<String>, bool, bool), String> {
        let node = Maker::new(src).lexical_binding();
        let mut c = complex_filled_chunk("x", what);
        node.compile(&mut c, strict, src)
            .map(|status| {
                (
                    c.disassemble().iter().map(String::as_str).filter_map(disasm_filt).collect::<Vec<_>>(),
                    status.maybe_abrupt(),
                    false,
                )
            })
            .map_err(|e| e.to_string())
    }
}

mod block_statement {
    use super::*;
    use test_case::test_case;

    #[test_case("{ a; }", true, None => Ok((svec(&["PNLE", "STRING 0 (a)", "STRICT_RESOLVE", "GET_VALUE", "PLE"]), true, false)); "no decl/strict")]
    #[test_case("{ a; }", false, None => Ok((svec(&["PNLE", "STRING 0 (a)", "RESOLVE", "GET_VALUE", "PLE"]), true, false)); "no decl/non-strict")]
    fn compile(src: &str, strict: bool, spots_avail: Option<usize>) -> Result<(Vec<String>, bool, bool), String> {
        let node = Maker::new(src).block_statement();
        let mut c =
            if let Some(spot_count) = spots_avail { almost_full_chunk("x", spot_count) } else { Chunk::new("x") };
        node.compile(&mut c, strict, src)
            .map(|status| {
                (
                    c.disassemble().iter().map(String::as_str).filter_map(disasm_filt).collect::<Vec<_>>(),
                    status.maybe_abrupt(),
                    false,
                )
            })
            .map_err(|e| e.to_string())
    }
}

mod block {
    use super::*;
    use test_case::test_case;

    #[test_case("{}", true, &[] => Ok((svec(&["EMPTY"]), false, false)); "empty block")]
    #[test_case("{ 1; }", true, &[] => Ok((svec(&["PNLE", "FLOAT 0 (1)", "PLE"]), false, false)); "all literal")]
    #[test_case("{ const zero=0; let one=1; }", true, &[] => Ok((svec(&[
        "PNLE",
        "CSILB 0 (zero)",
        "CPMLB 1 (one)",
        "STRING 0 (zero)",
        "STRICT_RESOLVE",
        "FLOAT 0 (0)",
        "IRB",
        "JUMP_IF_ABRUPT 2",
        "POP",
        "EMPTY",
        "JUMP_IF_ABRUPT 11",
        "STRING 1 (one)",
        "STRICT_RESOLVE",
        "FLOAT 1 (1)",
        "IRB",
        "JUMP_IF_ABRUPT 2",
        "POP",
        "EMPTY",
        "UPDATE_EMPTY",
        "PLE"
    ]), true, false)); "decls/strict")]
    #[test_case("{ const zero=0; let one=1; }", false, &[] => Ok((svec(&[
        "PNLE",
        "CSILB 0 (zero)",
        "CPMLB 1 (one)",
        "STRING 0 (zero)",
        "RESOLVE",
        "FLOAT 0 (0)",
        "IRB",
        "JUMP_IF_ABRUPT 2",
        "POP",
        "EMPTY",
        "JUMP_IF_ABRUPT 11",
        "STRING 1 (one)",
        "RESOLVE",
        "FLOAT 1 (1)",
        "IRB",
        "JUMP_IF_ABRUPT 2",
        "POP",
        "EMPTY",
        "UPDATE_EMPTY",
        "PLE"
    ]), true, false)); "decls/non-strict")]
    #[test_case("{ let a; }", true, &[(Fillable::String, 0)] => serr("Out of room for strings in this compilation unit"); "error in decl formation")]
    #[test_case("{ function a() {} }", true, &[] => Ok((svec(&["PNLE", "CPMLB 0 (a)", "FUNC_OBJ 0 a", "ILB 0 (a)", "EMPTY", "PLE"]), false, false)); "function def")]
    #[test_case("{ function a() {} }", true, &[(Fillable::FunctionStash, 0)] => serr("Out of room for more functions!"); "function table full")]
    #[test_case("{ a; }", true, &[(Fillable::String, 0)] => serr("Out of room for strings in this compilation unit"); "error in statement compilation")]
    fn compile(src: &str, strict: bool, what: &[(Fillable, usize)]) -> Result<(Vec<String>, bool, bool), String> {
        let node = Maker::new(src).block();
        let mut c = complex_filled_chunk("x", what);
        node.compile(&mut c, strict, src)
            .map(|status| {
                (
                    c.disassemble().iter().map(String::as_str).filter_map(disasm_filt).collect::<Vec<_>>(),
                    status.maybe_abrupt(),
                    false,
                )
            })
            .map_err(|e| e.to_string())
    }
}

mod initializer {
    use super::*;
    use test_case::test_case;

    #[test_case("=a=b", true, None => Ok((svec(&[
        "STRING 0 (a)",
        "STRICT_RESOLVE",
        "JUMP_IF_ABRUPT 13",
        "STRING 1 (b)",
        "STRICT_RESOLVE",
        "GET_VALUE",
        "JUMP_IF_NORMAL 4",
        "SWAP",
        "POP",
        "JUMP 3",
        "POP2_PUSH3",
        "PUT_VALUE",
        "UPDATE_EMPTY"
    ]), true, false)); "assignment expression as initializer; strict")]
    #[test_case("=a=b", false, None => Ok((svec(&[
        "STRING 0 (a)",
        "RESOLVE",
        "JUMP_IF_ABRUPT 13",
        "STRING 1 (b)",
        "RESOLVE",
        "GET_VALUE",
        "JUMP_IF_NORMAL 4",
        "SWAP",
        "POP",
        "JUMP 3",
        "POP2_PUSH3",
        "PUT_VALUE",
        "UPDATE_EMPTY"
    ]), true, false)); "assignment expression as initializer; non-strict")]
    fn compile(src: &str, strict: bool, spots_avail: Option<usize>) -> Result<(Vec<String>, bool, bool), String> {
        let node = Maker::new(src).initializer();
        let mut c =
            if let Some(spot_count) = spots_avail { almost_full_chunk("x", spot_count) } else { Chunk::new("x") };
        node.compile(&mut c, strict, src, CompileMod::Unmodified)
            .map(|status| {
                (
                    c.disassemble().iter().map(String::as_str).filter_map(disasm_filt).collect::<Vec<_>>(),
                    status.maybe_abrupt(),
                    status.maybe_ref(),
                )
            })
            .map_err(|e| e.to_string())
    }
}

mod variable_statement {
    use super::*;
    use test_case::test_case;

    #[test_case("var a;", true, None => Ok((svec(&["EMPTY"]), false, false)); "just one")]
    #[test_case("var x, y=67+b, c='hi';", true, None => Ok((svec(&[
        "EMPTY",
        "POP",
        "STRING 0 (y)",
        "STRICT_RESOLVE",
        "JUMP_IF_ABRUPT 20",
        "FLOAT 0 (67)",
        "STRING 1 (b)",
        "STRICT_RESOLVE",
        "GET_VALUE",
        "JUMP_IF_NORMAL 4",
        "UNWIND 1",
        "JUMP 1",
        "ADD",
        "JUMP_IF_NORMAL 4",
        "UNWIND 1",
        "JUMP 1",
        "PUT_VALUE",
        "JUMP_IF_ABRUPT 9",
        "POP",
        "STRING 2 (c)",
        "STRICT_RESOLVE",
        "JUMP_IF_ABRUPT 3",
        "STRING 3 (hi)",
        "PUT_VALUE"
    ]), true, false)); "something complex")]
    fn compile(src: &str, strict: bool, spots_avail: Option<usize>) -> Result<(Vec<String>, bool, bool), String> {
        let node = Maker::new(src).variable_statement();
        let mut c =
            if let Some(spot_count) = spots_avail { almost_full_chunk("x", spot_count) } else { Chunk::new("x") };
        node.compile(&mut c, strict, src)
            .map(|status| {
                (
                    c.disassemble().iter().map(String::as_str).filter_map(disasm_filt).collect::<Vec<_>>(),
                    status.maybe_abrupt(),
                    false,
                )
            })
            .map_err(|e| e.to_string())
    }
}

mod variable_declaration_list {
    use super::*;
    use test_case::test_case;

    #[test_case("a", true, None => Ok((svec(&["EMPTY"]), false, false)); "id/strict")]
    #[test_case("a, b", true, None => Ok((svec(&["EMPTY", "POP", "EMPTY"]), false, false)); "2 ids/strict")]
    #[test_case("a=1, b", true, Some(0) => serr("Out of room for strings in this compilation unit"); "first item compile fail")]
    #[test_case("a, b=1", true, Some(0) => serr("Out of room for strings in this compilation unit"); "second item compile fail")]
    #[test_case("a=b,c=d", true, None => Ok((svec(&[
        "STRING 0 (a)",
        "STRICT_RESOLVE",
        "JUMP_IF_ABRUPT 11",
        "STRING 1 (b)",
        "STRICT_RESOLVE",
        "GET_VALUE",
        "JUMP_IF_NORMAL 4",
        "UNWIND 1",
        "JUMP 1",
        "PUT_VALUE",
        "JUMP_IF_ABRUPT 17",
        "POP",
        "STRING 2 (c)",
        "STRICT_RESOLVE",
        "JUMP_IF_ABRUPT 11",
        "STRING 3 (d)",
        "STRICT_RESOLVE",
        "GET_VALUE",
        "JUMP_IF_NORMAL 4",
        "UNWIND 1",
        "JUMP 1",
        "PUT_VALUE"
    ]), true, false)); "list with refs")]
    #[test_case("a=c, b=@@3", true, None => serr("out of range integral type conversion attempted"); "second item too large")]
    fn compile(src: &str, strict: bool, spots_avail: Option<usize>) -> Result<(Vec<String>, bool, bool), String> {
        let node = Maker::new(src).variable_declaration_list();
        let mut c =
            if let Some(spot_count) = spots_avail { almost_full_chunk("x", spot_count) } else { Chunk::new("x") };
        node.compile(&mut c, strict, src)
            .map(|status| {
                (
                    c.disassemble().iter().map(String::as_str).filter_map(disasm_filt).collect::<Vec<_>>(),
                    status.maybe_abrupt(),
                    false,
                )
            })
            .map_err(|e| e.to_string())
    }
}

mod variable_declaration {
    use super::*;
    use test_case::test_case;

    #[test_case("a", true, &[] => Ok((svec(&["EMPTY"]), false, false)); "id/strict")]
    #[test_case("a=3", true, &[] => Ok((svec(&[
        "STRING 0 (a)",
        "STRICT_RESOLVE",
        "JUMP_IF_ABRUPT 3",
        "FLOAT 0 (3)",
        "PUT_VALUE",
    ]), true, false)); "id lit init/strict")]
    #[test_case("a=3", false, &[] => Ok((svec(&[
        "STRING 0 (a)",
        "RESOLVE",
        "JUMP_IF_ABRUPT 3",
        "FLOAT 0 (3)",
        "PUT_VALUE",
    ]), true, false)); "id lit init/non-strict")]
    #[test_case("a=b", true, &[] => Ok((svec(&[
        "STRING 0 (a)",
        "STRICT_RESOLVE",
        "JUMP_IF_ABRUPT 11",
        "STRING 1 (b)",
        "STRICT_RESOLVE",
        "GET_VALUE",
        "JUMP_IF_NORMAL 4",
        "UNWIND 1",
        "JUMP 1",
        "PUT_VALUE",
    ]), true, false)); "id ref init/strict")]
    #[test_case("a=0", true, &[(Fillable::String, 0)] => serr("Out of room for strings in this compilation unit"); "string exhaustion")]
    #[test_case("a=function(){}", true, &[] => Ok((svec(&[
        "STRING 0 (a)",
        "STRICT_RESOLVE",
        "JUMP_IF_ABRUPT 11",
        "STRING 0 (a)",
        "FUNC_IIFE 0",
        "JUMP_IF_NORMAL 4",
        "UNWIND 1",
        "JUMP 1",
        "PUT_VALUE"
    ]), true, false)); "anonymous func; strict")]
    #[test_case("a=function(){}", false, &[] => Ok((svec(&[
        "STRING 0 (a)",
        "RESOLVE",
        "JUMP_IF_ABRUPT 11",
        "STRING 0 (a)",
        "FUNC_IIFE 0",
        "JUMP_IF_NORMAL 4",
        "UNWIND 1",
        "JUMP 1",
        "PUT_VALUE"
    ]), true, false)); "anonymous func; non-strict")]
    #[test_case("a=function(){}", true, &[(Fillable::FunctionStash, 0)] => serr("Out of room for more functions!"); "function table full")]
    #[test_case("a=b", true, &[(Fillable::String, 1)] => serr("Out of room for strings in this compilation unit"); "izer compilation fails")]
    #[test_case("a=@@@", true, &[] => serr("out of range integral type conversion attempted"); "izer too big")]
    #[test_case("[a]=b", true, &[] => Ok((svec(&[
        "STRING 0 (b)",
        "STRICT_RESOLVE",
        "GET_VALUE",
        "JUMP_IF_ABRUPT 26",
        "GET_SYNC_ITER",
        "JUMP_IF_ABRUPT 23",
        "DUP",
        "STRING 1 (a)",
        "STRICT_RESOLVE",
        "JUMP_IF_ABRUPT 13",
        "SWAP",
        "ITER_STEP",
        "JUMP_IF_ABRUPT 9",
        "SWAP",
        "ROTATEDOWN 3",
        "PUT_VALUE",
        "JUMP_IF_ABRUPT 3",
        "POP",
        "JUMP 2",
        "UNWIND 1",
        "EMPTY_IF_NOT_ERR",
        "ITER_CLOSE_IF_NOT_DONE"
    ]), true, false)); "pattern assignment")]
    #[test_case("{a}={}", true, &[] => Ok((svec(&[
        "OBJECT",
        "REQ_COER",
        "JUMP_IF_ABRUPT 30",
        "STRING 0 (a)",
        "STRING 0 (a)",
        "STRICT_RESOLVE",
        "JUMP_IF_ABRUPT 8",
        "ROTATEDOWN 3",
        "GETV",
        "JUMP_IF_ABRUPT 5",
        "PUT_VALUE",
        "JUMP 4",
        "UNWIND 1",
        "UNWIND 1",
        "JUMP_IF_ABRUPT 5",
        "POP",
        "STRING 0 (a)",
        "FLOAT 0 (1)",
        "JUMP_IF_ABRUPT 2",
        "POP_LIST",
        "EMPTY"
    ]), true, false)); "pattern; infallible init")]
    #[test_case("{a}=8n", true, &[(Fillable::BigInt, 0)] => serr("Out of room for big ints in this compilation unit"); "init compile fails")]
    #[test_case("{a=8n}=b", true, &[(Fillable::BigInt, 0)] => serr("Out of room for big ints in this compilation unit"); "pattern compile fails")]
    #[test_case("{a=@@(37)}=b", true, &[] => serr("out of range integral type conversion attempted"); "pattern: exit fixup too large")]
    fn compile(src: &str, strict: bool, what: &[(Fillable, usize)]) -> Result<(Vec<String>, bool, bool), String> {
        let node = Maker::new(src).variable_declaration();
        let mut c = complex_filled_chunk("x", what);
        node.compile(&mut c, strict, src)
            .map(|status| {
                (
                    c.disassemble().iter().map(String::as_str).filter_map(disasm_filt).collect::<Vec<_>>(),
                    status.maybe_abrupt(),
                    false,
                )
            })
            .map_err(|e| e.to_string())
    }
}

mod throw_statement {
    use super::*;
    use test_case::test_case;

    #[test_case("throw 'a';", true, None => Ok((svec(&[
        "STRING 0 (a)",
        "THROW"
    ]), true, false)); "Throw literal")]
    #[test_case("throw a;", true, None => Ok((svec(&[
        "STRING 0 (a)",
        "STRICT_RESOLVE",
        "GET_VALUE",
        "JUMP_IF_ABRUPT 1",
        "THROW"
    ]), true, false)); "Throw reference")]
    #[test_case("throw a;", false, None => Ok((svec(&[
        "STRING 0 (a)",
        "RESOLVE",
        "GET_VALUE",
        "JUMP_IF_ABRUPT 1",
        "THROW"
    ]), true, false)); "Throw ref/non-strict")]
    #[test_case("throw a;", true, Some(0) => serr("Out of room for strings in this compilation unit"); "exp compile fail")]
    fn compile(src: &str, strict: bool, spots_avail: Option<usize>) -> Result<(Vec<String>, bool, bool), String> {
        let node = Maker::new(src).throw_statement();
        let mut c =
            if let Some(spot_count) = spots_avail { almost_full_chunk("x", spot_count) } else { Chunk::new("x") };
        node.compile(&mut c, strict, src)
            .map(|status| {
                (
                    c.disassemble().iter().map(String::as_str).filter_map(disasm_filt).collect::<Vec<_>>(),
                    status.maybe_abrupt(),
                    false,
                )
            })
            .map_err(|e| e.to_string())
    }
}

mod script {
    use super::*;
    use test_case::test_case;

    #[test_case("a;" => svec(&[
        "STRING 0 (a)",
        "RESOLVE",
        "GET_VALUE",
    ]); "stmt")]
    #[test_case("" => svec(&[]); "empty")]
    fn compile(src: &str) -> Vec<String> {
        let node = Maker::new(src).script();
        let mut c = Chunk::new("x");
        node.compile(&mut c, false, src).unwrap();
        c.disassemble().iter().map(String::as_str).filter_map(disasm_filt).collect::<Vec<_>>()
    }
}

mod script_body {
    use super::*;
    use test_case::test_case;

    #[test_case("a;" => svec(&[
        "STRING 0 (a)",
        "RESOLVE",
        "GET_VALUE",
    ]); "stmt")]
    #[test_case("'use strict'; a;" => svec(&[
        "STRING 0 (use strict)",
        "STRING 1 (a)",
        "STRICT_RESOLVE",
        "GET_VALUE",
        "UPDATE_EMPTY",
    ]); "use-strict added")]
    fn compile(src: &str) -> Vec<String> {
        let node = Maker::new(src).script_body();
        let mut c = Chunk::new("x");
        node.compile(&mut c, false, src).unwrap();
        c.disassemble().iter().map(String::as_str).filter_map(disasm_filt).collect::<Vec<_>>()
    }
}

mod fcn_def {
    use super::*;
    use test_case::test_case;

    fn fcndecl() -> (FcnDef, String) {
        let src = "function a() {}";
        (FcnDef::Function(Maker::new(src).function_declaration()), src.to_string())
    }
    fn gendecl() -> (FcnDef, String) {
        let src = "function *a() {}";
        (FcnDef::Generator(Maker::new(src).generator_declaration()), src.to_string())
    }
    fn afcndecl() -> (FcnDef, String) {
        let src = "async function a() {}";
        (FcnDef::AsyncFun(Maker::new(src).async_function_declaration()), src.to_string())
    }
    fn agendecl() -> (FcnDef, String) {
        let src = "async function *a() {}";
        (FcnDef::AsyncGen(Maker::new(src).async_generator_declaration()), src.to_string())
    }

    #[test_case(fcndecl, true => Ok((svec(&["FUNC_OBJ 0 a"]), true, false)); "function decl")]
    #[test_case(gendecl, true => Ok((svec(&["FUNC_GENO 0 a"]), true, false)); "generator decl")]
    #[test_case(afcndecl, true => panics "not yet implemented"; "async function decl")]
    #[test_case(agendecl, true => panics "not yet implemented"; "async generator decl")]
    fn compile_fo_instantiation(
        maker: fn() -> (FcnDef, String),
        strict: bool,
    ) -> Result<(Vec<String>, bool, bool), String> {
        let (part, src) = maker();
        let mut c = Chunk::new("x");

        part.compile_fo_instantiation(&mut c, strict, &src)
            .map(|status| {
                (
                    c.disassemble().iter().map(String::as_str).filter_map(disasm_filt).collect::<Vec<_>>(),
                    status.maybe_abrupt(),
                    false,
                )
            })
            .map_err(|e| e.to_string())
    }
}

mod empty_statement {
    use super::*;
    use test_case::test_case;

    #[test_case(None => svec(&["EMPTY"]); "typical")]
    fn compile(spots_avail: Option<usize>) -> Vec<String> {
        let mut c =
            if let Some(spot_count) = spots_avail { almost_full_chunk("x", spot_count) } else { Chunk::new("x") };
        EmptyStatement::compile(&mut c);
        c.disassemble().iter().map(String::as_str).filter_map(disasm_filt).collect::<Vec<_>>()
    }
}

mod if_statement {
    use super::*;
    use test_case::test_case;

    #[test_case("if (1) 2;", true, None => Ok((svec(&[
        "FLOAT 0 (1)",
        "JUMPPOP_FALSE 4",
        "FLOAT 1 (2)",
        "JUMP 1",
        "UNDEFINED",
        "UNDEFINED",
        "SWAP",
        "UPDATE_EMPTY"
    ]), false)); "no else; only literals")]
    #[test_case("if (a) b; else c;", true, None => Ok((svec(&[
        "STRING 0 (a)",
        "STRICT_RESOLVE",
        "GET_VALUE",
        "JUMP_IF_ABRUPT 19",
        "JUMPPOP_FALSE 8",
        "STRING 1 (b)",
        "STRICT_RESOLVE",
        "GET_VALUE",
        "JUMP_IF_ABRUPT 11",
        "JUMP 6",
        "STRING 2 (c)",
        "STRICT_RESOLVE",
        "GET_VALUE",
        "JUMP_IF_ABRUPT 3",
        "UNDEFINED",
        "SWAP",
        "UPDATE_EMPTY"
    ]), true)); "with else; all potentially fail")]
    #[test_case("if (a) 1;", true, Some(0) => serr("Out of room for strings in this compilation unit"); "expr compile fail")]
    #[test_case("if (true) a;", true, Some(0) => serr("Out of room for strings in this compilation unit"); "s1 compile fail")]
    #[test_case("if (true) false; else a;", true, Some(0) => serr("Out of room for strings in this compilation unit"); "s2 compile fail")]
    #[test_case("if (true) @@@; else false;", true, None => serr("out of range integral type conversion attempted"); "true path too large")]
    #[test_case("if (true) false; else @@@;", true, None => serr("out of range integral type conversion attempted"); "false path too large")]
    #[test_case("if (a) false; else @@3;", true, None => serr("out of range integral type conversion attempted"); "expr err exit jump too far")]
    #[test_case("if (true) a; else @@3;", true, None => serr("out of range integral type conversion attempted"); "s1 err exit jump too far")]
    fn compile(src: &str, strict: bool, spots_avail: Option<usize>) -> Result<(Vec<String>, bool), String> {
        let node = Maker::new(src).if_statement();
        let mut c =
            if let Some(spot_count) = spots_avail { almost_full_chunk("x", spot_count) } else { Chunk::new("x") };
        node.compile(&mut c, strict, src)
            .map(|status| {
                (
                    c.disassemble().iter().map(String::as_str).filter_map(disasm_filt).collect::<Vec<_>>(),
                    status.maybe_abrupt(),
                )
            })
            .map_err(|e| e.to_string())
    }
}

mod breakable_statement {
    use super::*;
    use test_case::test_case;

    #[test_case("do ; while (a);", true, None => Ok((svec(&[
        "UNDEFINED",
        "EMPTY",
        "COALESCE",
        "STRING 0 (a)",
        "STRICT_RESOLVE",
        "GET_VALUE",
        "JUMP_IF_NORMAL 4",
        "UNWIND 1",
        "JUMP 2",
        "JUMPPOP_TRUE -14",
        "HEB",
    ]), true)); "dowhile/strict")]
    #[test_case("do ; while (a);", false, None => Ok((svec(&[
        "UNDEFINED",
        "EMPTY",
        "COALESCE",
        "STRING 0 (a)",
        "RESOLVE",
        "GET_VALUE",
        "JUMP_IF_NORMAL 4",
        "UNWIND 1",
        "JUMP 2",
        "JUMPPOP_TRUE -14",
        "HEB",
    ]), true)); "dowhile/non-strict")]
    fn compile(src: &str, strict: bool, spots_avail: Option<usize>) -> Result<(Vec<String>, bool), String> {
        let node = Maker::new(src).breakable_statement();
        let mut c =
            if let Some(spot_count) = spots_avail { almost_full_chunk("x", spot_count) } else { Chunk::new("x") };
        node.compile(&mut c, strict, src)
            .map(|status| {
                (
                    c.disassemble().iter().map(String::as_str).filter_map(disasm_filt).collect::<Vec<_>>(),
                    status.maybe_abrupt(),
                )
            })
            .map_err(|e| e.to_string())
    }

    #[test_case("do a; while (false);", &["alpha"], true, None => Ok((svec(&[
        "UNDEFINED",
        "STRING 0 (a)",
        "STRICT_RESOLVE",
        "GET_VALUE",
        "LOOP_CONT [alpha]",
        "JUMPPOP_FALSE 6",
        "COALESCE",
        "FALSE",
        "JUMPPOP_TRUE -12",
        "JUMP 1",
        "UPDATE_EMPTY",
        "HEB"
    ]), true, false)); "with HEB/strict")]
    #[test_case("do a; while (false);", &["alpha"], false, None => Ok((svec(&[
        "UNDEFINED",
        "STRING 0 (a)",
        "RESOLVE",
        "GET_VALUE",
        "LOOP_CONT [alpha]",
        "JUMPPOP_FALSE 6",
        "COALESCE",
        "FALSE",
        "JUMPPOP_TRUE -12",
        "JUMP 1",
        "UPDATE_EMPTY",
        "HEB"
    ]), true, false)); "with HEB/non-strict")]
    #[test_case("do ; while (false);", &["alpha"], true, None => Ok((svec(&[
        "UNDEFINED",
        "EMPTY",
        "COALESCE",
        "FALSE",
        "JUMPPOP_TRUE -5"
    ]), false, false)); "witout HEB")]
    #[test_case(
        "switch (a) { case 1: break; }", &["alpha"], true, None
        => Ok((
            svec(&[
                "STRING 0 (a)",
                "STRICT_RESOLVE",
                "GET_VALUE",
                "JUMP_IF_ABRUPT 24",
                "PNLE",
                "UNDEFINED",
                "SWAP",
                "FALSE",
                "JUMP_IF_TRUE 8",
                "POP",
                "DUP",
                "FLOAT 0 (1)",
                "SEQ",
                "JUMP_IF_FALSE 7",
                "POP",
                "POP",
                "BREAK",
                "UPDATE_EMPTY",
                "JUMP_IF_ABRUPT 4",
                "TRUE",
                "JUMPPOP_TRUE 1",
                "POP",
                "PLE",
                "HEB"
            ]),
            true,
            false
        ));
        "switch/strict"
    )]
    #[test_case("do a; while (false);", &["alpha"], true, Some(0) => serr("Out of room for strings in this compilation unit"); "compilation fails")]
    fn labelled_compile(
        src: &str,
        labels: &[&str],
        strict: bool,
        spots_avail: Option<usize>,
    ) -> Result<(Vec<String>, bool, bool), String> {
        let node = Maker::new(src).breakable_statement();
        let mut c =
            if let Some(spot_count) = spots_avail { almost_full_chunk("x", spot_count) } else { Chunk::new("x") };
        let label_set = labels.iter().copied().map(JSString::from).collect::<Vec<JSString>>();
        node.labelled_compile(&mut c, strict, src, &label_set)
            .map(|status| {
                (
                    c.disassemble().iter().map(String::as_str).filter_map(disasm_filt).collect::<Vec<_>>(),
                    status.maybe_abrupt(),
                    false,
                )
            })
            .map_err(|e| e.to_string())
    }
}

mod iteration_statement {
    use super::*;
    use test_case::test_case;

    #[test_case("do break beta; while(false);", &["beta", "green", "chocolate"], true, None => Ok((svec(&[
        "UNDEFINED",
        "BREAK_FROM 0 (beta)",
        "LOOP_CONT [beta, chocolate, green]",
        "JUMPPOP_FALSE 6",
        "COALESCE",
        "FALSE",
        "JUMPPOP_TRUE -10",
        "JUMP 1",
        "UPDATE_EMPTY"
    ]), true, false)); "dowhile/strict")]
    #[test_case("do break beta; while(false);", &["beta", "piano", "guitar"], false, None => Ok((svec(&[
        "UNDEFINED",
        "BREAK_FROM 0 (beta)",
        "LOOP_CONT [beta, guitar, piano]",
        "JUMPPOP_FALSE 6",
        "COALESCE",
        "FALSE",
        "JUMPPOP_TRUE -10",
        "JUMP 1",
        "UPDATE_EMPTY"
    ]), true, false)); "dowhile/nonstrict")]
    #[test_case("while(false);", &[], true, None => Ok((svec(&[
        "UNDEFINED",
        "FALSE",
        "JUMPPOP_FALSE 5",
        "EMPTY",
        "COALESCE",
        "JUMP -7",
        "UPDATE_EMPTY"
    ]), false, false)); "while stmt")]
    #[test_case("for(;;);", &[], true, None => Ok((svec(&[
        "UNDEFINED",
        "EMPTY",
        "COALESCE",
        "JUMP -4"
    ]), false, false)); "for stmt")]
    #[test_case("for(a in b);", &[], true, None => Ok((svec(&[
        "STRING 0 (b)",
        "STRICT_RESOLVE",
        "GET_VALUE",
        "JUMP_IF_ABRUPT 8",
        "JUMP_NULLISH 4",
        "TO_OBJECT",
        "ENUM_PROPS",
        "JUMP 2",
        "POP",
        "BREAK",
        "JUMP_IF_ABRUPT 51",
        "UNDEFINED",
        "SWAP",
        "ITER_NEXT",
        "JUMP_IF_ABRUPT 44",
        "IRES_COMPLETE",
        "JUMP_IF_ABRUPT 39",
        "JUMPPOP_TRUE 33",
        "IRES_TOVAL",
        "JUMP_IF_ABRUPT 36",
        "STRING 1 (a)",
        "STRICT_RESOLVE",
        "JUMP_IF_ABRUPT 6",
        "SWAP",
        "PUT_VALUE",
        "JUMP_IF_NORMAL 6",
        "JUMP 25",
        "UNWIND 1",
        "JUMP -8",
        "POP",
        "SWAP",
        "EMPTY",
        "LOOP_CONT []",
        "JUMPPOP_FALSE 3",
        "COALESCE",
        "JUMP -37",
        "UPDATE_EMPTY",
        "UNWIND 1",
        "JUMP 8",
        "POP",
        "POP",
        "JUMP 4",
        "UNWIND 1",
        "UNWIND 2"
    ]), true, false)); "for-in stmt")]
    fn loop_compile(
        src: &str,
        labels: &[&str],
        strict: bool,
        spots_avail: Option<usize>,
    ) -> Result<(Vec<String>, bool, bool), String> {
        let node = Maker::new(src).iteration_statement();
        let mut c =
            if let Some(spot_count) = spots_avail { almost_full_chunk("x", spot_count) } else { Chunk::new("x") };
        let label_set = labels.iter().copied().map(JSString::from).collect::<Vec<JSString>>();
        node.loop_compile(&mut c, strict, src, &label_set)
            .map(|status| {
                (
                    c.disassemble().iter().map(String::as_str).filter_map(disasm_filt).collect::<Vec<_>>(),
                    status.maybe_abrupt(),
                    false,
                )
            })
            .map_err(|e| e.to_string())
    }
}

mod do_while_statement {
    use super::*;
    use test_case::test_case;

    #[test_case("do ; while(false);", &[], true, None => Ok((svec(&[
        "UNDEFINED",
        "EMPTY",
        "COALESCE",
        "FALSE",
        "JUMPPOP_TRUE -5",
    ]), false, false)); "literals only")]
    #[test_case("do a; while(false);", &[], true, Some(0) => serr("Out of room for strings in this compilation unit"); "stmt compile fails")]
    #[test_case("do break; while(false);", &["a"], true, None => Ok((svec(&[
        "UNDEFINED",
        "BREAK",
        "LOOP_CONT [a]",
        "JUMPPOP_FALSE 6",
        "COALESCE",
        "FALSE",
        "JUMPPOP_TRUE -9",
        "JUMP 1",
        "UPDATE_EMPTY",
    ]), true, false)); "abrubt statement possible")]
    #[test_case("do break; while(false);", &["a"], true, Some(0) => serr("Out of room for string sets in this compilation unit"); "label store fails")]
    #[test_case("do ; while(a);", &[], true, Some(0) => serr("Out of room for strings in this compilation unit"); "expr compilation fails")]
    #[test_case("do p; while(a);", &[], false, None => Ok((svec(&[
        "UNDEFINED",
        "STRING 0 (p)",
        "RESOLVE",
        "GET_VALUE",
        "LOOP_CONT []",
        "JUMPPOP_FALSE 15",
        "COALESCE",
        "STRING 1 (a)",
        "RESOLVE",
        "GET_VALUE",
        "JUMP_IF_NORMAL 4",
        "UNWIND 1",
        "JUMP 5",
        "JUMPPOP_TRUE -21",
        "JUMP 1",
        "UPDATE_EMPTY",
    ]), true, false)); "stmt/expr fallible; nonstrict")]
    #[test_case("do p; while(a);", &[], true, None => Ok((svec(&[
        "UNDEFINED",
        "STRING 0 (p)",
        "STRICT_RESOLVE",
        "GET_VALUE",
        "LOOP_CONT []",
        "JUMPPOP_FALSE 15",
        "COALESCE",
        "STRING 1 (a)",
        "STRICT_RESOLVE",
        "GET_VALUE",
        "JUMP_IF_NORMAL 4",
        "UNWIND 1",
        "JUMP 5",
        "JUMPPOP_TRUE -21",
        "JUMP 1",
        "UPDATE_EMPTY",
    ]), true, false)); "stmt/expr fallible; strict")]
    #[test_case("do break; while(@@@);", &[], true, None => serr("out of range integral type conversion attempted"); "expr too large")]
    fn do_while_loop_compile(
        src: &str,
        labels: &[&str],
        strict: bool,
        spots_avail: Option<usize>,
    ) -> Result<(Vec<String>, bool, bool), String> {
        let node = Maker::new(src).do_while_statement();
        let mut c =
            if let Some(spot_count) = spots_avail { almost_full_chunk("x", spot_count) } else { Chunk::new("x") };
        let label_set = labels.iter().copied().map(JSString::from).collect::<Vec<JSString>>();
        node.do_while_loop_compile(&mut c, strict, src, &label_set)
            .map(|status| {
                (
                    c.disassemble().iter().map(String::as_str).filter_map(disasm_filt).collect::<Vec<_>>(),
                    status.maybe_abrupt(),
                    false,
                )
            })
            .map_err(|e| e.to_string())
    }
}

mod while_statement {
    use super::*;
    use test_case::test_case;

    #[test_case("while(false);", &[], false, &[] => Ok((svec(&["UNDEFINED", "FALSE", "JUMPPOP_FALSE 5", "EMPTY", "COALESCE", "JUMP -7", "UPDATE_EMPTY"]), false)); "simplest")]
    #[test_case("while(a);", &[], false, &[(Fillable::String, 0)] => serr("Out of room for strings in this compilation unit"); "expr error")]
    #[test_case("while(a);", &[], false, &[] => Ok((svec(&["UNDEFINED", "STRING 0 (a)", "RESOLVE", "GET_VALUE", "JUMP_IF_NORMAL 4", "UNWIND 1", "JUMP 7", "JUMPPOP_FALSE 5", "EMPTY", "COALESCE", "JUMP -16", "UPDATE_EMPTY"]), true)); "expr reference")]
    #[test_case("while(a)a=!a;", &[], false, &[] => Ok((svec(&["UNDEFINED", "STRING 0 (a)", "RESOLVE", "GET_VALUE", "JUMP_IF_NORMAL 4", "UNWIND 1", "JUMP 28", "JUMPPOP_FALSE 26", "STRING 0 (a)", "RESOLVE", "JUMP_IF_ABRUPT 13", "STRING 0 (a)", "RESOLVE", "UNARY_NOT", "JUMP_IF_NORMAL 4", "SWAP", "POP", "JUMP 3", "POP2_PUSH3", "PUT_VALUE", "UPDATE_EMPTY", "LOOP_CONT []", "JUMPPOP_FALSE 3", "COALESCE", "JUMP -37", "UPDATE_EMPTY"]), true)); "stmt fallible")]
    #[test_case("while(false)a;", &[], false, &[(Fillable::String, 0)] => serr("Out of room for strings in this compilation unit"); "stmt error")]
    #[test_case("while(true) break bob;", &["bob"], false, &[(Fillable::StringSet, 0)] => serr("Out of room for string sets in this compilation unit"); "lblset error")]
    #[test_case("while(false) @@@;", &[], false, &[] => serr("out of range integral type conversion attempted"); "loop body too big to jump over")]
    fn while_loop_compile(
        src: &str,
        labels: &[&str],
        strict: bool,
        what: &[(Fillable, usize)],
    ) -> Result<(Vec<String>, bool), String> {
        let node = Maker::new(src).while_statement();
        let mut c = complex_filled_chunk("x", what);
        let label_set = labels.iter().copied().map(JSString::from).collect::<Vec<JSString>>();
        node.while_loop_compile(&mut c, strict, src, &label_set)
            .map(|status| {
                (
                    c.disassemble().iter().map(String::as_str).filter_map(disasm_filt).collect::<Vec<_>>(),
                    status.maybe_abrupt(),
                )
            })
            .map_err(|e| e.to_string())
    }
}

mod for_statement {
    use super::*;
    use test_case::test_case;

    #[test_case("for(;;);", &[], false, &[] => Ok((svec(&[
        "UNDEFINED",
        "EMPTY",
        "COALESCE",
        "JUMP -4"
    ]), false)); "for, no exprs")]
    #[test_case("for(1;;);", &[], false, &[] => Ok((svec(&[
        "FLOAT 0 (1)",
        "POP",
        "UNDEFINED",
        "EMPTY",
        "COALESCE",
        "JUMP -4"
    ]), false)); "for, infinite, infallible init")]
    #[test_case("for(a;;);", &[], false, &[(Fillable::String, 0)]
                => serr("Out of room for strings in this compilation unit")
                ; "for, init compile fail")]
    #[test_case("for(a;;);", &[], false, &[]
                => Ok((svec(&[
                    "STRING 0 (a)",
                    "RESOLVE",
                    "GET_VALUE",
                    "JUMP_IF_ABRUPT 6",
                    "POP",
                    "UNDEFINED",
                    "EMPTY",
                    "COALESCE",
                    "JUMP -4"
                ]), true))
                ; "for, init fallible")]
    #[test_case("for(;;)a;", &[], false, &[(Fillable::String, 0)]
                => serr("Out of room for strings in this compilation unit")
                ; "for, stmt compile fail")]
    #[test_case("for(;;)break;", &[], false, &[]
                => Ok((svec(&[
                    "UNDEFINED",
                    "BREAK",
                    "LOOP_CONT []",
                    "JUMPPOP_FALSE 3",
                    "COALESCE",
                    "JUMP -8",
                    "UPDATE_EMPTY"
                ]), true))
                ; "for, stmt fallible")]
    #[test_case("for(a;;)@@4;", &[], false, &[]
                => serr("out of range integral type conversion attempted")
                ; "for, abort from init too long")]
    #[test_case("for(var a;;);", &[], false, &[]
                => Ok((svec(&[
                    "EMPTY",
                    "POP",
                    "UNDEFINED",
                    "EMPTY",
                    "COALESCE",
                    "JUMP -4"
                ]), false))
                ; "for-var")]
    #[test_case("for(var a=b;;);", &[], false, &[(Fillable::String, 0)]
                => serr("Out of room for strings in this compilation unit")
                ; "for-var, vdl compile fails")]
    #[test_case("for(var a=b;;);", &[], false, &[]
                => Ok((svec(&[
                    "STRING 0 (a)",
                    "RESOLVE",
                    "JUMP_IF_ABRUPT 11",
                    "STRING 1 (b)",
                    "RESOLVE",
                    "GET_VALUE",
                    "JUMP_IF_NORMAL 4",
                    "UNWIND 1",
                    "JUMP 1",
                    "PUT_VALUE",
                    "JUMP_IF_ABRUPT 6",
                    "POP",
                    "UNDEFINED",
                    "EMPTY",
                    "COALESCE",
                    "JUMP -4"
                ]), true))
                ; "for-var, vdl fallible")]
    #[test_case("for(var a;;)101;", &[], false, &[(Fillable::Float, 0)]
                => serr("Out of room for floats in this compilation unit")
                ; "for-var, loop body compile fails")]
    #[test_case("for(var a;;)break;", &[], false, &[]
                => Ok((svec(&[
                    "EMPTY",
                    "POP",
                    "UNDEFINED",
                    "BREAK",
                    "LOOP_CONT []",
                    "JUMPPOP_FALSE 3",
                    "COALESCE",
                    "JUMP -8",
                    "UPDATE_EMPTY"
                ]), true))
                ; "for-var, fallible body")]
    #[test_case("for(var a=b;;)@@4;", &[], false, &[]
                => serr("out of range integral type conversion attempted")
                ; "for-var init escape too far")]
    #[test_case("for(let i=0;;);", &[], false, &[]
                => Ok((svec(&[
                    "PNLE",
                    "CPMLB 0 (i)",
                    "STRING 0 (i)",
                    "RESOLVE",
                    "FLOAT 0 (0)",
                    "IRB",
                    "JUMP_IF_ABRUPT 2",
                    "POP",
                    "EMPTY",
                    "JUMP_IF_ABRUPT 18",
                    "POP",
                    "UNDEFINED",
                    "CPIE [i]",
                    "JUMP_IF_ABRUPT 10",
                    "POP",
                    "EMPTY",
                    "COALESCE",
                    "CPIE [i]",
                    "JUMP_IF_ABRUPT 3",
                    "POP",
                    "JUMP -9",
                    "UNWIND 1",
                    "PLE"
                ]), true))
                ; "for-let")]
    #[test_case("for(let i=0;;);", &[], false, &[(Fillable::String, 0)]
                => serr("Out of room for strings in this compilation unit")
                ; "for-let; initial string stash fails")]
    #[test_case("for(const a=1;;);", &[], false, &[]
                => Ok((svec(&[
                    "PNLE",
                    "CSILB 0 (a)",
                    "STRING 0 (a)",
                    "RESOLVE",
                    "FLOAT 0 (1)",
                    "IRB",
                    "JUMP_IF_ABRUPT 2",
                    "POP",
                    "EMPTY",
                    "JUMP_IF_ABRUPT 6",
                    "POP",
                    "UNDEFINED",
                    "EMPTY",
                    "COALESCE",
                    "JUMP -4",
                    "PLE"
                ]), true));
                "for-let const form")]
    #[test_case("for(const a=1;;);", &[], false, &[(Fillable::Float, 0)]
                => serr("Out of room for floats in this compilation unit")
                ; "for-let init compile fails")]
    #[test_case("for(let a=0;;)8n;", &[], false, &[(Fillable::BigInt, 0)]
                => serr("Out of room for big ints in this compilation unit")
                ; "for-let body compile fails")]
    #[test_case("for(const a=0;;)@@4;", &[], false, &[]
                => serr("out of range integral type conversion attempted")
                ; "for-let init error jump too big")]
    #[test_case("for(let a=0;;);", &[], false, &[(Fillable::StringSet, 0)]
                => serr("Out of room for string sets in this compilation unit")
                ; "body-set-pool filled")]
    #[test_case("for(;true;);", &[], false, &[]
                => Ok((svec(&[
                    "UNDEFINED",
                    "TRUE",
                    "JUMPPOP_FALSE 4",
                    "EMPTY",
                    "COALESCE",
                    "JUMP -7"
                ]), false))
                ; "body: infallible test")]
    #[test_case("for(;a;);", &[], false, &[(Fillable::String, 0)]
                => serr("Out of room for strings in this compilation unit")
                ; "body test compilation fails")]
    #[test_case("for(;a;);", &[], false, &[]
                => Ok((svec(&[
                    "UNDEFINED",
                    "STRING 0 (a)",
                    "RESOLVE",
                    "GET_VALUE",
                    "JUMP_IF_ABRUPT 6",
                    "JUMPPOP_FALSE 6",
                    "EMPTY",
                    "COALESCE",
                    "JUMP -12",
                    "UNWIND 1"
                ]), true))
                ; "body test is ref")]
    #[test_case("for(;;)break;", &["lbl"], false, &[(Fillable::StringSet, 0)]
                => serr("Out of room for string sets in this compilation unit")
                ; "body no room for label sets")]
    #[test_case("for(;;a);", &[], false, &[]
                => Ok((svec(&[
                    "UNDEFINED",
                    "EMPTY",
                    "COALESCE",
                    "STRING 0 (a)",
                    "RESOLVE",
                    "GET_VALUE",
                    "JUMP_IF_ABRUPT 3",
                    "POP",
                    "JUMP -11",
                    "UNWIND 1"
                ]), true))
                ; "body - increment")]
    #[test_case("for(;;a);", &[], false, &[(Fillable::String, 0)]
                => serr("Out of room for strings in this compilation unit")
                ; "body - increment compilation fails")]
    #[test_case("for(;;a++);", &[], false, &[]
                => Ok((svec(&[
                    "UNDEFINED",
                    "EMPTY",
                    "COALESCE",
                    "STRING 0 (a)",
                    "RESOLVE",
                    "DUP",
                    "GET_VALUE",
                    "JUMP_IF_NORMAL 4",
                    "SWAP",
                    "POP",
                    "JUMP 11",
                    "TO_NUMERIC",
                    "JUMP_IF_NORMAL 4",
                    "SWAP",
                    "POP",
                    "JUMP 4",
                    "POP2_PUSH3",
                    "INCREMENT",
                    "PUT_VALUE",
                    "UPDATE_EMPTY",
                    "JUMP_IF_ABRUPT 3",
                    "POP",
                    "JUMP -29",
                    "UNWIND 1"
                ]), true))
                ; "body - increment not a ref")]
    #[test_case("for(;;true);", &[], false, &[]
                => Ok((svec(&[
                    "UNDEFINED",
                    "EMPTY",
                    "COALESCE",
                    "TRUE",
                    "POP",
                    "JUMP -6"
                ]), false))
                ; "body - increment infallible")]
    #[test_case("for(;;@@@);", &[], false, &[]
                => serr("out of range integral type conversion attempted")
                ; "body - loop back too large")]
    #[test_case("for(let x=0; x<10; x++) { @@9; }", &[], false, &[]
                => serr("out of range integral type conversion attempted")
                ; "body - unwind jump too large")]
    #[test_case("for(let x=0; x < 10; x++) { break able; }", &[], false, &[]
                => Ok((svec(&[
                    "PNLE",
                    "CPMLB 0 (x)",
                    "STRING 0 (x)",
                    "RESOLVE",
                    "FLOAT 0 (0)",
                    "IRB",
                    "JUMP_IF_ABRUPT 2",
                    "POP",
                    "EMPTY",
                    "JUMP_IF_ABRUPT 66",
                    "POP",
                    "UNDEFINED",
                    "CPIE [x]",
                    "JUMP_IF_ABRUPT 55",
                    "POP",
                    "STRING 0 (x)",
                    "RESOLVE",
                    "GET_VALUE",
                    "JUMP_IF_ABRUPT 3",
                    "FLOAT 1 (10)",
                    "LT",
                    "JUMP_IF_ABRUPT 43",
                    "JUMPPOP_FALSE 46",
                    "PNLE",
                    "BREAK_FROM 1 (able)",
                    "PLE",
                    "LOOP_CONT []",
                    "JUMPPOP_FALSE 37",
                    "COALESCE",
                    "CPIE [x]",
                    "JUMP_IF_ABRUPT 28",
                    "POP",
                    "STRING 0 (x)",
                    "RESOLVE",
                    "DUP",
                    "GET_VALUE",
                    "JUMP_IF_NORMAL 4",
                    "SWAP",
                    "POP",
                    "JUMP 11",
                    "TO_NUMERIC",
                    "JUMP_IF_NORMAL 4",
                    "SWAP",
                    "POP",
                    "JUMP 4",
                    "POP2_PUSH3",
                    "INCREMENT",
                    "PUT_VALUE",
                    "UPDATE_EMPTY",
                    "JUMP_IF_ABRUPT 3",
                    "POP",
                    "JUMP -54",
                    "UNWIND 1",
                    "JUMP 1",
                    "UPDATE_EMPTY",
                    "PLE"
                ]), true))
                ; "body - all the exit types")]
    fn compile(
        src: &str,
        labels: &[&str],
        strict: bool,
        what: &[(Fillable, usize)],
    ) -> Result<(Vec<String>, bool), String> {
        let node = Maker::new(src).for_statement();
        let mut c = complex_filled_chunk("x", what);
        let label_set = labels.iter().copied().map(JSString::from).collect::<Vec<JSString>>();
        node.compile_for_loop(&mut c, strict, src, &label_set)
            .map(|status| {
                (
                    c.disassemble().iter().map(String::as_str).filter_map(disasm_filt).collect::<Vec<_>>(),
                    status.maybe_abrupt(),
                )
            })
            .map_err(|e| e.to_string())
    }
}
mod continue_statement {
    use super::*;
    use test_case::test_case;

    #[test_case("continue;", None => Ok((svec(&["CONTINUE"]), true, false)); "bare")]
    #[test_case("continue lbl;", None => Ok((svec(&["CONTINUE_WITH 0 (lbl)"]), true, false)); "targeted")]
    #[test_case("continue lbl;", Some(0) => serr("Out of room for strings in this compilation unit"); "no room for label")]
    fn compile(src: &str, spots_avail: Option<usize>) -> Result<(Vec<String>, bool, bool), String> {
        let node = Maker::new(src).continue_statement();
        let mut c =
            if let Some(spot_count) = spots_avail { almost_full_chunk("x", spot_count) } else { Chunk::new("x") };
        node.compile(&mut c)
            .map(|status| {
                (
                    c.disassemble().iter().map(String::as_str).filter_map(disasm_filt).collect::<Vec<_>>(),
                    status.maybe_abrupt(),
                    false,
                )
            })
            .map_err(|e| e.to_string())
    }
}

mod break_statement {
    use super::*;
    use test_case::test_case;

    #[test_case("break;", None => Ok((svec(&["BREAK"]), true, false)); "bare")]
    #[test_case("break lbl;", None => Ok((svec(&["BREAK_FROM 0 (lbl)"]), true, false)); "targeted")]
    #[test_case("break lbl;", Some(0) => serr("Out of room for strings in this compilation unit"); "no room for label")]
    fn compile(src: &str, spots_avail: Option<usize>) -> Result<(Vec<String>, bool, bool), String> {
        let node = Maker::new(src).break_statement();
        let mut c =
            if let Some(spot_count) = spots_avail { almost_full_chunk("x", spot_count) } else { Chunk::new("x") };
        node.compile(&mut c)
            .map(|status| {
                (
                    c.disassemble().iter().map(String::as_str).filter_map(disasm_filt).collect::<Vec<_>>(),
                    status.maybe_abrupt(),
                    false,
                )
            })
            .map_err(|e| e.to_string())
    }
}

mod switch_statement {
    use super::*;
    use test_case::test_case;

    #[test_case(
        "switch(a){case 1:@@(22);}", true, &[]
        => serr("out of range integral type conversion attempted");
        "case block too large"
    )]
    #[test_case(
        "switch(null){case 1n:}", true, &[(Fillable::BigInt, 0)]
        => serr("Out of room for big ints in this compilation unit");
        "case block compile fails"
    )]
    #[test_case(
        "switch(null){case 'a': let x;}", true, &[(Fillable::String, 0)]
        => serr("Out of room for strings in this compilation unit");
        "block instantiation fails"
    )]
    #[test_case(
        "switch(null){}", false, &[]
        => Ok((svec(&["NULL", "PNLE", "POP", "UNDEFINED", "PLE"]), false));
        "expr not ref, not fallible"
    )]
    #[test_case(
        "switch (1n) {}", false, &[(Fillable::BigInt, 0)]
        => serr("Out of room for big ints in this compilation unit");
        "expr compile fails"
    )]
    #[test_case(
        "switch (expr) {}", true, &[]
        => Ok((
            svec(&[
                "STRING 0 (expr)",
                "STRICT_RESOLVE",
                "GET_VALUE",
                "JUMP_IF_ABRUPT 4",
                "PNLE",
                "POP",
                "UNDEFINED",
                "PLE"
                ]),
            true,
        ));
        "typical"
    )]
    fn compile(src: &str, strict: bool, what: &[(Fillable, usize)]) -> Result<(Vec<String>, bool), String> {
        let node = Maker::new(src).switch_statement();
        let mut c = complex_filled_chunk("x", what);
        node.compile(&mut c, strict, src)
            .map(|status| {
                (
                    c.disassemble().iter().map(String::as_str).filter_map(disasm_filt).collect::<Vec<_>>(),
                    status.maybe_abrupt(),
                )
            })
            .map_err(|e| e.to_string())
    }
}

mod function_declaration {
    use super::*;
    use test_case::test_case;

    #[test_case(None => svec(&["EMPTY"]); "typical")]
    fn compile(spots_avail: Option<usize>) -> Vec<String> {
        let mut c =
            if let Some(spot_count) = spots_avail { almost_full_chunk("x", spot_count) } else { Chunk::new("x") };
        FunctionDeclaration::compile(&mut c);
        c.disassemble().iter().map(String::as_str).filter_map(disasm_filt).collect::<Vec<_>>()
    }

    #[test_case("function named(){}", true, &[] => Ok((svec(&["FUNC_OBJ 0 named"]), true, false)); "named function")]
    #[test_case("function (){}", true, &[] => Ok((svec(&["FUNC_OBJ 0 default"]), true, false)); "unnamed function")]
    #[test_case("function (){}", true, &[(Fillable::String, 0)] => serr("Out of room for strings in this compilation unit"); "no room for strings")]
    #[test_case("function (){}", true, &[(Fillable::FunctionStash, 0)] => serr("Out of room for more functions!"); "no room for functions")]
    fn compile_fo_instantiation(
        src: &str,
        strict: bool,
        slots_left: &[(Fillable, usize)],
    ) -> Result<(Vec<String>, bool, bool), String> {
        let node = Maker::new(src).function_declaration();
        let mut c = complex_filled_chunk("x", slots_left);
        node.compile_fo_instantiation(&mut c, strict, src)
            .map(|status| {
                (
                    c.disassemble().iter().map(String::as_str).filter_map(disasm_filt).collect::<Vec<_>>(),
                    status.maybe_abrupt(),
                    false,
                )
            })
            .map_err(|e| e.to_string())
    }
}

mod function_expression {
    use super::*;
    use test_case::test_case;

    #[test_case("function foo(){}", true, &[] => Ok((svec(&["STRING 0 (foo)", "FUNC_IOFE 0"]), true)); "typical")]
    fn compile(src: &str, strict: bool, what: &[(Fillable, usize)]) -> Result<(Vec<String>, bool), String> {
        let node = Maker::new(src).function_expression();
        let mut c = complex_filled_chunk("x", what);
        node.compile(&mut c, strict, src, node.clone())
            .map(|status| {
                (
                    c.disassemble().iter().map(String::as_str).filter_map(disasm_filt).collect::<Vec<_>>(),
                    status.maybe_abrupt(),
                )
            })
            .map_err(|e| e.to_string())
    }

    #[test_case("function (){}", true, &[] => Ok((svec(&["FUNC_IIFE 0"]), true)); "typical")]
    fn compile_named_evaluation(
        src: &str,
        strict: bool,
        what: &[(Fillable, usize)],
    ) -> Result<(Vec<String>, bool), String> {
        let node = Maker::new(src).function_expression();
        let mut c = complex_filled_chunk("x", what);
        node.compile_named_evaluation(&mut c, strict, src, node.clone(), Some(NameLoc::OnStack))
            .map(|status| {
                (
                    c.disassemble().iter().map(String::as_str).filter_map(disasm_filt).collect::<Vec<_>>(),
                    status.maybe_abrupt(),
                )
            })
            .map_err(|e| e.to_string())
    }
    #[derive(Copy, Clone)]
    enum TestLoc {
        None,
        Stack,
        Index,
    }

    #[test_case("function (){}", TestLoc::None, true, &[] => Ok((svec(&["STRING 0 ()", "FUNC_IIFE 0"]), true)); "nameless")]
    #[test_case("function (){}", TestLoc::Stack, true, &[] => Ok((svec(&["FUNC_IIFE 0"]), true)); "name on stack")]
    #[test_case("function (){}", TestLoc::Index, true, &[] => Ok((svec(&["STRING 0 (myname)", "FUNC_IIFE 0"]), true)); "named")]
    #[test_case("function (){}", TestLoc::None, true, &[(Fillable::String, 0)] => serr("Out of room for strings in this compilation unit"); "string table full")]
    #[test_case("function (){}", TestLoc::Stack, true, &[(Fillable::FunctionStash, 0)] => serr("Out of room for more functions!"); "function table full")]
    #[test_case("function a(){}", TestLoc::None, true, &[] => Ok((svec(&["STRING 0 (a)", "FUNC_IOFE 0"]), true)); "has ident")]
    #[test_case("function a(){}", TestLoc::None, true, &[(Fillable::String, 0)] => serr("Out of room for strings in this compilation unit"); "ident + string table full")]
    #[test_case("function a(){}", TestLoc::None, true, &[(Fillable::FunctionStash, 0)] => serr("Out of room for more functions!"); "ident + function table full")]
    fn instantiate_ordinary_function_expression(
        src: &str,
        name: TestLoc,
        strict: bool,
        what: &[(Fillable, usize)],
    ) -> Result<(Vec<String>, bool), String> {
        let node = Maker::new(src).function_expression();
        let mut c = complex_filled_chunk("x", what);
        let name = match name {
            TestLoc::None => None,
            TestLoc::Stack => Some(NameLoc::OnStack),
            TestLoc::Index => Some(NameLoc::Index(c.add_to_string_pool("myname".into()).unwrap())),
        };
        node.instantiate_ordinary_function_expression(&mut c, strict, name, src, node.clone())
            .map(|status| {
                (
                    c.disassemble().iter().map(String::as_str).filter_map(disasm_filt).collect::<Vec<_>>(),
                    status.maybe_abrupt(),
                )
            })
            .map_err(|e| e.to_string())
    }
}

mod labelled_item {
    use super::*;
    use test_case::test_case;

    #[test_case("function b(){}", &[], true, None => Ok((svec(&["EMPTY"]), false)); "function def")]
    #[test_case("do x; while (true);", &["b"], true, None => Ok((svec(&[
        "UNDEFINED",
        "STRING 0 (x)",
        "STRICT_RESOLVE",
        "GET_VALUE",
        "LOOP_CONT [b]",
        "JUMPPOP_FALSE 6",
        "COALESCE",
        "TRUE",
        "JUMPPOP_TRUE -12",
        "JUMP 1",
        "UPDATE_EMPTY",
        "HEB",
    ]), true)); "statement/strict")]
    #[test_case("do x; while (true);", &["b"], false, None => Ok((svec(&[
        "UNDEFINED",
        "STRING 0 (x)",
        "RESOLVE",
        "GET_VALUE",
        "LOOP_CONT [b]",
        "JUMPPOP_FALSE 6",
        "COALESCE",
        "TRUE",
        "JUMPPOP_TRUE -12",
        "JUMP 1",
        "UPDATE_EMPTY",
        "HEB",
    ]), true)); "statement/nonstrict")]
    fn labelled_compile(
        src: &str,
        labels: &[&str],
        strict: bool,
        spots_avail: Option<usize>,
    ) -> Result<(Vec<String>, bool), String> {
        let node = Maker::new(src).labelled_item();
        let mut c =
            if let Some(spot_count) = spots_avail { almost_full_chunk("x", spot_count) } else { Chunk::new("x") };
        let label_set = labels.iter().copied().map(JSString::from).collect::<Vec<JSString>>();
        node.labelled_compile(&mut c, strict, src, &label_set)
            .map(|status| {
                (
                    c.disassemble().iter().map(String::as_str).filter_map(disasm_filt).collect::<Vec<_>>(),
                    status.maybe_abrupt(),
                )
            })
            .map_err(|e| e.to_string())
    }
}

mod labelled_statement {
    use super::*;
    use test_case::test_case;

    #[test_case("a:do x; while (true);", &["b"], true, None => Ok((svec(&[
        "UNDEFINED",
        "STRING 0 (x)",
        "STRICT_RESOLVE",
        "GET_VALUE",
        "LOOP_CONT [a, b]",
        "JUMPPOP_FALSE 6",
        "COALESCE",
        "TRUE",
        "JUMPPOP_TRUE -12",
        "JUMP 1",
        "UPDATE_EMPTY",
        "HEB",
        "HTB 1 (a)"
    ]), true)); "statement/strict")]
    #[test_case("a:do x; while (true);", &["b"], false, None => Ok((svec(&[
        "UNDEFINED",
        "STRING 0 (x)",
        "RESOLVE",
        "GET_VALUE",
        "LOOP_CONT [a, b]",
        "JUMPPOP_FALSE 6",
        "COALESCE",
        "TRUE",
        "JUMPPOP_TRUE -12",
        "JUMP 1",
        "UPDATE_EMPTY",
        "HEB",
        "HTB 1 (a)"
    ]), true)); "statement/nonstrict")]
    #[test_case("a:;", &["b"], true, None => Ok((svec(&["EMPTY"]), false)); "non-abrupt statement")]
    #[test_case("a:p;", &["b"], true, Some(0) => serr("Out of room for strings in this compilation unit"); "stmt compile fail")]
    #[test_case("a:break;", &["b"], true, Some(0) => serr("Out of room for strings in this compilation unit"); "label store fail")]
    fn labelled_compile(
        src: &str,
        labels: &[&str],
        strict: bool,
        spots_avail: Option<usize>,
    ) -> Result<(Vec<String>, bool), String> {
        let node = Maker::new(src).labelled_statement();
        let mut c =
            if let Some(spot_count) = spots_avail { almost_full_chunk("x", spot_count) } else { Chunk::new("x") };
        let label_set = labels.iter().copied().map(JSString::from).collect::<Vec<JSString>>();
        node.labelled_compile(&mut c, strict, src, &label_set)
            .map(|status| {
                (
                    c.disassemble().iter().map(String::as_str).filter_map(disasm_filt).collect::<Vec<_>>(),
                    status.maybe_abrupt(),
                )
            })
            .map_err(|e| e.to_string())
    }

    #[test_case("a:do x; while(true);", true, None => Ok((svec(&[
        "UNDEFINED",
        "STRING 0 (x)",
        "STRICT_RESOLVE",
        "GET_VALUE",
        "LOOP_CONT [a]",
        "JUMPPOP_FALSE 6",
        "COALESCE",
        "TRUE",
        "JUMPPOP_TRUE -12",
        "JUMP 1",
        "UPDATE_EMPTY",
        "HEB",
        "HTB 1 (a)"
    ]), true)); "stmt/strict")]
    #[test_case("a:do x; while(true);", false, None => Ok((svec(&[
        "UNDEFINED",
        "STRING 0 (x)",
        "RESOLVE",
        "GET_VALUE",
        "LOOP_CONT [a]",
        "JUMPPOP_FALSE 6",
        "COALESCE",
        "TRUE",
        "JUMPPOP_TRUE -12",
        "JUMP 1",
        "UPDATE_EMPTY",
        "HEB",
        "HTB 1 (a)"
    ]), true)); "stmt/nonstrict")]
    fn compile(src: &str, strict: bool, spots_avail: Option<usize>) -> Result<(Vec<String>, bool), String> {
        let node = Maker::new(src).labelled_statement();
        let mut c =
            if let Some(spot_count) = spots_avail { almost_full_chunk("x", spot_count) } else { Chunk::new("x") };
        node.compile(&mut c, strict, src)
            .map(|status| {
                (
                    c.disassemble().iter().map(String::as_str).filter_map(disasm_filt).collect::<Vec<_>>(),
                    status.maybe_abrupt(),
                )
            })
            .map_err(|e| e.to_string())
    }
}

mod binding_identifier {
    use super::*;
    use test_case::test_case;

    #[test_case("alpha", true, EnvUsage::UsePutValue, None => Ok(svec(&["STRING 0 (alpha)", "STRICT_RESOLVE", "SWAP", "PUT_VALUE", "POP_PANIC"])); "strict/env/normal")]
    #[test_case("alpha", false, EnvUsage::UsePutValue, None => Ok(svec(&["STRING 0 (alpha)", "RESOLVE", "SWAP", "PUT_VALUE", "POP_PANIC"])); "non-strict/env/normal")]
    #[test_case("alpha", true, EnvUsage::UseCurrentLexical, None => Ok(svec(&["ILB 0 (alpha)"])); "strict/no_dupes/normal")]
    #[test_case("alpha", false, EnvUsage::UseCurrentLexical, None => Ok(svec(&["ILB 0 (alpha)"])); "non-strict/no_dupes/normal")]
    #[test_case("yield", true, EnvUsage::UseCurrentLexical, None => Ok(svec(&["ILB 0 (yield)"])); "strict/no_dupes/yield")]
    #[test_case("await", true, EnvUsage::UseCurrentLexical, None => Ok(svec(&["ILB 0 (await)"])); "strict/no_dupes/await")]
    #[test_case("alpha", true, EnvUsage::UseCurrentLexical, Some(0) => serr("Out of room for strings in this compilation unit"); "no space left")]
    fn compile_binding_initialization(
        src: &str,
        strict: bool,
        env: EnvUsage,
        spots_avail: Option<usize>,
    ) -> Result<Vec<String>, String> {
        let node = Maker::new(src).yield_ok(false).await_ok(false).binding_identifier();
        let mut c =
            if let Some(spot_count) = spots_avail { almost_full_chunk("x", spot_count) } else { Chunk::new("x") };
        node.compile_binding_initialization(&mut c, strict, env)
            .map(|_| c.disassemble().iter().map(String::as_str).filter_map(disasm_filt).collect::<Vec<_>>())
            .map_err(|e| e.to_string())
    }

    #[test_case("a", true, &[] => Ok((svec(&[
        "STRING 0 (a)",
        "STRICT_RESOLVE"
    ]), true, true)); "strict identifier")]
    #[test_case("a", false, &[] => Ok((svec(&[
        "STRING 0 (a)",
        "RESOLVE"
    ]), true, true)); "non-strict identifier")]
    #[test_case("yield", false, &[] => Ok((svec(&[
        "STRING 0 (yield)",
        "RESOLVE"
    ]), true, true)); "non-strict yield")]
    #[test_case("await", false, &[] => Ok((svec(&[
        "STRING 0 (await)",
        "RESOLVE"
    ]), true, true)); "non-strict await")]
    #[test_case("a", true, &[(Fillable::String, 0)] => serr("Out of room for strings in this compilation unit"); "string table full")]
    fn compile(src: &str, strict: bool, what: &[(Fillable, usize)]) -> Result<(Vec<String>, bool, bool), String> {
        let node = Maker::new(src).yield_ok(false).await_ok(false).binding_identifier();
        let mut c = complex_filled_chunk("x", what);
        node.compile(&mut c, strict)
            .map(|status| {
                (
                    c.disassemble().iter().map(String::as_str).filter_map(disasm_filt).collect::<Vec<_>>(),
                    status.maybe_abrupt(),
                    status.maybe_ref(),
                )
            })
            .map_err(|e| e.to_string())
    }
}

mod binding_element {
    use super::*;
    use test_case::test_case;

    #[test_case("alpha", true, EnvUsage::UseCurrentLexical, None => Ok((svec(&[
        "EXTRACT_ARG",
        "STRING 0 (alpha)",
        "STRICT_RESOLVE",
        "SWAP",
        "IRB",
        "POP"
    ]), false)); "single name/strict")]
    #[test_case("{alpha}", true, EnvUsage::UseCurrentLexical, None => Ok((svec(&[
        "EXTRACT_ARG",
        "REQ_COER",
        "JUMP_IF_ABRUPT 30",
        "STRING 0 (alpha)",
        "STRING 0 (alpha)",
        "STRICT_RESOLVE",
        "JUMP_IF_ABRUPT 8",
        "ROTATEDOWN 3",
        "GETV",
        "JUMP_IF_ABRUPT 5",
        "IRB",
        "JUMP 4",
        "UNWIND 1",
        "UNWIND 1",
        "JUMP_IF_ABRUPT 5",
        "POP",
        "STRING 0 (alpha)",
        "FLOAT 0 (1)",
        "JUMP_IF_ABRUPT 2",
        "POP_LIST",
        "EMPTY",
        "JUMP_IF_ABRUPT 3",
        "POP",
        "JUMP 1",
        "UNWIND_LIST"
    ]), true)); "no-init pattern")]
    #[test_case("{a}", true, EnvUsage::UseCurrentLexical, Some(0) => serr("Out of room for strings in this compilation unit"); "string table full, no init")]
    #[test_case("{alpha}=beta", true, EnvUsage::UseCurrentLexical, None => Ok((svec(&[
        "EXTRACT_ARG",
        "JUMP_NOT_UNDEF 7",
        "POP",
        "STRING 0 (beta)",
        "STRICT_RESOLVE",
        "GET_VALUE",
        "JUMP_IF_ABRUPT 38",
        "REQ_COER",
        "JUMP_IF_ABRUPT 30",
        "STRING 1 (alpha)",
        "STRING 1 (alpha)",
        "STRICT_RESOLVE",
        "JUMP_IF_ABRUPT 8",
        "ROTATEDOWN 3",
        "GETV",
        "JUMP_IF_ABRUPT 5",
        "IRB",
        "JUMP 4",
        "UNWIND 1",
        "UNWIND 1",
        "JUMP_IF_ABRUPT 5",
        "POP",
        "STRING 1 (alpha)",
        "FLOAT 0 (1)",
        "JUMP_IF_ABRUPT 2",
        "POP_LIST",
        "EMPTY",
        "JUMP_IF_ABRUPT 3",
        "POP",
        "JUMP 1",
        "UNWIND_LIST"
    ]), true)); "init pattern")]
    #[test_case("{alpha}=3", true, EnvUsage::UseCurrentLexical, None => Ok((svec(&[
        "EXTRACT_ARG",
        "JUMP_NOT_UNDEF 3",
        "POP",
        "FLOAT 0 (3)",
        "REQ_COER",
        "JUMP_IF_ABRUPT 30",
        "STRING 0 (alpha)",
        "STRING 0 (alpha)",
        "STRICT_RESOLVE",
        "JUMP_IF_ABRUPT 8",
        "ROTATEDOWN 3",
        "GETV",
        "JUMP_IF_ABRUPT 5",
        "IRB",
        "JUMP 4",
        "UNWIND 1",
        "UNWIND 1",
        "JUMP_IF_ABRUPT 5",
        "POP",
        "STRING 0 (alpha)",
        "FLOAT 1 (1)",
        "JUMP_IF_ABRUPT 2",
        "POP_LIST",
        "EMPTY",
        "JUMP_IF_ABRUPT 3",
        "POP",
        "JUMP 1",
        "UNWIND_LIST"
    ]), true)); "init by errorfree")]
    #[test_case("{alpha}=beta", false, EnvUsage::UseCurrentLexical, Some(0) => serr("Out of room for strings in this compilation unit"); "no room")]
    #[test_case("{alhpa}=@@@", false, EnvUsage::UseCurrentLexical, None => serr("out of range integral type conversion attempted"); "initializer too large")]
    #[test_case("{alpha}=xxx", false, EnvUsage::UseCurrentLexical, Some(1) => serr("Out of room for strings in this compilation unit"); "almost no room")]
    #[test_case("{alhpa=@@(39)}=a", false, EnvUsage::UsePutValue, None => serr("out of range integral type conversion attempted"); "pattern too large")]
    fn compile_binding_initialization(
        src: &str,
        strict: bool,
        env: EnvUsage,
        spots_avail: Option<usize>,
    ) -> Result<(Vec<String>, bool), String> {
        let node = Maker::new(src).binding_element();
        let mut c =
            if let Some(spot_count) = spots_avail { almost_full_chunk("x", spot_count) } else { Chunk::new("x") };
        node.compile_binding_initialization(&mut c, strict, src, env)
            .map(|status| {
                (
                    c.disassemble().iter().map(String::as_str).filter_map(disasm_filt).collect::<Vec<_>>(),
                    status.maybe_abrupt(),
                )
            })
            .map_err(|e| e.to_string())
    }

    #[test_case("{a}", false, EnvUsage::UsePutValue, &[] => Ok(svec(&[
        "ITER_STEP",
        "JUMP_IF_ABRUPT 40",
        "REQ_COER",
        "JUMP_IF_ABRUPT 30",
        "STRING 0 (a)",
        "STRING 0 (a)",
        "RESOLVE",
        "JUMP_IF_ABRUPT 8",
        "ROTATEDOWN 3",
        "GETV",
        "JUMP_IF_ABRUPT 5",
        "PUT_VALUE",
        "JUMP 4",
        "UNWIND 1",
        "UNWIND 1",
        "JUMP_IF_ABRUPT 5",
        "POP",
        "STRING 0 (a)",
        "FLOAT 0 (1)",
        "JUMP_IF_ABRUPT 2",
        "POP_LIST",
        "EMPTY",
        "JUMP_IF_ABRUPT 3",
        "POP",
        "JUMP 2",
        "UNWIND 1"
    ])); "non-strict/putvalue/has_izer")]
    #[test_case("{a}", false, EnvUsage::UseCurrentLexical, &[] => Ok(svec(&[
        "ITER_STEP",
        "JUMP_IF_ABRUPT 40",
        "REQ_COER",
        "JUMP_IF_ABRUPT 30",
        "STRING 0 (a)",
        "STRING 0 (a)",
        "RESOLVE",
        "JUMP_IF_ABRUPT 8",
        "ROTATEDOWN 3",
        "GETV",
        "JUMP_IF_ABRUPT 5",
        "IRB",
        "JUMP 4",
        "UNWIND 1",
        "UNWIND 1",
        "JUMP_IF_ABRUPT 5",
        "POP",
        "STRING 0 (a)",
        "FLOAT 0 (1)",
        "JUMP_IF_ABRUPT 2",
        "POP_LIST",
        "EMPTY",
        "JUMP_IF_ABRUPT 3",
        "POP",
        "JUMP 2",
        "UNWIND 1"
    ])); "non-strict/currentlex/has_izer")]
    #[test_case("{a}", true, EnvUsage::UsePutValue, &[] => Ok(svec(&[
        "ITER_STEP",
        "JUMP_IF_ABRUPT 40",
        "REQ_COER",
        "JUMP_IF_ABRUPT 30",
        "STRING 0 (a)",
        "STRING 0 (a)",
        "STRICT_RESOLVE",
        "JUMP_IF_ABRUPT 8",
        "ROTATEDOWN 3",
        "GETV",
        "JUMP_IF_ABRUPT 5",
        "PUT_VALUE",
        "JUMP 4",
        "UNWIND 1",
        "UNWIND 1",
        "JUMP_IF_ABRUPT 5",
        "POP",
        "STRING 0 (a)",
        "FLOAT 0 (1)",
        "JUMP_IF_ABRUPT 2",
        "POP_LIST",
        "EMPTY",
        "JUMP_IF_ABRUPT 3",
        "POP",
        "JUMP 2",
        "UNWIND 1"
    ])); "strict/putvalue/has_izer")]
    #[test_case("{a}", true, EnvUsage::UseCurrentLexical, &[] => Ok(svec(&[
        "ITER_STEP",
        "JUMP_IF_ABRUPT 40",
        "REQ_COER",
        "JUMP_IF_ABRUPT 30",
        "STRING 0 (a)",
        "STRING 0 (a)",
        "STRICT_RESOLVE",
        "JUMP_IF_ABRUPT 8",
        "ROTATEDOWN 3",
        "GETV",
        "JUMP_IF_ABRUPT 5",
        "IRB",
        "JUMP 4",
        "UNWIND 1",
        "UNWIND 1",
        "JUMP_IF_ABRUPT 5",
        "POP",
        "STRING 0 (a)",
        "FLOAT 0 (1)",
        "JUMP_IF_ABRUPT 2",
        "POP_LIST",
        "EMPTY",
        "JUMP_IF_ABRUPT 3",
        "POP",
        "JUMP 2",
        "UNWIND 1"
    ])); "strict/currentlex/has_izer")]
    #[test_case("a", false, EnvUsage::UsePutValue, &[] => Ok(svec(&[
        "STRING 0 (a)",
        "RESOLVE",
        "JUMP_IF_ABRUPT 13",
        "SWAP",
        "ITER_STEP",
        "JUMP_IF_ABRUPT 9",
        "SWAP",
        "ROTATEDOWN 3",
        "PUT_VALUE",
        "JUMP_IF_ABRUPT 3",
        "POP",
        "JUMP 2",
        "UNWIND 1"
    ])); "single-name fall-thru")]
    #[test_case("[a]=[]", false, EnvUsage::UsePutValue, &[] => Ok(svec(&[
        "ITER_STEP",
        "JUMP_IF_ABRUPT 37",
        "JUMP_NOT_UNDEF 2",
        "POP",
        "ARRAY",
        "GET_SYNC_ITER",
        "JUMP_IF_ABRUPT 23",
        "DUP",
        "STRING 0 (a)",
        "RESOLVE",
        "JUMP_IF_ABRUPT 13",
        "SWAP",
        "ITER_STEP",
        "JUMP_IF_ABRUPT 9",
        "SWAP",
        "ROTATEDOWN 3",
        "PUT_VALUE",
        "JUMP_IF_ABRUPT 3",
        "POP",
        "JUMP 2",
        "UNWIND 1",
        "EMPTY_IF_NOT_ERR",
        "ITER_CLOSE_IF_NOT_DONE",
        "JUMP_IF_ABRUPT 3",
        "POP",
        "JUMP 2",
        "UNWIND 1"
    ])); "pattern; infallible initializer")]
    #[test_case("[a]=8n", false, EnvUsage::UsePutValue, &[(Fillable::BigInt, 0)] => serr("Out of room for big ints in this compilation unit"); "izer compile fails")]
    #[test_case("[a]=b", false, EnvUsage::UsePutValue, &[] => Ok(svec(&[
        "ITER_STEP",
        "JUMP_IF_ABRUPT 42",
        "JUMP_NOT_UNDEF 7",
        "POP",
        "STRING 0 (b)",
        "RESOLVE",
        "GET_VALUE",
        "JUMP_IF_ABRUPT 31",
        "GET_SYNC_ITER",
        "JUMP_IF_ABRUPT 23",
        "DUP",
        "STRING 1 (a)",
        "RESOLVE",
        "JUMP_IF_ABRUPT 13",
        "SWAP",
        "ITER_STEP",
        "JUMP_IF_ABRUPT 9",
        "SWAP",
        "ROTATEDOWN 3",
        "PUT_VALUE",
        "JUMP_IF_ABRUPT 3",
        "POP",
        "JUMP 2",
        "UNWIND 1",
        "EMPTY_IF_NOT_ERR",
        "ITER_CLOSE_IF_NOT_DONE",
        "JUMP_IF_ABRUPT 3",
        "POP",
        "JUMP 2",
        "UNWIND 1"
    ])); "izer is ref")]
    #[test_case("[a]=@@@", false, EnvUsage::UsePutValue, &[] => serr("out of range integral type conversion attempted"); "izer jump too far")]
    #[test_case("[a=8n]=b", false, EnvUsage::UsePutValue, &[(Fillable::BigInt, 0)] => serr("Out of room for big ints in this compilation unit"); "pattern compile fails")]
    #[test_case("[a=@@(34)]=b", false, EnvUsage::UsePutValue, &[] => serr("out of range integral type conversion attempted"); "pattern too big")]
    #[test_case("[a]=@@(36)", false, EnvUsage::UsePutValue, &[] => serr("out of range integral type conversion attempted"); "overall too big")]
    fn iterator_binding_initialization(
        src: &str,
        strict: bool,
        env: EnvUsage,
        what: &[(Fillable, usize)],
    ) -> Result<Vec<String>, String> {
        let node = Maker::new(src).binding_element();
        let mut c = complex_filled_chunk("x", what);
        node.iterator_binding_initialization(&mut c, strict, src, env)
            .map(|_| c.disassemble().iter().map(String::as_str).filter_map(disasm_filt).collect::<Vec<_>>())
            .map_err(|e| e.to_string())
    }

    #[test_case("a", false, EnvUsage::UsePutValue, &[] => Ok(svec(&[
        "STRING 0 (a)",
        "RESOLVE",
        "JUMP_IF_ABRUPT 8",
        "ROTATEDOWN 3",
        "GETV",
        "JUMP_IF_ABRUPT 5",
        "PUT_VALUE",
        "JUMP 4",
        "UNWIND 1",
        "UNWIND 1"
    ])); "single-name fallthru")]
    #[test_case("[a]", false, EnvUsage::UsePutValue, &[] => Ok(svec(&[
        "GETV",
        "JUMP_IF_ABRUPT 26",
        "GET_SYNC_ITER",
        "JUMP_IF_ABRUPT 23",
        "DUP",
        "STRING 0 (a)",
        "RESOLVE",
        "JUMP_IF_ABRUPT 13",
        "SWAP",
        "ITER_STEP",
        "JUMP_IF_ABRUPT 9",
        "SWAP",
        "ROTATEDOWN 3",
        "PUT_VALUE",
        "JUMP_IF_ABRUPT 3",
        "POP",
        "JUMP 2",
        "UNWIND 1",
        "EMPTY_IF_NOT_ERR",
        "ITER_CLOSE_IF_NOT_DONE"
    ])); "no-init/non-strict/putvalue")]
    #[test_case("[a]=b", true, EnvUsage::UseCurrentLexical, &[] => Ok(svec(&[
        "GETV",
        "JUMP_IF_ABRUPT 35",
        "JUMP_NOT_UNDEF 7",
        "POP",
        "STRING 0 (b)",
        "STRICT_RESOLVE",
        "GET_VALUE",
        "JUMP_IF_ABRUPT 26",
        "GET_SYNC_ITER",
        "JUMP_IF_ABRUPT 23",
        "DUP",
        "STRING 1 (a)",
        "STRICT_RESOLVE",
        "JUMP_IF_ABRUPT 13",
        "SWAP",
        "ITER_STEP",
        "JUMP_IF_ABRUPT 9",
        "SWAP",
        "ROTATEDOWN 3",
        "IRB",
        "JUMP_IF_ABRUPT 3",
        "POP",
        "JUMP 2",
        "UNWIND 1",
        "EMPTY_IF_NOT_ERR",
        "ITER_CLOSE_IF_NOT_DONE"
    ])); "initializer ref")]
    #[test_case("[a]=9n", false, EnvUsage::UsePutValue, &[(Fillable::BigInt, 0)] => serr("Out of room for big ints in this compilation unit"); "izer compile fails")]
    #[test_case("[a]=0", false, EnvUsage::UsePutValue, &[] => Ok(svec(&[
        "GETV",
        "JUMP_IF_ABRUPT 31",
        "JUMP_NOT_UNDEF 3",
        "POP",
        "FLOAT 0 (0)",
        "GET_SYNC_ITER",
        "JUMP_IF_ABRUPT 23",
        "DUP",
        "STRING 0 (a)",
        "RESOLVE",
        "JUMP_IF_ABRUPT 13",
        "SWAP",
        "ITER_STEP",
        "JUMP_IF_ABRUPT 9",
        "SWAP",
        "ROTATEDOWN 3",
        "PUT_VALUE",
        "JUMP_IF_ABRUPT 3",
        "POP",
        "JUMP 2",
        "UNWIND 1",
        "EMPTY_IF_NOT_ERR",
        "ITER_CLOSE_IF_NOT_DONE"
    ])); "infallibe izer")]
    #[test_case("[a]=@@@", false, EnvUsage::UsePutValue, &[] => serr("out of range integral type conversion attempted"); "vok branch too large")]
    #[test_case("[a=9n]=b", false, EnvUsage::UsePutValue, &[(Fillable::BigInt, 0)] => serr("Out of room for big ints in this compilation unit"); "pattern compile fails")]
    #[test_case("[a=@@(29)]", false, EnvUsage::UsePutValue, &[] => serr("out of range integral type conversion attempted"); "exit branch too large")]
    fn keyed_binding_initialization(
        src: &str,
        strict: bool,
        env: EnvUsage,
        what: &[(Fillable, usize)],
    ) -> Result<Vec<String>, String> {
        let node = Maker::new(src).binding_element();
        let mut c = complex_filled_chunk("x", what);
        node.keyed_binding_initialization(&mut c, strict, src, env)
            .map(|_| c.disassemble().iter().map(String::as_str).filter_map(disasm_filt).collect::<Vec<_>>())
            .map_err(|e| e.to_string())
    }
}

mod binding_property {
    use super::*;
    use test_case::test_case;

    #[test_case("a", false, EnvUsage::UsePutValue, &[] => Ok(svec(&[
        "STRING 0 (a)",
        "STRING 0 (a)",
        "RESOLVE",
        "JUMP_IF_ABRUPT 8",
        "ROTATEDOWN 3",
        "GETV",
        "JUMP_IF_ABRUPT 5",
        "PUT_VALUE",
        "JUMP 4",
        "UNWIND 1",
        "UNWIND 1",
        "JUMP_IF_ABRUPT 5",
        "POP",
        "STRING 0 (a)",
        "FLOAT 0 (1)"
    ])); "simple name")]
    #[test_case("a", false, EnvUsage::UsePutValue, &[(Fillable::String, 0)] => serr("Out of room for strings in this compilation unit"); "single name: string table full")]
    #[test_case("a", false, EnvUsage::UsePutValue, &[(Fillable::Float, 0)] => serr("Out of room for floats in this compilation unit"); "single name: float table full")]
    #[test_case("a=9n", false, EnvUsage::UsePutValue, &[(Fillable::BigInt, 0)] => serr("Out of room for big ints in this compilation unit"); "single name: binding init fails")]
    #[test_case("a:b", false, EnvUsage::UseCurrentLexical, &[] => Ok(svec(&[
        "STRING 0 (a)",
        "POP2_PUSH3",
        "STRING 1 (b)",
        "RESOLVE",
        "JUMP_IF_ABRUPT 8",
        "ROTATEDOWN 3",
        "GETV",
        "JUMP_IF_ABRUPT 5",
        "IRB",
        "JUMP 4",
        "UNWIND 1",
        "UNWIND 1",
        "JUMP_IF_ABRUPT 5",
        "POP",
        "FLOAT 0 (1)",
        "JUMP 2",
        "UNWIND 1"
    ])); "property; simple element")]
    #[test_case("a:b", false, EnvUsage::UseCurrentLexical, &[(Fillable::String, 0)] => serr("Out of room for strings in this compilation unit"); "propname compile fails")]
    #[test_case("[a]:b", true, EnvUsage::UsePutValue, &[] => Ok(svec(&[
        "STRING 0 (a)",
        "STRICT_RESOLVE",
        "GET_VALUE",
        "JUMP_IF_ABRUPT 1",
        "TO_KEY",
        "JUMP_IF_ABRUPT 25",
        "POP2_PUSH3",
        "STRING 1 (b)",
        "STRICT_RESOLVE",
        "JUMP_IF_ABRUPT 8",
        "ROTATEDOWN 3",
        "GETV",
        "JUMP_IF_ABRUPT 5",
        "PUT_VALUE",
        "JUMP 4",
        "UNWIND 1",
        "UNWIND 1",
        "JUMP_IF_ABRUPT 5",
        "POP",
        "FLOAT 0 (1)",
        "JUMP 2",
        "UNWIND 1"
    ])); "fallible propname")]
    #[test_case("a:b=8n", true, EnvUsage::UsePutValue, &[(Fillable::BigInt, 0)] => serr("Out of room for big ints in this compilation unit"); "element compile fail")]
    #[test_case("a:b", false, EnvUsage::UsePutValue, &[(Fillable::Float, 0)] => serr("Out of room for floats in this compilation unit"); "propstyle: float table full")]
    #[test_case("[a]:b=@@(29)", false, EnvUsage::UsePutValue, &[] => serr("out of range integral type conversion attempted"); "unwind jump too far")]
    fn property_binding_initialization(
        src: &str,
        strict: bool,
        env: EnvUsage,
        what: &[(Fillable, usize)],
    ) -> Result<Vec<String>, String> {
        let node = Maker::new(src).binding_property();
        let mut c = complex_filled_chunk("x", what);
        node.property_binding_initialization(&mut c, strict, src, env)
            .map(|_| c.disassemble().iter().map(String::as_str).filter_map(disasm_filt).collect::<Vec<_>>())
            .map_err(|e| e.to_string())
    }
}

mod binding_pattern {
    use super::*;
    use test_case::test_case;

    #[test_case("{a}", true, EnvUsage::UseCurrentLexical, &[] => Ok(svec(&[
        "REQ_COER",
        "JUMP_IF_ABRUPT 30",
        "STRING 0 (a)",
        "STRING 0 (a)",
        "STRICT_RESOLVE",
        "JUMP_IF_ABRUPT 8",
        "ROTATEDOWN 3",
        "GETV",
        "JUMP_IF_ABRUPT 5",
        "IRB",
        "JUMP 4",
        "UNWIND 1",
        "UNWIND 1",
        "JUMP_IF_ABRUPT 5",
        "POP",
        "STRING 0 (a)",
        "FLOAT 0 (1)",
        "JUMP_IF_ABRUPT 2",
        "POP_LIST",
        "EMPTY"
    ])); "simple")]
    #[test_case("{a}", true, EnvUsage::UseCurrentLexical, &[(Fillable::String, 0)] => serr("Out of room for strings in this compilation unit"); "no space")]
    #[test_case("{a=@@(34)}", true, EnvUsage::UseCurrentLexical, &[] => serr("out of range integral type conversion attempted"); "exit jump too far")]
    #[test_case("[a]", true, EnvUsage::UseCurrentLexical, &[] => Ok(svec(&[
        "GET_SYNC_ITER",
        "JUMP_IF_ABRUPT 23",
        "DUP",
        "STRING 0 (a)",
        "STRICT_RESOLVE",
        "JUMP_IF_ABRUPT 13",
        "SWAP",
        "ITER_STEP",
        "JUMP_IF_ABRUPT 9",
        "SWAP",
        "ROTATEDOWN 3",
        "IRB",
        "JUMP_IF_ABRUPT 3",
        "POP",
        "JUMP 2",
        "UNWIND 1",
        "EMPTY_IF_NOT_ERR",
        "ITER_CLOSE_IF_NOT_DONE"
    ])); "array pattern; typical")]
    #[test_case("[a=1n]", false, EnvUsage::UsePutValue, &[(Fillable::BigInt, 0)] => serr("Out of room for big ints in this compilation unit"); "pattern compile fails")]
    #[test_case("[a=@@(20)]", false, EnvUsage::UsePutValue, &[] => serr("out of range integral type conversion attempted"); "array: exit jump too far")]
    fn compile_binding_initialization(
        src: &str,
        strict: bool,
        env: EnvUsage,
        what: &[(Fillable, usize)],
    ) -> Result<Vec<String>, String> {
        let node = Maker::new(src).binding_pattern();
        let mut c = complex_filled_chunk("x", what);
        node.compile_binding_initialization(&mut c, strict, src, env)
            .map(|_| c.disassemble().iter().map(String::as_str).filter_map(disasm_filt).collect::<Vec<_>>())
            .map_err(|e| e.to_string())
    }
}

mod return_statement {
    use super::*;
    use test_case::test_case;

    #[test_case("return;", true, &[] => Ok((svec(&["UNDEFINED", "RETURN"]), true)); "bare return")]
    #[test_case("return 3;", true, &[] => Ok((svec(&["FLOAT 0 (3)", "RETURN"]), true)); "literal return")]
    #[test_case("return a;", true, &[] => Ok((svec(&["STRING 0 (a)", "STRICT_RESOLVE", "GET_VALUE", "JUMP_IF_ABRUPT 1", "RETURN"]), true)); "exp return; strict")]
    #[test_case("return a;", false, &[] => Ok((svec(&["STRING 0 (a)", "RESOLVE", "GET_VALUE", "JUMP_IF_ABRUPT 1", "RETURN"]), true)); "exp return; non-strict")]
    #[test_case("return a;", true, &[(Fillable::String, 0)] => serr("Out of room for strings in this compilation unit"); "expr compilation fails")]
    fn compile(src: &str, strict: bool, what: &[(Fillable, usize)]) -> Result<(Vec<String>, bool), String> {
        let node = Maker::new(src).return_statement();
        let mut c = complex_filled_chunk("x", what);
        node.compile(&mut c, strict, src)
            .map(|status| {
                (
                    c.disassemble().iter().map(String::as_str).filter_map(disasm_filt).collect::<Vec<_>>(),
                    status.maybe_abrupt(),
                )
            })
            .map_err(|e| e.to_string())
    }
}

mod compile_fdi {
    use super::*;
    use test_case::test_case;

    fn function(src: &str, strict: bool) -> (StashedFunctionData, String) {
        let fd = Maker::new(src).function_declaration();
        let span = fd.location().span;
        let source_text = src[span.starting_index..(span.starting_index + span.length)].to_string();

        let stash = StashedFunctionData {
            source_text,
            params: fd.params.clone().into(),
            body: fd.body.clone().into(),
            to_compile: fd.into(),
            strict,
            this_mode: ThisLexicality::NonLexicalThis,
        };
        (stash, src.into())
    }

    fn insane(strict: bool) -> (StashedFunctionData, String) {
        // lots of variables in one statement, to overflow jumps
        let header = "function insane(a=b){var v0";
        let trailer = ";}";
        let mut src = String::with_capacity(6554 * 6) + header;
        for idx in 1..6554 {
            write!(src, ",v{idx}").unwrap();
        }
        src += trailer;
        function(&src, strict)
    }

    #[test_case(|s| function("function a(){}", s), true, &[] => Ok((svec(&["CUA", "CNSILB 0 (arguments)", "ILB 0 (arguments)", "FINISH_ARGS"]), false)); "simplest/strict")]
    #[test_case(|s| function("function a(){}", s), false, &[] => Ok((svec(&["CMA", "CPMLB 0 (arguments)", "ILB 0 (arguments)", "FINISH_ARGS", "PNLE"]), false)); "simplest/non-strict")]
    #[test_case(|s| function("function a(x){ function one() { return 1; } function two() { return 2; } function one() { return 42; } }", s), true, &[] => Ok((svec(&[
        "CPMLBM 0 (x)",
        "CUA",
        "CNSILB 1 (arguments)",
        "ILB 1 (arguments)",
        "EXTRACT_ARG",
        "STRING 0 (x)",
        "STRICT_RESOLVE",
        "SWAP",
        "IRB",
        "POP",
        "FINISH_ARGS",
        "CPMLB 2 (one)",
        "UNDEFINED",
        "ILB 2 (one)",
        "CPMLB 3 (two)",
        "UNDEFINED",
        "ILB 3 (two)",
        "FUNC_OBJ 0 two",
        "SMVB 3 (two)",
        "FUNC_OBJ 1 one",
        "SMVB 2 (one)"
    ]), false)); "multiple inner functions")]
    #[test_case(|s| function("function(x=blue()){}", s), false, &[] => Ok((svec(&[
        "PNLE",
        "CPMLBM 0 (x)",
        "CUA",
        "CPMLB 1 (arguments)",
        "ILB 1 (arguments)",
        "EXTRACT_ARG",
        "STRING 0 (x)",
        "RESOLVE",
        "SWAP",
        "JUMP_NOT_UNDEF 22",
        "POP",
        "STRING 2 (blue)",
        "RESOLVE",
        "DUP",
        "GET_VALUE",
        "JUMP_IF_NORMAL 4",
        "UNWIND 1",
        "JUMP 3",
        "FLOAT 0 (0)",
        "CALL",
        "JUMP_IF_NORMAL 5",
        "UNWIND 1",
        "UNWIND_LIST",
        "JUMP 2",
        "IRB",
        "POP",
        "JUMP_IF_ABRUPT 3",
        "FINISH_ARGS",
        "PNVEFL",
        "PNLEFV"
    ]), true)); "has_parameter_expressions")]
    #[test_case(|s| function("function a(x=0, x=3){}", s), false, &[] => Ok((svec(&[
        "PNLE",
        "CIPMLBM 0 (x)",
        "CIPMLBM 0 (x)",
        "CUA",
        "CPMLB 1 (arguments)",
        "ILB 1 (arguments)",
        "EXTRACT_ARG",
        "STRING 0 (x)",
        "RESOLVE",
        "SWAP",
        "JUMP_NOT_UNDEF 3",
        "POP",
        "FLOAT 0 (0)",
        "PUT_VALUE",
        "POP",
        "EXTRACT_ARG",
        "STRING 0 (x)",
        "RESOLVE",
        "SWAP",
        "JUMP_NOT_UNDEF 3",
        "POP",
        "FLOAT 1 (3)",
        "PUT_VALUE",
        "POP",
        "FINISH_ARGS",
        "PNVEFL",
        "PNLEFV"
    ]), false)); "duplicates in parameters")]
    #[test_case(|s| function("function x(a){}", s), false, &[(Fillable::String, 0)] => serr("Out of room for strings in this compilation unit"); "string table full (parameters)")]
    #[test_case(|s| function("function x(){}", s), false, &[(Fillable::String, 0)] => serr("Out of room for strings in this compilation unit"); "string table full (args obj)")]
    #[test_case(|s| function("function a(){let arguments = null;}", s), false, &[] => Ok((svec(&["FINISH_ARGS", "PNLE", "CPMLB 0 (arguments)"]), false)); "no args object")]
    #[test_case(|s| function("function a(first=canfail(), b=@@@){}", s), false, &[] => serr("out of range integral type conversion attempted"); "failed parameter compilation")]
    #[test_case(|s| function("function a(){var b;}", s), true, &[(Fillable::String, 1)] => serr("Out of room for strings in this compilation unit"); "string table full (var instantiation)")]
    #[test_case(|s| function("function a(x=0){var a, x; var a;}", s), true, &[] => Ok((svec(&[
        "CPMLBM 0 (x)",
        "CUA",
        "CNSILB 1 (arguments)",
        "ILB 1 (arguments)",
        "EXTRACT_ARG",
        "STRING 0 (x)",
        "STRICT_RESOLVE",
        "SWAP",
        "JUMP_NOT_UNDEF 3",
        "POP",
        "FLOAT 0 (0)",
        "IRB",
        "POP",
        "FINISH_ARGS",
        "PNVEFL",
        "CPMVB 2 (a)",
        "UNDEFINED",
        "IVB 2 (a)",
        "CPMVB 0 (x)",
        "GLB 0 (x)",
        "IVB 0 (x)",
        "SLETVE"
    ]), false)); "var instantiation")]
    #[test_case(|s| function("function a(x=0){var a, x; var a;}", s), false, &[(Fillable::String, 2)] => serr("Out of room for strings in this compilation unit"); "string table full (var binding)")]
    #[test_case(|s| function("function a(){let x; const y=1;}", s), false, &[] => Ok((svec(&[
        "CMA", "CPMLB 0 (arguments)", "ILB 0 (arguments)", "FINISH_ARGS", "PNLE", "CPMLB 1 (x)", "CSILB 2 (y)"
    ]), false)); "lexical instantiation")]
    #[test_case(|s| function("function a(){let x; const y=1;}", s), false, &[(Fillable::String, 1)] => serr("Out of room for strings in this compilation unit"); "string table full (lexical instantiation)")]
    #[test_case(|s| function("function a(){function b(){}}", s), false, &[(Fillable::FunctionStash, 0)] => serr("Out of room for more functions!"); "function table full (function initialization)")]
    #[test_case(insane, false, &[] => serr("out of range integral type conversion attempted"); "branch too far")]
    fn compile_fdi(
        make_function: impl FnOnce(bool) -> (StashedFunctionData, String),
        strict: bool,
        what: &[(Fillable, usize)],
    ) -> Result<(Vec<String>, bool), String> {
        let (info, text) = make_function(strict);
        let mut c = complex_filled_chunk("compile-fdi-test", what);
        super::compile_fdi(&mut c, &text, &info)
            .map(|status| {
                (
                    c.disassemble().iter().map(String::as_str).filter_map(disasm_filt).collect::<Vec<_>>(),
                    status.maybe_abrupt(),
                )
            })
            .map_err(|e| e.to_string())
    }
}

mod arrow_function {
    use super::*;
    use test_case::test_case;
    #[derive(Copy, Clone)]
    enum TestLoc {
        None,
        Stack,
        Index,
    }

    #[test_case(TestLoc::None, &[] => Ok((svec(&["STRING 0 ()", "FUNC_IAE 0"]), true)); "nameless")]
    #[test_case(TestLoc::Stack, &[] => Ok((svec(&["FUNC_IAE 0"]), true)); "name on stack")]
    #[test_case(TestLoc::Index, &[] => Ok((svec(&["STRING 0 (myname)", "FUNC_IAE 0"]), true)); "named")]
    #[test_case(TestLoc::None, &[(Fillable::String, 0)] => serr("Out of room for strings in this compilation unit"); "string table full")]
    #[test_case(TestLoc::Stack, &[(Fillable::FunctionStash, 0)] => serr("Out of room for more functions!"); "function table full")]
    fn instantiate_arrow_function_expression(
        name: TestLoc,
        what: &[(Fillable, usize)],
    ) -> Result<(Vec<String>, bool), String> {
        let src = "x=>x";
        let strict = true;
        let node = Maker::new(src).arrow_function();
        let mut c = complex_filled_chunk("x", what);
        let name = match name {
            TestLoc::None => None,
            TestLoc::Stack => Some(NameLoc::OnStack),
            TestLoc::Index => Some(NameLoc::Index(c.add_to_string_pool("myname".into()).unwrap())),
        };
        node.instantiate_arrow_function_expression(&mut c, strict, src, name, node.clone())
            .map(|status| {
                (
                    c.disassemble().iter().map(String::as_str).filter_map(disasm_filt).collect::<Vec<_>>(),
                    status.maybe_abrupt(),
                )
            })
            .map_err(|e| e.to_string())
    }

    #[test_case("x => x", &[] => Ok((svec(&["STRING 0 ()", "FUNC_IAE 0"]), true)); "typical")]
    fn compile(src: &str, what: &[(Fillable, usize)]) -> Result<(Vec<String>, bool), String> {
        let node = Maker::new(src).arrow_function();
        let mut c = complex_filled_chunk("x", what);
        node.compile(&mut c, true, src, node.clone())
            .map(|status| {
                (
                    c.disassemble().iter().map(String::as_str).filter_map(disasm_filt).collect::<Vec<_>>(),
                    status.maybe_abrupt(),
                )
            })
            .map_err(|e| e.to_string())
    }

    #[test_case("x => x", &[] => Ok((svec(&["FUNC_IAE 0"]), true)); "typical")]
    fn compile_named_evaluation(src: &str, what: &[(Fillable, usize)]) -> Result<(Vec<String>, bool), String> {
        let node = Maker::new(src).arrow_function();
        let mut c = complex_filled_chunk("x", what);
        node.compile_named_evaluation(&mut c, true, src, node.clone(), Some(NameLoc::OnStack))
            .map(|status| {
                (
                    c.disassemble().iter().map(String::as_str).filter_map(disasm_filt).collect::<Vec<_>>(),
                    status.maybe_abrupt(),
                )
            })
            .map_err(|e| e.to_string())
    }
}

mod concise_body {
    use super::*;
    use test_case::test_case;

    #[test_case("x => x * 2", true, &[] => Ok((svec(&[
        "CPMLBM 0 (x)",
        "EXTRACT_ARG",
        "ILB 0 (x)",
        "FINISH_ARGS",
        "STRING 0 (x)",
        "STRICT_RESOLVE",
        "GET_VALUE",
        "JUMP_IF_ABRUPT 3",
        "FLOAT 0 (2)",
        "MULTIPLY",
        "JUMP_IF_ABRUPT 1",
        "RETURN",
        "END_FUNCTION"
    ]), true)); "simple expr function")]
    #[test_case("x => { return x; }", true, &[] => Ok((svec(&[
        "CPMLBM 0 (x)",
        "EXTRACT_ARG",
        "ILB 0 (x)",
        "FINISH_ARGS",
        "STRING 0 (x)",
        "STRICT_RESOLVE",
        "GET_VALUE",
        "JUMP_IF_ABRUPT 1",
        "RETURN",
        "END_FUNCTION"
    ]), true)); "function body")]
    #[test_case("x => x", true, &[(Fillable::String, 0)] => serr("Out of room for strings in this compilation unit"); "instantiation compile fails")]
    #[test_case("(x=b) => x", true, &[] => Ok((svec(&[
        "CPMLBM 0 (x)",
        "EXTRACT_ARG",
        "STRING 0 (x)",
        "STRICT_RESOLVE",
        "SWAP",
        "JUMP_NOT_UNDEF 12",
        "POP",
        "STRING 1 (b)",
        "STRICT_RESOLVE",
        "GET_VALUE",
        "JUMP_IF_NORMAL 5",
        "UNWIND 1",
        "UNWIND_LIST",
        "JUMP 2",
        "IRB",
        "POP",
        "JUMP_IF_ABRUPT 3",
        "FINISH_ARGS",
        "PNVEFL",
        "SLETVE",
        "JUMP_IF_ABRUPT 7",
        "STRING 0 (x)",
        "STRICT_RESOLVE",
        "GET_VALUE",
        "JUMP_IF_ABRUPT 1",
        "RETURN",
        "END_FUNCTION"
    ]), true)); "fallible initializers")]
    #[test_case("x=>x", false, &[] => Ok((svec(&[
        "CPMLBM 0 (x)",
        "EXTRACT_ARG",
        "ILB 0 (x)",
        "FINISH_ARGS",
        "PNLE",
        "STRING 0 (x)",
        "RESOLVE",
        "GET_VALUE",
        "JUMP_IF_ABRUPT 1",
        "RETURN",
        "END_FUNCTION"
    ]), true)); "non-strict/simple")]
    #[test_case("x=>b", true, &[(Fillable::String, 1)] => serr("Out of room for strings in this compilation unit"); "expr compile fails")]
    #[test_case("(x=a)=>@@@", true, &[] => serr("out of range integral type conversion attempted"); "expr too big")]
    fn compile_body(src: &str, strict: bool, what: &[(Fillable, usize)]) -> Result<(Vec<String>, bool), String> {
        let node = Maker::new(src).arrow_function();
        let mut c = complex_filled_chunk("x", what);
        let data = StashedFunctionData {
            source_text: src.to_string(),
            params: node.parameters.clone().into(),
            body: node.body.clone().into(),
            to_compile: node.clone().into(),
            strict,
            this_mode: ThisLexicality::LexicalThis,
        };

        node.body
            .compile_body(&mut c, src, &data)
            .map(|status| {
                (
                    c.disassemble().iter().map(String::as_str).filter_map(disasm_filt).collect::<Vec<_>>(),
                    status.maybe_abrupt(),
                )
            })
            .map_err(|e| e.to_string())
    }
}

mod expression_body {
    use super::*;
    use test_case::test_case;

    #[test_case("true", true, &[] => Ok((svec(&["TRUE", "RETURN"]), true)); "literal only")]
    #[test_case("a", true, &[] => Ok((svec(&[
        "STRING 0 (a)",
        "STRICT_RESOLVE",
        "GET_VALUE",
        "JUMP_IF_ABRUPT 1",
        "RETURN"
    ]), true)); "fallible expression")]
    #[test_case("a", false, &[] => Ok((svec(&[
        "STRING 0 (a)",
        "RESOLVE",
        "GET_VALUE",
        "JUMP_IF_ABRUPT 1",
        "RETURN"
    ]), true)); "fallible/non-strict")]
    #[test_case(
        "a",
        true,
        &[(Fillable::String, 0)]
        => serr("Out of room for strings in this compilation unit");
        "expr compile fails"
    )]
    fn compile(src: &str, strict: bool, what: &[(Fillable, usize)]) -> Result<(Vec<String>, bool), String> {
        let node = Maker::new(src).expression_body();
        let mut c = complex_filled_chunk("x", what);
        node.compile(&mut c, strict, src)
            .map(|status| {
                (
                    c.disassemble().iter().map(String::as_str).filter_map(disasm_filt).collect::<Vec<_>>(),
                    status.maybe_abrupt(),
                )
            })
            .map_err(|e| e.to_string())
    }
}

mod param_source {
    use super::*;
    use test_case::test_case;
    #[derive(Copy, Clone)]
    enum Kind {
        Formal,
        Arrow,
        AsyncArrowBinding,
        ArrowFormals,
        UniqueFormals,
    }

    #[test_case("a", Kind::Formal, true, EnvUsage::UsePutValue, &[] => Ok((svec(&["EXTRACT_ARG", "STRING 0 (a)", "STRICT_RESOLVE", "SWAP", "PUT_VALUE", "POP"]), false)); "strict/dups/formal")]
    #[test_case("a", Kind::Formal, false, EnvUsage::UsePutValue, &[] => Ok((svec(&["EXTRACT_ARG", "STRING 0 (a)", "RESOLVE", "SWAP", "PUT_VALUE", "POP"]), false)); "non-strict/dups/formal")]
    #[test_case("a", Kind::Formal, true, EnvUsage::UseCurrentLexical, &[] => Ok((svec(&["EXTRACT_ARG", "STRING 0 (a)", "STRICT_RESOLVE", "SWAP", "IRB", "POP"]), false)); "strict/no-dups/formal")]
    #[test_case("a", Kind::Formal, false, EnvUsage::UseCurrentLexical, &[] => Ok((svec(&["EXTRACT_ARG", "STRING 0 (a)", "RESOLVE", "SWAP", "IRB", "POP"]), false)); "non-strict/no-dups/formal")]
    #[test_case("a", Kind::Arrow, true, EnvUsage::UsePutValue, &[] => Ok((svec(&["EXTRACT_ARG", "STRING 0 (a)", "STRICT_RESOLVE", "SWAP", "PUT_VALUE", "POP_PANIC"]), false)); "strict/dups/arrow")]
    #[test_case("a", Kind::Arrow, false, EnvUsage::UsePutValue, &[] => Ok((svec(&["EXTRACT_ARG", "STRING 0 (a)", "RESOLVE", "SWAP", "PUT_VALUE", "POP_PANIC"]), false)); "non-strict/dups/arrow")]
    #[test_case("a", Kind::Arrow, true, EnvUsage::UseCurrentLexical, &[] => Ok((svec(&["EXTRACT_ARG", "ILB 0 (a)"]), false)); "strict/no-dups/arrow")]
    #[test_case("a", Kind::Arrow, false, EnvUsage::UseCurrentLexical, &[] => Ok((svec(&["EXTRACT_ARG", "ILB 0 (a)"]), false)); "non-strict/no-dups/arrow")]
    #[test_case("a", Kind::AsyncArrowBinding, false, EnvUsage::UseCurrentLexical, &[] => panics "not yet implemented"; "async arrow binding")]
    #[test_case("(a)", Kind::ArrowFormals, false, EnvUsage::UseCurrentLexical, &[] => panics "not yet implemented"; "arrow formals")]
    #[test_case("a", Kind::UniqueFormals, false, EnvUsage::UseCurrentLexical, &[] => Ok((svec(&["EXTRACT_ARG", "STRING 0 (a)", "RESOLVE", "SWAP", "IRB", "POP"]), false)); "unique formal params")]
    fn compile_binding_initialization(
        src: &str,
        which: Kind,
        strict: bool,
        env: EnvUsage,
        what: &[(Fillable, usize)],
    ) -> Result<(Vec<String>, bool), String> {
        let node = match which {
            Kind::Formal => ParamSource::FormalParameters(Maker::new(src).formal_parameters()),
            Kind::Arrow => ParamSource::ArrowParameters(Maker::new(src).arrow_parameters()),
            Kind::AsyncArrowBinding => ParamSource::AsyncArrowBinding(Maker::new(src).async_arrow_binding_identifier()),
            Kind::ArrowFormals => ParamSource::ArrowFormals(Maker::new(src).arrow_formal_parameters()),
            Kind::UniqueFormals => ParamSource::UniqueFormalParameters(Maker::new(src).unique_formal_parameters()),
        };
        let mut c = complex_filled_chunk("x", what);
        node.compile_binding_initialization(&mut c, strict, src, env)
            .as_ref()
            .map(|status| {
                (
                    c.disassemble().iter().map(String::as_str).filter_map(disasm_filt).collect::<Vec<_>>(),
                    status.maybe_abrupt(),
                )
            })
            .map_err(ToString::to_string)
    }
}

mod formal_parameters {
    use super::*;
    use test_case::test_case;

    #[test_case("a", true, EnvUsage::UseCurrentLexical, &[] => Ok((svec(&["EXTRACT_ARG", "STRING 0 (a)", "STRICT_RESOLVE", "SWAP", "IRB", "POP"]), false)); "simple/strict/no-dup")]
    #[test_case("a", true, EnvUsage::UsePutValue, &[] => Ok((svec(&["EXTRACT_ARG", "STRING 0 (a)", "STRICT_RESOLVE", "SWAP", "PUT_VALUE", "POP"]), false)); "simple/strict/dup")]
    #[test_case("a", false, EnvUsage::UseCurrentLexical, &[] => Ok((svec(&["EXTRACT_ARG", "STRING 0 (a)", "RESOLVE", "SWAP", "IRB", "POP"]), false)); "simple/non-strict/no-dup")]
    #[test_case("a", false, EnvUsage::UsePutValue, &[] => Ok((svec(&["EXTRACT_ARG", "STRING 0 (a)", "RESOLVE", "SWAP", "PUT_VALUE", "POP"]), false)); "simple/non-strict/dup")]
    #[test_case("", false, EnvUsage::UseCurrentLexical, &[] => Ok((svec(&[]), false)); "empty/non-strict/no-dup")]
    #[test_case("...a", true, EnvUsage::UseCurrentLexical, &[] => Ok((svec(&["STRING 0 (a)", "STRICT_RESOLVE", "JUMP_IF_ABRUPT 10", "ROTATEDOWN_LIST 0", "LIST_TO_ARRAY", "IRB", "JUMP_IF_ABRUPT 5", "POP", "ZERO", "JUMP 1", "UNWIND_LIST"]), true)); "rest/strict/no-dup")]
    #[test_case("a,", true, EnvUsage::UseCurrentLexical, &[] => Ok((svec(&["EXTRACT_ARG", "STRING 0 (a)", "STRICT_RESOLVE", "SWAP", "IRB", "POP"]), false)); "comma/strict/no-dup")]
    #[test_case("a,...b", true, EnvUsage::UseCurrentLexical, &[] => Ok((svec(&["EXTRACT_ARG", "STRING 0 (a)", "STRICT_RESOLVE", "SWAP", "IRB", "POP", "STRING 1 (b)", "STRICT_RESOLVE", "JUMP_IF_ABRUPT 10", "ROTATEDOWN_LIST 0", "LIST_TO_ARRAY", "IRB", "JUMP_IF_ABRUPT 5", "POP", "ZERO", "JUMP 1", "UNWIND_LIST"]), true)); "list+rest/strict/no-dup")]
    #[test_case("a,...b", true, EnvUsage::UseCurrentLexical, &[(Fillable::String, 0)] => serr("Out of room for strings in this compilation unit"); "list+rest/string table full")]
    fn compile_binding_initialization(
        src: &str,
        strict: bool,
        env: EnvUsage,
        what: &[(Fillable, usize)],
    ) -> Result<(Vec<String>, bool), String> {
        let node = Maker::new(src).formal_parameters();
        let mut c = complex_filled_chunk("x", what);
        node.compile_binding_initialization(&mut c, strict, src, env)
            .map(|status| {
                (
                    c.disassemble().iter().map(String::as_str).filter_map(disasm_filt).collect::<Vec<_>>(),
                    status.maybe_abrupt(),
                )
            })
            .map_err(|e| e.to_string())
    }
}

mod arrow_parameters {
    use super::*;
    use test_case::test_case;

    #[test_case("a", true, EnvUsage::UsePutValue, &[] => Ok((svec(&["EXTRACT_ARG", "STRING 0 (a)", "STRICT_RESOLVE", "SWAP", "PUT_VALUE", "POP_PANIC"]), false)); "id/strict/dups")]
    #[test_case("a", true, EnvUsage::UseCurrentLexical, &[] => Ok((svec(&["EXTRACT_ARG", "ILB 0 (a)"]), false)); "id/strict/no-dups")]
    #[test_case("a", false, EnvUsage::UsePutValue, &[] => Ok((svec(&["EXTRACT_ARG", "STRING 0 (a)", "RESOLVE", "SWAP", "PUT_VALUE", "POP_PANIC"]), false)); "id/non-strict/dups")]
    #[test_case("a", false, EnvUsage::UseCurrentLexical, &[] => Ok((svec(&["EXTRACT_ARG", "ILB 0 (a)"]), false)); "id/non-strict/no-dups")]
    #[test_case("(a)", true, EnvUsage::UsePutValue, &[] => Ok((svec(&["EXTRACT_ARG", "STRING 0 (a)", "STRICT_RESOLVE", "SWAP", "PUT_VALUE", "POP"]), false)); "afp/strict/dups")]
    #[test_case("(a)", true, EnvUsage::UseCurrentLexical, &[] => Ok((svec(&["EXTRACT_ARG", "STRING 0 (a)", "STRICT_RESOLVE", "SWAP", "IRB", "POP"]), false)); "afp/strict/no-dups")]
    #[test_case("(a)", false, EnvUsage::UsePutValue, &[] => Ok((svec(&["EXTRACT_ARG", "STRING 0 (a)", "RESOLVE", "SWAP", "PUT_VALUE", "POP"]), false)); "afp/non-strict/dups")]
    #[test_case("(a)", false, EnvUsage::UseCurrentLexical, &[] => Ok((svec(&["EXTRACT_ARG", "STRING 0 (a)", "RESOLVE", "SWAP", "IRB", "POP"]), false)); "afp/non-strict/no-dups")]
    fn compile_binding_initialization(
        src: &str,
        strict: bool,
        env: EnvUsage,
        what: &[(Fillable, usize)],
    ) -> Result<(Vec<String>, bool), String> {
        let node = Maker::new(src).arrow_parameters();
        let mut c = complex_filled_chunk("x", what);
        node.compile_binding_initialization(&mut c, strict, src, env)
            .map(|status| {
                (
                    c.disassemble().iter().map(String::as_str).filter_map(disasm_filt).collect::<Vec<_>>(),
                    status.maybe_abrupt(),
                )
            })
            .map_err(|e| e.to_string())
    }
}

mod arrow_formal_parameters {
    use super::*;
    use test_case::test_case;

    #[test_case("(a)", true, EnvUsage::UsePutValue, &[] => Ok((svec(&["EXTRACT_ARG", "STRING 0 (a)", "STRICT_RESOLVE", "SWAP", "PUT_VALUE", "POP"]), false)); "afp/strict/dups")]
    #[test_case("(a)", true, EnvUsage::UseCurrentLexical, &[] => Ok((svec(&["EXTRACT_ARG", "STRING 0 (a)", "STRICT_RESOLVE", "SWAP", "IRB", "POP"]), false)); "afp/strict/no-dups")]
    #[test_case("(a)", false, EnvUsage::UsePutValue, &[] => Ok((svec(&["EXTRACT_ARG", "STRING 0 (a)", "RESOLVE", "SWAP", "PUT_VALUE", "POP"]), false)); "afp/non-strict/dups")]
    #[test_case("(a)", false, EnvUsage::UseCurrentLexical, &[] => Ok((svec(&["EXTRACT_ARG", "STRING 0 (a)", "RESOLVE", "SWAP", "IRB", "POP"]), false)); "afp/non-strict/no-dups")]
    fn compile_binding_initialization(
        src: &str,
        strict: bool,
        env: EnvUsage,
        what: &[(Fillable, usize)],
    ) -> Result<(Vec<String>, bool), String> {
        let node = Maker::new(src).arrow_formal_parameters();
        let mut c = complex_filled_chunk("x", what);
        node.compile_binding_initialization(&mut c, strict, src, env)
            .map(|status| {
                (
                    c.disassemble().iter().map(String::as_str).filter_map(disasm_filt).collect::<Vec<_>>(),
                    status.maybe_abrupt(),
                )
            })
            .map_err(|e| e.to_string())
    }
}

mod unique_formal_parameters {
    use super::*;
    use test_case::test_case;

    #[test_case("a", true, EnvUsage::UsePutValue, &[] => Ok((svec(&["EXTRACT_ARG", "STRING 0 (a)", "STRICT_RESOLVE", "SWAP", "PUT_VALUE", "POP"]), false)); "ufp/strict/dups")]
    #[test_case("a", true, EnvUsage::UseCurrentLexical, &[] => Ok((svec(&["EXTRACT_ARG", "STRING 0 (a)", "STRICT_RESOLVE", "SWAP", "IRB", "POP"]), false)); "ufp/strict/no-dups")]
    #[test_case("a", false, EnvUsage::UsePutValue, &[] => Ok((svec(&["EXTRACT_ARG", "STRING 0 (a)", "RESOLVE", "SWAP", "PUT_VALUE", "POP"]), false)); "ufp/non-strict/dups")]
    #[test_case("a", false, EnvUsage::UseCurrentLexical, &[] => Ok((svec(&["EXTRACT_ARG", "STRING 0 (a)", "RESOLVE", "SWAP", "IRB", "POP"]), false)); "ufp/non-strict/no-dups")]
    fn compile_binding_initialization(
        src: &str,
        strict: bool,
        env: EnvUsage,
        what: &[(Fillable, usize)],
    ) -> Result<(Vec<String>, bool), String> {
        let node = Maker::new(src).unique_formal_parameters();
        let mut c = complex_filled_chunk("x", what);
        node.compile_binding_initialization(&mut c, strict, src, env)
            .map(|status| {
                (
                    c.disassemble().iter().map(String::as_str).filter_map(disasm_filt).collect::<Vec<_>>(),
                    status.maybe_abrupt(),
                )
            })
            .map_err(|e| e.to_string())
    }
}

#[test_case(true, EnvUsage::UsePutValue => svec(&["STRING 0 (simply_fascinating)", "STRICT_RESOLVE", "SWAP", "PUT_VALUE", "POP_PANIC"]); "strict/dups")]
#[test_case(true, EnvUsage::UseCurrentLexical => svec(&["ILB 0 (simply_fascinating)"]); "strict/no-dups")]
#[test_case(false, EnvUsage::UsePutValue => svec(&["STRING 0 (simply_fascinating)", "RESOLVE", "SWAP", "PUT_VALUE", "POP_PANIC"]); "non-strict/dups")]
#[test_case(false, EnvUsage::UseCurrentLexical => svec(&["ILB 0 (simply_fascinating)"]); "non-strict/no-dups")]
fn compile_initialize_bound_name(strict: bool, env: EnvUsage) -> Vec<String> {
    let mut c = Chunk::new("cibn");
    let string_idx = c.add_to_string_pool("simply_fascinating".into()).unwrap();
    super::compile_initialize_bound_name(&mut c, strict, env, string_idx);
    c.disassemble().iter().map(String::as_str).filter_map(disasm_filt).collect()
}

mod formal_parameter_list {
    use super::*;
    use test_case::test_case;

    #[test_case("a", true, EnvUsage::UsePutValue, &[] => Ok((svec(&["EXTRACT_ARG", "STRING 0 (a)", "STRICT_RESOLVE", "SWAP", "PUT_VALUE", "POP"]), false)); "strict/dups")]
    #[test_case("a", true, EnvUsage::UseCurrentLexical, &[] => Ok((svec(&["EXTRACT_ARG", "STRING 0 (a)", "STRICT_RESOLVE", "SWAP", "IRB", "POP"]), false)); "strict/no-dups")]
    #[test_case("a", false, EnvUsage::UsePutValue, &[] => Ok((svec(&["EXTRACT_ARG", "STRING 0 (a)", "RESOLVE", "SWAP", "PUT_VALUE", "POP"]), false)); "non-strict/dups")]
    #[test_case("a", false, EnvUsage::UseCurrentLexical, &[] => Ok((svec(&["EXTRACT_ARG", "STRING 0 (a)", "RESOLVE", "SWAP", "IRB", "POP"]), false)); "non-strict/no-dups")]
    #[test_case("a,b", true, EnvUsage::UsePutValue, &[] => Ok((svec(&["EXTRACT_ARG", "STRING 0 (a)", "STRICT_RESOLVE", "SWAP", "PUT_VALUE", "POP", "EXTRACT_ARG", "STRING 1 (b)", "STRICT_RESOLVE", "SWAP", "PUT_VALUE", "POP"]), false)); "list - strict/dups")]
    #[test_case("a,b", true, EnvUsage::UseCurrentLexical, &[] => Ok((svec(&["EXTRACT_ARG", "STRING 0 (a)", "STRICT_RESOLVE", "SWAP", "IRB", "POP", "EXTRACT_ARG", "STRING 1 (b)", "STRICT_RESOLVE", "SWAP", "IRB", "POP"]), false)); "list - strict/no-dups")]
    #[test_case("a,b", false, EnvUsage::UsePutValue, &[] => Ok((svec(&["EXTRACT_ARG", "STRING 0 (a)", "RESOLVE", "SWAP", "PUT_VALUE", "POP", "EXTRACT_ARG", "STRING 1 (b)", "RESOLVE", "SWAP", "PUT_VALUE", "POP"]), false)); "list - non-strict/dups")]
    #[test_case("a,b", false, EnvUsage::UseCurrentLexical, &[] => Ok((svec(&["EXTRACT_ARG", "STRING 0 (a)", "RESOLVE", "SWAP", "IRB", "POP", "EXTRACT_ARG", "STRING 1 (b)", "RESOLVE", "SWAP", "IRB", "POP"]), false)); "list - non-strict/no-dups")]
    #[test_case("a=x,b", true, EnvUsage::UseCurrentLexical, &[] => Ok((svec(&["EXTRACT_ARG", "STRING 0 (a)", "STRICT_RESOLVE", "SWAP", "JUMP_NOT_UNDEF 12", "POP", "STRING 1 (x)", "STRICT_RESOLVE", "GET_VALUE", "JUMP_IF_NORMAL 5", "UNWIND 1", "UNWIND_LIST", "JUMP 2", "IRB", "POP", "JUMP_IF_ABRUPT 7", "EXTRACT_ARG", "STRING 2 (b)", "STRICT_RESOLVE", "SWAP", "IRB", "POP"]), true)); "list - left:fallible")]
    #[test_case("a,b=x", true, EnvUsage::UseCurrentLexical, &[] => Ok((svec(&["EXTRACT_ARG", "STRING 0 (a)", "STRICT_RESOLVE", "SWAP", "IRB", "POP", "EXTRACT_ARG", "STRING 1 (b)", "STRICT_RESOLVE", "SWAP", "JUMP_NOT_UNDEF 12", "POP", "STRING 2 (x)", "STRICT_RESOLVE", "GET_VALUE", "JUMP_IF_NORMAL 5", "UNWIND 1", "UNWIND_LIST", "JUMP 2", "IRB", "POP"]), true)); "list - right:fallible")]
    #[test_case("a=c,b=@@(11)", true, EnvUsage::UseCurrentLexical, &[] => serr("out of range integral type conversion attempted"); "second init too big")]
    #[test_case("a,b", false, EnvUsage::UseCurrentLexical, &[(Fillable::String, 0)] => serr("Out of room for strings in this compilation unit"); "left: compilation fails")]
    #[test_case("a,b", false, EnvUsage::UseCurrentLexical, &[(Fillable::String, 1)] => serr("Out of room for strings in this compilation unit"); "right: compilation fails")]
    fn compile_binding_initialization(
        src: &str,
        strict: bool,
        env: EnvUsage,
        what: &[(Fillable, usize)],
    ) -> Result<(Vec<String>, bool), String> {
        let node = Maker::new(src).formal_parameter_list();
        let mut c = complex_filled_chunk("x", what);
        node.compile_binding_initialization(&mut c, strict, src, env)
            .map(|status| {
                (
                    c.disassemble().iter().map(String::as_str).filter_map(disasm_filt).collect::<Vec<_>>(),
                    status.maybe_abrupt(),
                )
            })
            .map_err(|e| e.to_string())
    }
}

mod formal_parameter {
    use super::*;
    use test_case::test_case;

    #[test_case("a", true, EnvUsage::UsePutValue, &[] => Ok((svec(&["EXTRACT_ARG", "STRING 0 (a)", "STRICT_RESOLVE", "SWAP", "PUT_VALUE", "POP"]), false)); "strict/dups")]
    #[test_case("a", true, EnvUsage::UseCurrentLexical, &[] => Ok((svec(&["EXTRACT_ARG", "STRING 0 (a)", "STRICT_RESOLVE", "SWAP", "IRB", "POP"]), false)); "strict/no-dups")]
    #[test_case("a", false, EnvUsage::UsePutValue, &[] => Ok((svec(&["EXTRACT_ARG", "STRING 0 (a)", "RESOLVE", "SWAP", "PUT_VALUE", "POP"]), false)); "non-strict/dups")]
    #[test_case("a", false, EnvUsage::UseCurrentLexical, &[] => Ok((svec(&["EXTRACT_ARG", "STRING 0 (a)", "RESOLVE", "SWAP", "IRB", "POP"]), false)); "non-strict/no-dups")]
    fn compile_binding_initialization(
        src: &str,
        strict: bool,
        env: EnvUsage,
        what: &[(Fillable, usize)],
    ) -> Result<(Vec<String>, bool), String> {
        let node = Maker::new(src).formal_parameter();
        let mut c = complex_filled_chunk("x", what);
        node.compile_binding_initialization(&mut c, strict, src, env)
            .map(|status| {
                (
                    c.disassemble().iter().map(String::as_str).filter_map(disasm_filt).collect::<Vec<_>>(),
                    status.maybe_abrupt(),
                )
            })
            .map_err(|e| e.to_string())
    }
}

mod single_name_binding {
    use super::*;
    use test_case::test_case;

    #[test_case("a", true, EnvUsage::UsePutValue, &[] => Ok((svec(&["EXTRACT_ARG", "STRING 0 (a)", "STRICT_RESOLVE", "SWAP", "PUT_VALUE", "POP"]), false)); "strict/dups")]
    #[test_case("a", true, EnvUsage::UseCurrentLexical, &[] => Ok((svec(&["EXTRACT_ARG", "STRING 0 (a)", "STRICT_RESOLVE", "SWAP", "IRB", "POP"]), false)); "strict/no-dups")]
    #[test_case("a", false, EnvUsage::UsePutValue, &[] => Ok((svec(&["EXTRACT_ARG", "STRING 0 (a)", "RESOLVE", "SWAP", "PUT_VALUE", "POP"]), false)); "non-strict/dups")]
    #[test_case("a", false, EnvUsage::UseCurrentLexical, &[] => Ok((svec(&["EXTRACT_ARG", "STRING 0 (a)", "RESOLVE", "SWAP", "IRB", "POP"]), false)); "non-strict/no-dups")]
    #[test_case("a", false, EnvUsage::UseCurrentLexical, &[(Fillable::String, 0)] => serr("Out of room for strings in this compilation unit"); "string table full")]
    #[test_case("a=0", false, EnvUsage::UseCurrentLexical, &[] => Ok((svec(&["EXTRACT_ARG", "STRING 0 (a)", "RESOLVE", "SWAP", "JUMP_NOT_UNDEF 3", "POP", "FLOAT 0 (0)", "IRB", "POP"]), false)); "non-strict/no-dupes/simple initializer")]
    #[test_case("a=b", false, EnvUsage::UseCurrentLexical, &[] => Ok((svec(&["EXTRACT_ARG", "STRING 0 (a)", "RESOLVE", "SWAP", "JUMP_NOT_UNDEF 12", "POP", "STRING 1 (b)", "RESOLVE", "GET_VALUE", "JUMP_IF_NORMAL 5", "UNWIND 1", "UNWIND_LIST", "JUMP 2", "IRB", "POP"]), true)); "non-strict/no-dupes/fallible initializer")]
    #[test_case("a=function(){}", false, EnvUsage::UseCurrentLexical, &[] => Ok((svec(&["EXTRACT_ARG", "STRING 0 (a)", "RESOLVE", "SWAP", "JUMP_NOT_UNDEF 12", "POP", "STRING 0 (a)", "FUNC_IIFE 0", "JUMP_IF_NORMAL 5", "UNWIND 1", "UNWIND_LIST", "JUMP 2", "IRB", "POP"]), true)); "non-strict/no-dupes/anonymous fcn")]
    #[test_case("a=function(){}", false, EnvUsage::UseCurrentLexical, &[(Fillable::FunctionStash, 0)] => serr("Out of room for more functions!"); "fcn comp fails")]
    #[test_case("a=b", false, EnvUsage::UseCurrentLexical, &[(Fillable::String, 1)] => serr("Out of room for strings in this compilation unit"); "initializer comp fails")]
    #[test_case("a=@@@", false, EnvUsage::UseCurrentLexical, &[] => serr("out of range integral type conversion attempted"); "value-present branch too far")]
    fn compile_binding_initialization(
        src: &str,
        strict: bool,
        env: EnvUsage,
        what: &[(Fillable, usize)],
    ) -> Result<(Vec<String>, bool), String> {
        let node = Maker::new(src).single_name_binding();
        let mut c = complex_filled_chunk("x", what);
        node.compile_binding_initialization(&mut c, strict, src, env)
            .map(|status| {
                (
                    c.disassemble().iter().map(String::as_str).filter_map(disasm_filt).collect::<Vec<_>>(),
                    status.maybe_abrupt(),
                )
            })
            .map_err(|e| e.to_string())
    }

    #[test_case("a", false, EnvUsage::UsePutValue, &[] => Ok(svec(&[
        "STRING 0 (a)",
        "RESOLVE",
        "JUMP_IF_ABRUPT 8",
        "ROTATEDOWN 3",
        "GETV",
        "JUMP_IF_ABRUPT 5",
        "PUT_VALUE",
        "JUMP 4",
        "UNWIND 1",
        "UNWIND 1"
    ])); "non-strict/putvalue/simple")]
    #[test_case("a", true, EnvUsage::UsePutValue, &[] => Ok(svec(&[
        "STRING 0 (a)",
        "STRICT_RESOLVE",
        "JUMP_IF_ABRUPT 8",
        "ROTATEDOWN 3",
        "GETV",
        "JUMP_IF_ABRUPT 5",
        "PUT_VALUE",
        "JUMP 4",
        "UNWIND 1",
        "UNWIND 1"
    ])); "strict/putvalue/simple")]
    #[test_case("a", false, EnvUsage::UseCurrentLexical, &[] => Ok(svec(&[
        "STRING 0 (a)",
        "RESOLVE",
        "JUMP_IF_ABRUPT 8",
        "ROTATEDOWN 3",
        "GETV",
        "JUMP_IF_ABRUPT 5",
        "IRB",
        "JUMP 4",
        "UNWIND 1",
        "UNWIND 1"
    ])); "non-strict/uselex/simple")]
    #[test_case("a", true, EnvUsage::UseCurrentLexical, &[] => Ok(svec(&[
        "STRING 0 (a)",
        "STRICT_RESOLVE",
        "JUMP_IF_ABRUPT 8",
        "ROTATEDOWN 3",
        "GETV",
        "JUMP_IF_ABRUPT 5",
        "IRB",
        "JUMP 4",
        "UNWIND 1",
        "UNWIND 1"
    ])); "strict/uselex/simple")]
    #[test_case("a", false, EnvUsage::UseCurrentLexical, &[(Fillable::String, 0)] => serr("Out of room for strings in this compilation unit"); "string table full")]
    #[test_case("a=0", false, EnvUsage::UseCurrentLexical, &[] => Ok(svec(&[
        "STRING 0 (a)",
        "RESOLVE",
        "JUMP_IF_ABRUPT 13",
        "ROTATEDOWN 3",
        "GETV",
        "JUMP_IF_ABRUPT 10",
        "JUMP_NOT_UNDEF 3",
        "POP",
        "FLOAT 0 (0)",
        "IRB",
        "JUMP 4",
        "UNWIND 1",
        "UNWIND 1"
    ])); "infallible initializer")]
    #[test_case("a=8n", false, EnvUsage::UseCurrentLexical, &[(Fillable::BigInt, 0)] => serr("Out of room for big ints in this compilation unit"); "izer compile fails")]
    #[test_case("a=() => 0", true, EnvUsage::UsePutValue, &[] => Ok(svec(&[
        "STRING 0 (a)",
        "STRICT_RESOLVE",
        "JUMP_IF_ABRUPT 17",
        "ROTATEDOWN 3",
        "GETV",
        "JUMP_IF_ABRUPT 14",
        "JUMP_NOT_UNDEF 7",
        "POP",
        "STRING 0 (a)",
        "FUNC_IAE 0",
        "JUMP_IF_ABRUPT 5",
        "PUT_VALUE",
        "JUMP 4",
        "UNWIND 1",
        "UNWIND 1"
    ])); "named evaluation")]
    #[test_case("a=() => 0", true, EnvUsage::UsePutValue, &[(Fillable::FunctionStash, 0)] => serr("Out of room for more functions!"); "named compile fails")]
    #[test_case("a=b", false, EnvUsage::UsePutValue, &[] => Ok(svec(&[
        "STRING 0 (a)",
        "RESOLVE",
        "JUMP_IF_ABRUPT 17",
        "ROTATEDOWN 3",
        "GETV",
        "JUMP_IF_ABRUPT 14",
        "JUMP_NOT_UNDEF 7",
        "POP",
        "STRING 1 (b)",
        "RESOLVE",
        "GET_VALUE",
        "JUMP_IF_ABRUPT 5",
        "PUT_VALUE",
        "JUMP 4",
        "UNWIND 1",
        "UNWIND 1"
    ])); "izer is a ref")]
    #[test_case("a=@@@", false, EnvUsage::UsePutValue, &[] => serr("out of range integral type conversion attempted"); "izer too big")]
    #[test_case("a=@@(12)", false, EnvUsage::UsePutValue, &[] => serr("out of range integral type conversion attempted"); "unwind2 jumps too far")]
    fn keyed_binding_initialization(
        src: &str,
        strict: bool,
        env: EnvUsage,
        what: &[(Fillable, usize)],
    ) -> Result<Vec<String>, String> {
        let node = Maker::new(src).single_name_binding();
        let mut c = complex_filled_chunk("x", what);
        node.keyed_binding_initialization(&mut c, strict, src, env)
            .map(|_| c.disassemble().iter().map(String::as_str).filter_map(disasm_filt).collect::<Vec<_>>())
            .map_err(|e| e.to_string())
    }

    #[test_case("a", false, EnvUsage::UsePutValue, &[] => Ok(svec(&[
        "STRING 0 (a)",
        "RESOLVE",
        "JUMP_IF_ABRUPT 13",
        "SWAP",
        "ITER_STEP",
        "JUMP_IF_ABRUPT 9",
        "SWAP",
        "ROTATEDOWN 3",
        "PUT_VALUE",
        "JUMP_IF_ABRUPT 3",
        "POP",
        "JUMP 2",
        "UNWIND 1"
    ])); "non-strict/putvalue/no-initializer")]
    #[test_case("a", true, EnvUsage::UsePutValue, &[] => Ok(svec(&[
        "STRING 0 (a)",
        "STRICT_RESOLVE",
        "JUMP_IF_ABRUPT 13",
        "SWAP",
        "ITER_STEP",
        "JUMP_IF_ABRUPT 9",
        "SWAP",
        "ROTATEDOWN 3",
        "PUT_VALUE",
        "JUMP_IF_ABRUPT 3",
        "POP",
        "JUMP 2",
        "UNWIND 1"
    ])); "strict/putvalue/no-initializer")]
    #[test_case("a", false, EnvUsage::UseCurrentLexical, &[] => Ok(svec(&[
        "STRING 0 (a)",
        "RESOLVE",
        "JUMP_IF_ABRUPT 13",
        "SWAP",
        "ITER_STEP",
        "JUMP_IF_ABRUPT 9",
        "SWAP",
        "ROTATEDOWN 3",
        "IRB",
        "JUMP_IF_ABRUPT 3",
        "POP",
        "JUMP 2",
        "UNWIND 1"
    ])); "non-strict/currentlex/no-initializer")]
    #[test_case("a", true, EnvUsage::UseCurrentLexical, &[] => Ok(svec(&[
        "STRING 0 (a)",
        "STRICT_RESOLVE",
        "JUMP_IF_ABRUPT 13",
        "SWAP",
        "ITER_STEP",
        "JUMP_IF_ABRUPT 9",
        "SWAP",
        "ROTATEDOWN 3",
        "IRB",
        "JUMP_IF_ABRUPT 3",
        "POP",
        "JUMP 2",
        "UNWIND 1"
    ])); "strict/currentlex/no-initializer")]
    #[test_case("a", false, EnvUsage::UseCurrentLexical, &[(Fillable::String, 0)] => serr("Out of room for strings in this compilation unit"); "string table full")]
    #[test_case("a=0", false, EnvUsage::UsePutValue, &[] => Ok(svec(&[
        "STRING 0 (a)",
        "RESOLVE",
        "JUMP_IF_ABRUPT 18",
        "SWAP",
        "ITER_STEP",
        "JUMP_IF_ABRUPT 14",
        "JUMP_NOT_UNDEF 3",
        "POP",
        "FLOAT 0 (0)",
        "SWAP",
        "ROTATEDOWN 3",
        "PUT_VALUE",
        "JUMP_IF_ABRUPT 3",
        "POP",
        "JUMP 2",
        "UNWIND 1"
    ])); "infallible initializer")]
    #[test_case("a=() => 0", false, EnvUsage::UsePutValue, &[] => Ok(svec(&[
        "STRING 0 (a)",
        "RESOLVE",
        "JUMP_IF_ABRUPT 24",
        "SWAP",
        "ITER_STEP",
        "JUMP_IF_ABRUPT 20",
        "JUMP_NOT_UNDEF 7",
        "POP",
        "STRING 0 (a)",
        "FUNC_IAE 0",
        "JUMP_IF_ABRUPT 9",
        "SWAP",
        "ROTATEDOWN 3",
        "PUT_VALUE",
        "JUMP_IF_ABRUPT 5",
        "POP",
        "JUMP 4",
        "UNWIND 1",
        "UNWIND 1"
    ])); "named evaluation")]
    #[test_case("a=b", false, EnvUsage::UsePutValue, &[] => Ok(svec(&[
        "STRING 0 (a)",
        "RESOLVE",
        "JUMP_IF_ABRUPT 24",
        "SWAP",
        "ITER_STEP",
        "JUMP_IF_ABRUPT 20",
        "JUMP_NOT_UNDEF 7",
        "POP",
        "STRING 1 (b)",
        "RESOLVE",
        "GET_VALUE",
        "JUMP_IF_ABRUPT 9",
        "SWAP",
        "ROTATEDOWN 3",
        "PUT_VALUE",
        "JUMP_IF_ABRUPT 5",
        "POP",
        "JUMP 4",
        "UNWIND 1",
        "UNWIND 1"
    ])); "izer ref")]
    #[test_case("a=()=>0", false, EnvUsage::UsePutValue, &[(Fillable::FunctionStash, 0)] => serr("Out of room for more functions!"); "function stash full")]
    #[test_case("a=1n", false, EnvUsage::UsePutValue, &[(Fillable::BigInt, 0)] => serr("Out of room for big ints in this compilation unit"); "izer compile fails")]
    #[test_case("a=@@@", false, EnvUsage::UsePutValue, &[] => serr("out of range integral type conversion attempted"); "izer jump too far")]
    #[test_case("a=''+@@(20)", false, EnvUsage::UsePutValue, &[] => serr("out of range integral type conversion attempted"); "unwind1 jump too far")]
    fn iterator_binding_initialization(
        src: &str,
        strict: bool,
        env: EnvUsage,
        what: &[(Fillable, usize)],
    ) -> Result<Vec<String>, String> {
        let node = Maker::new(src).single_name_binding();
        let mut c = complex_filled_chunk("x", what);
        node.iterator_binding_initialization(&mut c, strict, src, env)
            .map(|_| c.disassemble().iter().map(String::as_str).filter_map(disasm_filt).collect::<Vec<_>>())
            .map_err(|e| e.to_string())
    }
}

mod function_rest_parameter {
    use super::*;
    use test_case::test_case;

    #[test_case("...a", false, EnvUsage::UseCurrentLexical, &[] => Ok((svec(&["STRING 0 (a)", "RESOLVE", "JUMP_IF_ABRUPT 10", "ROTATEDOWN_LIST 0", "LIST_TO_ARRAY", "IRB", "JUMP_IF_ABRUPT 5", "POP", "ZERO", "JUMP 1", "UNWIND_LIST"]), true)); "frp")]
    fn compile_binding_initialization(
        src: &str,
        strict: bool,
        env: EnvUsage,
        what: &[(Fillable, usize)],
    ) -> Result<(Vec<String>, bool), String> {
        let node = Maker::new(src).function_rest_parameter();
        let mut c = complex_filled_chunk("x", what);
        node.compile_binding_initialization(&mut c, strict, src, env)
            .map(|status| {
                (
                    c.disassemble().iter().map(String::as_str).filter_map(disasm_filt).collect::<Vec<_>>(),
                    status.maybe_abrupt(),
                )
            })
            .map_err(|e| e.to_string())
    }
}

mod function_body {
    use super::*;
    use test_case::test_case;

    #[test_case("function a(){}", true, &[] => Ok((svec(&[
        "CUA",
        "CNSILB 0 (arguments)",
        "ILB 0 (arguments)",
        "FINISH_ARGS",
        "UNDEFINED",
        "END_FUNCTION"
    ]), false)); "typical/empty params")]
    #[test_case("function a(q){}", true, &[] => Ok((svec(&[
        "CPMLBM 0 (q)",
        "CUA",
        "CNSILB 1 (arguments)",
        "ILB 1 (arguments)",
        "EXTRACT_ARG",
        "STRING 0 (q)",
        "STRICT_RESOLVE",
        "SWAP",
        "IRB",
        "POP",
        "FINISH_ARGS",
        "UNDEFINED",
        "END_FUNCTION"
    ]), false)); "typical/simple params/strict")]
    #[test_case("function a(q){}", false, &[] => Ok((svec(&[
        "CPMLBM 0 (q)",
        "CMA",
        "CPMLB 1 (arguments)",
        "ILB 1 (arguments)",
        "EXTRACT_ARG",
        "STRING 0 (q)",
        "RESOLVE",
        "SWAP",
        "IRB",
        "POP",
        "FINISH_ARGS",
        "PNLE",
        "UNDEFINED",
        "END_FUNCTION"
    ]), false)); "typical/simple params/non-strict")]
    #[test_case("function a(q){'use strict';}", false, &[] => Ok((svec(&[
        "CPMLBM 0 (q)",
        "CUA",
        "CNSILB 1 (arguments)",
        "ILB 1 (arguments)",
        "EXTRACT_ARG",
        "STRING 0 (q)",
        "STRICT_RESOLVE",
        "SWAP",
        "IRB",
        "POP",
        "FINISH_ARGS",
        "STRING 2 (use strict)",
        "END_FUNCTION"
    ]), false)); "typical/simple params/directive")]
    #[test_case("function a(q=b){}", true, &[] => Ok((svec(&[
        "CPMLBM 0 (q)",
        "CUA",
        "CNSILB 1 (arguments)",
        "ILB 1 (arguments)",
        "EXTRACT_ARG",
        "STRING 0 (q)",
        "STRICT_RESOLVE",
        "SWAP",
        "JUMP_NOT_UNDEF 12",
        "POP",
        "STRING 2 (b)",
        "STRICT_RESOLVE",
        "GET_VALUE",
        "JUMP_IF_NORMAL 5",
        "UNWIND 1",
        "UNWIND_LIST",
        "JUMP 2",
        "IRB",
        "POP",
        "JUMP_IF_ABRUPT 3",
        "FINISH_ARGS",
        "PNVEFL",
        "SLETVE",
        "JUMP_IF_ABRUPT 1",
        "UNDEFINED",
        "END_FUNCTION"
    ]), true)); "fallible instantiation")]
    #[test_case("function a(q){}", true, &[(Fillable::String, 0)] => serr("Out of room for strings in this compilation unit"); "instantiation fails")]
    #[test_case("function a(){b;}", true, &[(Fillable::String, 1)] => serr("Out of room for strings in this compilation unit"); "statements fail")]
    #[test_case("function a(q=b){@@@;}", true, &[] => serr("out of range integral type conversion attempted"); "function too large")]
    fn compile_body(src: &str, strict: bool, what: &[(Fillable, usize)]) -> Result<(Vec<String>, bool), String> {
        let node = Maker::new(src).function_declaration();
        let mut c = complex_filled_chunk("x", what);
        let data = StashedFunctionData {
            source_text: src.to_string(),
            params: node.params.clone().into(),
            body: node.body.clone().into(),
            to_compile: node.clone().into(),
            strict,
            this_mode: ThisLexicality::NonLexicalThis,
        };

        node.body
            .compile_body(&mut c, src, &data)
            .map(|status| {
                (
                    c.disassemble().iter().map(String::as_str).filter_map(disasm_filt).collect::<Vec<_>>(),
                    status.maybe_abrupt(),
                )
            })
            .map_err(|e| e.to_string())
    }
}

mod function_statement_list {
    use super::*;
    use test_case::test_case;

    #[test_case("", true, &[] => Ok((svec(&["UNDEFINED"]), false)); "empty")]
    #[test_case("a;", true, &[] => Ok((svec(&["STRING 0 (a)", "STRICT_RESOLVE", "GET_VALUE"]), true)); "fallible statement list/strict")]
    #[test_case("a;", false, &[] => Ok((svec(&["STRING 0 (a)", "RESOLVE", "GET_VALUE"]), true)); "fallible statement list/non-strict")]
    fn compile(src: &str, strict: bool, what: &[(Fillable, usize)]) -> Result<(Vec<String>, bool), String> {
        let node = Maker::new(src).function_statement_list();
        let mut c = complex_filled_chunk("x", what);
        node.compile(&mut c, strict, src)
            .map(|status| {
                (
                    c.disassemble().iter().map(String::as_str).filter_map(disasm_filt).collect::<Vec<_>>(),
                    status.maybe_abrupt(),
                )
            })
            .map_err(|e| e.to_string())
    }
}

mod async_arrow_function {
    use super::*;
    use test_case::test_case;

    #[test_case("async x => 2*x" => "2 * x"; "ident only")]
    #[test_case("async (a, b) => a + b" => "a + b"; "formals")]
    fn body(src: &str) -> String {
        Maker::new(src).async_arrow_function().body().to_string()
    }

    #[test_case("async x => 2 * x" => "x"; "ident only")]
    #[test_case("async (a, b) => a + b" => "( a , b )"; "formals")]
    fn params(src: &str) -> String {
        Maker::new(src).async_arrow_function().params().to_string()
    }
}

mod construct_expr {
    use super::*;
    use test_case::test_case;

    #[test]
    fn debug() {
        assert_ne!(format!("{:?}", ConstructExpr::New(Maker::new("new Boolean").new_expression())), "");
    }

    #[test_case("new Boolean", |s| ConstructExpr::New(Maker::new(s).new_expression()), true, &[] => Ok((svec(&[
        "STRING 0 (Boolean)",
        "STRICT_RESOLVE",
        "GET_VALUE",
        "JUMP_IF_ABRUPT 15",
        "DUP",
        "DUP",
        "FLOAT 0 (0)",
        "SWAP_LIST",
        "REQ_CSTR",
        "JUMP_IF_NORMAL 5",
        "UNWIND_LIST",
        "UNWIND 2",
        "JUMP 2",
        "POP",
        "CONSTRUCT"
    ]), true, false)); "new expr")]
    #[test_case("new Boolean()", |s| ConstructExpr::Member(Maker::new(s).member_expression()), true, &[] => Ok((svec(&[
        "STRING 0 (Boolean)",
        "STRICT_RESOLVE",
        "GET_VALUE",
        "JUMP_IF_ABRUPT 15",
        "DUP",
        "DUP",
        "FLOAT 0 (0)",
        "SWAP_LIST",
        "REQ_CSTR",
        "JUMP_IF_NORMAL 5",
        "UNWIND_LIST",
        "UNWIND 2",
        "JUMP 2",
        "POP",
        "CONSTRUCT"
    ]), true, false)); "member expression")]
    fn compile(
        src: &str,
        make_node: impl FnOnce(&str) -> ConstructExpr,
        strict: bool,
        what: &[(Fillable, usize)],
    ) -> Result<(Vec<String>, bool, bool), String> {
        let node = make_node(src);
        let mut c = complex_filled_chunk("x", what);
        node.compile(&mut c, strict, src)
            .map(|status| {
                (
                    c.disassemble().iter().map(String::as_str).filter_map(disasm_filt).collect::<Vec<_>>(),
                    status.maybe_abrupt(),
                    status.maybe_ref(),
                )
            })
            .map_err(|e| e.to_string())
    }
}

#[test_case("new Symbol", true, &[] => Ok((svec(&[
    "STRING 0 (Symbol)",
    "STRICT_RESOLVE",
    "GET_VALUE",
    "JUMP_IF_ABRUPT 15",
    "DUP",
    "DUP",
    "FLOAT 0 (0)",
    "SWAP_LIST",
    "REQ_CSTR",
    "JUMP_IF_NORMAL 5",
    "UNWIND_LIST",
    "UNWIND 2",
    "JUMP 2",
    "POP",
    "CONSTRUCT"
]), true, false)); "no args/strict")]
#[test_case("new Symbol", true, &[(Fillable::String, 0)] => serr("Out of room for strings in this compilation unit"); "expr compile error")]
#[test_case("new 3", true, &[] => Ok((svec(&[
    "FLOAT 0 (3)",
    "DUP",
    "DUP",
    "FLOAT 1 (0)",
    "SWAP_LIST",
    "REQ_CSTR",
    "JUMP_IF_NORMAL 5",
    "UNWIND_LIST",
    "UNWIND 2",
    "JUMP 2",
    "POP",
    "CONSTRUCT"
]), true, false)); "expr not a ref")]
#[test_case("new a", true, &[(Fillable::Float, 0)] => serr("Out of room for floats in this compilation unit"); "float table full, no args")]
#[test_case("new a(0)", true, &[] => Ok((svec(&[
    "STRING 0 (a)",
    "STRICT_RESOLVE",
    "GET_VALUE",
    "JUMP_IF_ABRUPT 17",
    "DUP",
    "DUP",
    "FLOAT 0 (0)",
    "FLOAT 1 (1)",
    "SWAP_LIST",
    "REQ_CSTR",
    "JUMP_IF_NORMAL 5",
    "UNWIND_LIST",
    "UNWIND 2",
    "JUMP 2",
    "POP",
    "CONSTRUCT"
]), true, false)); "with infallible args/strict")]
#[test_case("new a(0)", true, &[(Fillable::Float, 0)] => serr("Out of room for floats in this compilation unit"); "argeval fails")]
#[test_case("new a(b)", true, &[] => Ok((svec(&[
    "STRING 0 (a)",
    "STRICT_RESOLVE",
    "GET_VALUE",
    "JUMP_IF_ABRUPT 27",
    "DUP",
    "DUP",
    "STRING 1 (b)",
    "STRICT_RESOLVE",
    "GET_VALUE",
    "JUMP_IF_ABRUPT 2",
    "FLOAT 0 (1)",
    "JUMP_IF_NORMAL 4",
    "UNWIND 3",
    "JUMP 11",
    "SWAP_LIST",
    "REQ_CSTR",
    "JUMP_IF_NORMAL 5",
    "UNWIND_LIST",
    "UNWIND 2",
    "JUMP 2",
    "POP",
    "CONSTRUCT"
]), true, false)); "with fallible args/strict")]
#[test_case("new a(b)", false, &[] => Ok((svec(&[
    "STRING 0 (a)",
    "RESOLVE",
    "GET_VALUE",
    "JUMP_IF_ABRUPT 27",
    "DUP",
    "DUP",
    "STRING 1 (b)",
    "RESOLVE",
    "GET_VALUE",
    "JUMP_IF_ABRUPT 2",
    "FLOAT 0 (1)",
    "JUMP_IF_NORMAL 4",
    "UNWIND 3",
    "JUMP 11",
    "SWAP_LIST",
    "REQ_CSTR",
    "JUMP_IF_NORMAL 5",
    "UNWIND_LIST",
    "UNWIND 2",
    "JUMP 2",
    "POP",
    "CONSTRUCT"
]), true, false)); "with fallible args/non-strict")]
#[test_case("new a(@@@)", true, &[] => serr("out of range integral type conversion attempted"); "arguments too large")]
fn compile_new_evaluator(
    src: &str,
    strict: bool,
    what: &[(Fillable, usize)],
) -> Result<(Vec<String>, bool, bool), String> {
    let node = Maker::new(src).new_expression();
    let (constructor_expression, potential_arguments) = match &*node {
        NewExpression::MemberExpression(me) => match &**me {
            MemberExpression::NewArguments(me, args, _) => (ConstructExpr::Member(me.clone()), Some(args.clone())),
            _ => panic!("Invalid test case. Please don't get fancy."),
        },
        NewExpression::NewExpression(ne, _) => (ConstructExpr::New(ne.clone()), None),
    };
    let mut c = complex_filled_chunk("x", what);

    super::compile_new_evaluator(&mut c, strict, src, &constructor_expression, potential_arguments)
        .map(|status| {
            (
                c.disassemble().iter().map(String::as_str).filter_map(disasm_filt).collect::<Vec<_>>(),
                status.maybe_abrupt(),
                status.maybe_ref(),
            )
        })
        .map_err(|e| e.to_string())
}

mod catch_parameter {
    use super::*;
    use test_case::test_case;

    #[test_case("a", true, &[] => Ok((svec(&["ILB 0 (a)"]), false)); "ident")]
    #[test_case("{a}", true, &[] => Ok((svec(&[
        "REQ_COER",
        "JUMP_IF_ABRUPT 30",
        "STRING 0 (a)",
        "STRING 0 (a)",
        "STRICT_RESOLVE",
        "JUMP_IF_ABRUPT 8",
        "ROTATEDOWN 3",
        "GETV",
        "JUMP_IF_ABRUPT 5",
        "IRB",
        "JUMP 4",
        "UNWIND 1",
        "UNWIND 1",
        "JUMP_IF_ABRUPT 5",
        "POP",
        "STRING 0 (a)",
        "FLOAT 0 (1)",
        "JUMP_IF_ABRUPT 2",
        "POP_LIST",
        "EMPTY"
    ]), true)); "pattern")]
    fn compile_binding_initialization(
        src: &str,
        strict: bool,
        what: &[(Fillable, usize)],
    ) -> Result<(Vec<String>, bool), String> {
        let mut c = complex_filled_chunk("x", what);
        let node = Maker::new(src).catch_parameter();

        node.compile_binding_initialization(&mut c, strict, src)
            .map(|status| {
                (
                    c.disassemble().iter().map(String::as_str).filter_map(disasm_filt).collect::<Vec<_>>(),
                    status.maybe_abrupt(),
                )
            })
            .map_err(|e| e.to_string())
    }
}

mod try_statement {
    use super::*;
    use test_case::test_case;

    #[test_case("try {} catch {}", true, &[] => Ok((svec(&[
        "UNDEFINED", "EMPTY", "UPDATE_EMPTY"
    ]), false)); "minimal (catch not even compiled)")]
    #[test_case("try {a;} catch {}", true, &[(Fillable::String, 0)] => serr("Out of room for strings in this compilation unit"); "block compile fails")]
    #[test_case("try {a;} catch {b;}", true, &[] => Ok((svec(&[
        "UNDEFINED",
        "PNLE",
        "STRING 0 (a)",
        "STRICT_RESOLVE",
        "GET_VALUE",
        "PLE",
        "JUMP_NOT_THROW 7",
        "POP",
        "PNLE",
        "STRING 1 (b)",
        "STRICT_RESOLVE",
        "GET_VALUE",
        "PLE",
        "UPDATE_EMPTY"
    ]), true)); "fallible try block/strict")]
    #[test_case("try {a;} catch {b;}", false, &[] => Ok((svec(&[
        "UNDEFINED",
        "PNLE",
        "STRING 0 (a)",
        "RESOLVE",
        "GET_VALUE",
        "PLE",
        "JUMP_NOT_THROW 7",
        "POP",
        "PNLE",
        "STRING 1 (b)",
        "RESOLVE",
        "GET_VALUE",
        "PLE",
        "UPDATE_EMPTY"
    ]), true)); "fallible try block/non-strict")]
    #[test_case("try {a;} catch {0;}", true, &[(Fillable::Float, 0)] => serr("Out of room for floats in this compilation unit"); "catch compile fails")]
    #[test_case("try {a;} catch {@@@;}", true, &[] => serr("out of range integral type conversion attempted"); "catch clause too large")]
    #[test_case("try {} finally {}", true, &[] => Ok((svec(&["UNDEFINED", "EMPTY", "EMPTY", "POP", "UPDATE_EMPTY"]), false)); "minimal finally")]
    #[test_case("try {a;} finally {}", true, &[(Fillable::String, 0)] => serr("Out of room for strings in this compilation unit"); "try-finally: block compile fails")]
    #[test_case("try {a;} finally {0;}", true, &[(Fillable::Float, 0)] => serr("Out of room for floats in this compilation unit"); "try-finally: finally compile fails")]
    #[test_case("try {a;} finally {b;}", true, &[] => Ok((svec(&[
        "UNDEFINED",
        "PNLE",
        "STRING 0 (a)",
        "STRICT_RESOLVE",
        "GET_VALUE",
        "PLE",
        "PNLE",
        "STRING 1 (b)",
        "STRICT_RESOLVE",
        "GET_VALUE",
        "PLE",
        "JUMP_IF_ABRUPT 4",
        "POP",
        "UPDATE_EMPTY",
        "JUMP 2",
        "UNWIND 2"
    ]), true)); "try-finally; finally is fallible")]
    #[test_case("try {a;} finally {b;}", false, &[] => Ok((svec(&[
        "UNDEFINED",
        "PNLE",
        "STRING 0 (a)",
        "RESOLVE",
        "GET_VALUE",
        "PLE",
        "PNLE",
        "STRING 1 (b)",
        "RESOLVE",
        "GET_VALUE",
        "PLE",
        "JUMP_IF_ABRUPT 4",
        "POP",
        "UPDATE_EMPTY",
        "JUMP 2",
        "UNWIND 2"
    ]), true)); "try-finally; finally is fallible; non-strict")]
    #[test_case("try{}catch{}finally{}", true, &[] => Ok((svec(&["UNDEFINED", "EMPTY", "EMPTY", "POP", "UPDATE_EMPTY"]), false)); "try-full/minimal")]
    #[test_case("try{a;}catch{b;}finally{c;}", true, &[] => Ok((svec(&[
        "UNDEFINED",
        "PNLE",
        "STRING 0 (a)",
        "STRICT_RESOLVE",
        "GET_VALUE",
        "PLE",
        "JUMP_NOT_THROW 7",
        "POP",
        "PNLE",
        "STRING 1 (b)",
        "STRICT_RESOLVE",
        "GET_VALUE",
        "PLE",
        "PNLE",
        "STRING 2 (c)",
        "STRICT_RESOLVE",
        "GET_VALUE",
        "PLE",
        "JUMP_IF_ABRUPT 4",
        "POP",
        "UPDATE_EMPTY",
        "JUMP 2",
        "UNWIND 2"
    ]), true)); "try-full all fallible/strict")]
    #[test_case("try{a;}catch{b;}finally{c;}", false, &[] => Ok((svec(&[
        "UNDEFINED",
        "PNLE",
        "STRING 0 (a)",
        "RESOLVE",
        "GET_VALUE",
        "PLE",
        "JUMP_NOT_THROW 7",
        "POP",
        "PNLE",
        "STRING 1 (b)",
        "RESOLVE",
        "GET_VALUE",
        "PLE",
        "PNLE",
        "STRING 2 (c)",
        "RESOLVE",
        "GET_VALUE",
        "PLE",
        "JUMP_IF_ABRUPT 4",
        "POP",
        "UPDATE_EMPTY",
        "JUMP 2",
        "UNWIND 2"
    ]), true)); "try-full all fallible/non-strict")]
    #[test_case("try{a;}catch{}finally{}", true, &[(Fillable::String, 0)] => serr("Out of room for strings in this compilation unit"); "try-full block fails")]
    #[test_case("try{a;}catch{0;}finally{}", true, &[(Fillable::Float, 0)] => serr("Out of room for floats in this compilation unit"); "try-full catch fails")]
    #[test_case("try{a;}catch{@@@;}finally{}", true, &[] => serr("out of range integral type conversion attempted"); "try-full catch too big")]
    #[test_case("try{a;}catch{b;}finally{0;}", true, &[(Fillable::Float, 0)] => serr("Out of room for floats in this compilation unit"); "try-full finally fails")]
    fn compile(src: &str, strict: bool, what: &[(Fillable, usize)]) -> Result<(Vec<String>, bool), String> {
        let node = Maker::new(src).try_statement();
        let mut c = complex_filled_chunk("x", what);
        node.compile(&mut c, strict, src)
            .map(|status| {
                (
                    c.disassemble().iter().map(String::as_str).filter_map(disasm_filt).collect::<Vec<_>>(),
                    status.maybe_abrupt(),
                )
            })
            .map_err(|e| e.to_string())
    }
}

mod finally {
    use super::*;
    use test_case::test_case;

    #[test_case("finally{a;}", true, &[] => Ok((svec(&["PNLE", "STRING 0 (a)", "STRICT_RESOLVE", "GET_VALUE", "PLE"]), true)); "fallible/strict")]
    #[test_case("finally{a;}", false, &[] => Ok((svec(&["PNLE", "STRING 0 (a)", "RESOLVE", "GET_VALUE", "PLE"]), true)); "fallible/non-strict")]
    #[test_case("finally{}", true, &[] => Ok((svec(&["EMPTY"]), false)); "minimal")]
    fn compile(src: &str, strict: bool, what: &[(Fillable, usize)]) -> Result<(Vec<String>, bool), String> {
        let node = Maker::new(src).finally();
        let mut c = complex_filled_chunk("x", what);
        node.compile(&mut c, strict, src)
            .map(|status| {
                (
                    c.disassemble().iter().map(String::as_str).filter_map(disasm_filt).collect::<Vec<_>>(),
                    status.maybe_abrupt(),
                )
            })
            .map_err(|e| e.to_string())
    }
}

mod catch {
    use super::*;
    use test_case::test_case;

    #[test_case("catch{}", true, &[] => Ok((svec(&["POP", "EMPTY"]), false)); "minimal")]
    #[test_case("catch{a;}", true, &[] => Ok((svec(&["POP", "PNLE", "STRING 0 (a)", "STRICT_RESOLVE", "GET_VALUE", "PLE"]), true)); "no-param/fallible/strict")]
    #[test_case("catch{a;}", false, &[] => Ok((svec(&["POP", "PNLE", "STRING 0 (a)", "RESOLVE", "GET_VALUE", "PLE"]), true)); "no-param/fallible/non-strict")]
    #[test_case("catch(e){e;}", true, &[] => Ok((svec(&["PNLE", "CPMLB 0 (e)", "EXTRACT_THROW", "ILB 0 (e)", "PNLE", "STRING 0 (e)", "STRICT_RESOLVE", "GET_VALUE", "PLE", "PLE"]), true)); "param/fallible/strict")]
    #[test_case("catch(e){e;}", false, &[] => Ok((svec(&["PNLE", "CPMLB 0 (e)", "EXTRACT_THROW", "ILB 0 (e)", "PNLE", "STRING 0 (e)", "RESOLVE", "GET_VALUE", "PLE", "PLE"]), true)); "param/fallible/non-strict")]
    #[test_case("catch(e){0;}", true, &[(Fillable::String, 0)] => serr("Out of room for strings in this compilation unit"); "string table full")]
    #[test_case("catch({a}){x;}", true, &[] => panics "not yet implemented"; "binding maybe abrupt")]
    #[test_case("catch(e){0;}", true, &[(Fillable::Float, 0)] => serr("Out of room for floats in this compilation unit"); "block compile fail")]
    #[test_case("catch({e=9n}){}", true, &[(Fillable::BigInt, 0)] => serr("Out of room for big ints in this compilation unit"); "binding init compile fails")]
    fn compile_catch_clause_evaluation(
        src: &str,
        strict: bool,
        what: &[(Fillable, usize)],
    ) -> Result<(Vec<String>, bool), String> {
        let node = Maker::new(src).catch();
        let mut c = complex_filled_chunk("x", what);
        node.compile_catch_clause_evaluation(&mut c, strict, src)
            .map(|status| {
                (
                    c.disassemble().iter().map(String::as_str).filter_map(disasm_filt).collect::<Vec<_>>(),
                    status.maybe_abrupt(),
                )
            })
            .map_err(|e| e.to_string())
    }
}

mod elisions {
    use super::*;
    use test_case::test_case;

    #[test_case(",,", &[] => Ok((svec(&["FLOAT 0 (2)", "ADD", "SWAP", "DUP", "STRING 0 (length)", "STRICT_REF", "ROTATEUP 3", "POP2_PUSH3", "PUT_VALUE", "JUMP_IF_NORMAL 4", "UNWIND 2", "JUMP 1", "POP"]), true)); "normal")]
    #[test_case(",,", &[(Fillable::String, 0)] => serr("Out of room for strings in this compilation unit"); "string table full")]
    #[test_case(",,", &[(Fillable::Float, 0)] => serr("Out of room for floats in this compilation unit"); "float table full")]
    fn array_accumulation(src: &str, what: &[(Fillable, usize)]) -> Result<(Vec<String>, bool), String> {
        let node = Maker::new(src).elision();
        let mut c = complex_filled_chunk("x", what);
        node.array_accumulation(&mut c)
            .map(|status| {
                (
                    c.disassemble().iter().map(String::as_str).filter_map(disasm_filt).collect::<Vec<_>>(),
                    status.maybe_abrupt(),
                )
            })
            .map_err(|e| e.to_string())
    }

    #[test_case(",,", &[] => Ok((svec(&["FLOAT 0 (2)", "IDAE_ELISION"]), true)); "normal")]
    #[test_case(",,", &[(Fillable::Float, 0)] => serr("Out of room for floats in this compilation unit"); "float table full")]
    fn iterator_destructuring_assignment_evaluation(
        src: &str,
        what: &[(Fillable, usize)],
    ) -> Result<(Vec<String>, bool), String> {
        let node = Maker::new(src).elision();
        let mut c = complex_filled_chunk("x", what);
        node.iterator_destructuring_assignment_evaluation(&mut c)
            .map(|status| {
                (
                    c.disassemble().iter().map(String::as_str).filter_map(disasm_filt).collect::<Vec<_>>(),
                    status.maybe_abrupt(),
                )
            })
            .map_err(|e| e.to_string())
    }
}

mod element_list {
    use super::*;
    use test_case::test_case;

    #[test_case("0", false, &[] => Ok((svec(&["POP2_PUSH3", "TO_KEY", "FLOAT 0 (0)", "CR_PROP", "SWAP", "INCREMENT"]), false)); "one simple element")]
    #[test_case(",0", false, &[] => Ok((svec(&["FLOAT 0 (1)", "ADD", "SWAP", "DUP", "STRING 0 (length)", "STRICT_REF", "ROTATEUP 3", "POP2_PUSH3", "PUT_VALUE", "JUMP_IF_NORMAL 4", "UNWIND 2", "JUMP 1", "POP", "JUMP_IF_ABRUPT 7", "POP2_PUSH3", "TO_KEY", "FLOAT 1 (0)", "CR_PROP", "SWAP", "INCREMENT"]), true)); "one element, leading elision")]
    #[test_case(",0", false, &[(Fillable::String, 0)] => serr("Out of room for strings in this compilation unit"); "leading elision compile fails")]
    #[test_case("a", false, &[(Fillable::String, 0)] => serr("Out of room for strings in this compilation unit"); "one element, AE compile fails")]
    #[test_case("a", false, &[] => Ok((svec(&["POP2_PUSH3", "TO_KEY", "STRING 0 (a)", "RESOLVE", "GET_VALUE", "JUMP_IF_NORMAL 4", "UNWIND 3", "JUMP 3", "CR_PROP", "SWAP", "INCREMENT"]), true)); "one element, nonstrict ref")]
    #[test_case("a", true, &[] => Ok((svec(&["POP2_PUSH3", "TO_KEY", "STRING 0 (a)", "STRICT_RESOLVE", "GET_VALUE", "JUMP_IF_NORMAL 4", "UNWIND 3", "JUMP 3", "CR_PROP", "SWAP", "INCREMENT"]), true)); "one element, strict ref")]
    #[test_case(",@@@", false, &[] => serr("out of range integral type conversion attempted"); "leading elision jump too far")]
    #[test_case("...a", false, &[] => Ok((svec(&["STRING 0 (a)", "RESOLVE", "GET_VALUE", "JUMP_IF_NORMAL 4", "UNWIND 2", "JUMP 1", "ITERATOR_ACCUM"]), true)); "one spread element")]
    #[test_case(",...a", false, &[] => Ok((svec(&["FLOAT 0 (1)", "ADD", "SWAP", "DUP", "STRING 0 (length)", "STRICT_REF", "ROTATEUP 3", "POP2_PUSH3", "PUT_VALUE", "JUMP_IF_NORMAL 4", "UNWIND 2", "JUMP 1", "POP", "JUMP_IF_ABRUPT 11", "STRING 1 (a)", "RESOLVE", "GET_VALUE", "JUMP_IF_NORMAL 4", "UNWIND 2", "JUMP 1", "ITERATOR_ACCUM"]), true)); "elision then spread")]
    #[test_case(",...a", false, &[(Fillable::String, 0)] => serr("Out of room for strings in this compilation unit"); "elision+spread; elision fails compilation")]
    #[test_case("...a", false, &[(Fillable::String, 0)] => serr("Out of room for strings in this compilation unit"); "spread; fails compilation")]
    #[test_case(",...@@@", false, &[] => serr("out of range integral type conversion attempted"); "elision+spread: jump too large")]
    #[test_case("0,1", false, &[] => Ok((svec(&["POP2_PUSH3", "TO_KEY", "FLOAT 0 (0)", "CR_PROP", "SWAP", "INCREMENT", "POP2_PUSH3", "TO_KEY", "FLOAT 1 (1)", "CR_PROP", "SWAP", "INCREMENT"]), false)); "element list, simple")]
    #[test_case("a,1", false, &[(Fillable::String, 0)] => serr("Out of room for strings in this compilation unit"); "element list, first fails")]
    #[test_case("a,1", false, &[] => Ok((svec(&["POP2_PUSH3", "TO_KEY", "STRING 0 (a)", "RESOLVE", "GET_VALUE", "JUMP_IF_NORMAL 4", "UNWIND 3", "JUMP 3", "CR_PROP", "SWAP", "INCREMENT", "JUMP_IF_ABRUPT 7", "POP2_PUSH3", "TO_KEY", "FLOAT 0 (1)", "CR_PROP", "SWAP", "INCREMENT"]), true)); "element list, first is fallible")]
    #[test_case("0,,1", false, &[] => Ok((svec(&["POP2_PUSH3", "TO_KEY", "FLOAT 0 (0)", "CR_PROP", "SWAP", "INCREMENT", "FLOAT 1 (1)", "ADD", "SWAP", "DUP", "STRING 0 (length)", "STRICT_REF", "ROTATEUP 3", "POP2_PUSH3", "PUT_VALUE", "JUMP_IF_NORMAL 4", "UNWIND 2", "JUMP 1", "POP", "JUMP_IF_ABRUPT 7", "POP2_PUSH3", "TO_KEY", "FLOAT 1 (1)", "CR_PROP", "SWAP", "INCREMENT"]), true)); "element list, with elision")]
    #[test_case("0,,1", false, &[(Fillable::String, 0)] => serr("Out of room for strings in this compilation unit"); "list form; elision fails")]
    #[test_case("0,a", false, &[(Fillable::String, 0)] => serr("Out of room for strings in this compilation unit"); "list form; final index store fails")]
    #[test_case("0,a", false, &[] => Ok((svec(&["POP2_PUSH3", "TO_KEY", "FLOAT 0 (0)", "CR_PROP", "SWAP", "INCREMENT", "POP2_PUSH3", "TO_KEY", "STRING 0 (a)", "RESOLVE", "GET_VALUE", "JUMP_IF_NORMAL 4", "UNWIND 3", "JUMP 3", "CR_PROP", "SWAP", "INCREMENT"]), true)); "list form, final is reference")]
    #[test_case("a,@@@", false, &[] => serr("out of range integral type conversion attempted"); "can't jump over final expr")]
    #[test_case("0,...a", false, &[] => Ok((svec(&["POP2_PUSH3", "TO_KEY", "FLOAT 0 (0)", "CR_PROP", "SWAP", "INCREMENT", "STRING 0 (a)", "RESOLVE", "GET_VALUE", "JUMP_IF_NORMAL 4", "UNWIND 2", "JUMP 1", "ITERATOR_ACCUM"]), true)); "list spread element")]
    #[test_case("0,...a", false, &[(Fillable::Float, 0)] => serr("Out of room for floats in this compilation unit"); "list+spread; list fails")]
    #[test_case("b,...a", false, &[] => Ok((svec(&["POP2_PUSH3", "TO_KEY", "STRING 0 (b)", "RESOLVE", "GET_VALUE", "JUMP_IF_NORMAL 4", "UNWIND 3", "JUMP 3", "CR_PROP", "SWAP", "INCREMENT", "JUMP_IF_ABRUPT 11", "STRING 1 (a)", "RESOLVE", "GET_VALUE", "JUMP_IF_NORMAL 4", "UNWIND 2", "JUMP 1", "ITERATOR_ACCUM"]), true)); "list+spread; fallible list")]
    #[test_case("0,,...a", false, &[] => Ok((svec(&["POP2_PUSH3", "TO_KEY", "FLOAT 0 (0)", "CR_PROP", "SWAP", "INCREMENT", "FLOAT 1 (1)", "ADD", "SWAP", "DUP", "STRING 0 (length)", "STRICT_REF", "ROTATEUP 3", "POP2_PUSH3", "PUT_VALUE", "JUMP_IF_NORMAL 4", "UNWIND 2", "JUMP 1", "POP", "JUMP_IF_ABRUPT 11", "STRING 1 (a)", "RESOLVE", "GET_VALUE", "JUMP_IF_NORMAL 4", "UNWIND 2", "JUMP 1", "ITERATOR_ACCUM"]), true)); "list+elision+spread")]
    #[test_case("0,,...a", false, &[(Fillable::String, 0)] => serr("Out of room for strings in this compilation unit"); "list+elision+spread; elision fails")]
    #[test_case("0,...a", false, &[(Fillable::String, 0)] => serr("Out of room for strings in this compilation unit"); "list+spread; spread fails")]
    fn array_accumulation(src: &str, strict: bool, what: &[(Fillable, usize)]) -> Result<(Vec<String>, bool), String> {
        let node = Maker::new(src).element_list();
        let mut c = complex_filled_chunk("x", what);
        node.array_accumulation(&mut c, strict, src)
            .map(|status| {
                (
                    c.disassemble().iter().map(String::as_str).filter_map(disasm_filt).collect::<Vec<_>>(),
                    status.maybe_abrupt(),
                )
            })
            .map_err(|e| e.to_string())
    }
}

mod spread_element {
    use super::*;
    use test_case::test_case;

    #[test_case("...a", false, &[] => Ok((svec(&["STRING 0 (a)", "RESOLVE", "GET_VALUE", "JUMP_IF_NORMAL 4", "UNWIND 2", "JUMP 1", "ITERATOR_ACCUM"]), true)); "expression")]
    #[test_case("...a", false, &[(Fillable::String, 0)] => serr("Out of room for strings in this compilation unit"); "expression; fails")]
    #[test_case("...0", false, &[] => Ok((svec(&["FLOAT 0 (0)", "ITERATOR_ACCUM"]), true)); "expression; infallible")]
    fn array_accumulation(src: &str, strict: bool, what: &[(Fillable, usize)]) -> Result<(Vec<String>, bool), String> {
        let node = Maker::new(src).spread_element();
        let mut c = complex_filled_chunk("x", what);
        node.array_accumulation(&mut c, strict, src)
            .map(|status| {
                (
                    c.disassemble().iter().map(String::as_str).filter_map(disasm_filt).collect::<Vec<_>>(),
                    status.maybe_abrupt(),
                )
            })
            .map_err(|e| e.to_string())
    }
}

mod array_literal {
    use super::*;
    use test_case::test_case;

    #[test_case("[]", false, &[] => Ok((svec(&["ARRAY"]), false)); "empty array")]
    #[test_case("[,]", false, &[] => Ok((svec(&["ARRAY", "ZERO", "FLOAT 0 (1)", "ADD", "SWAP", "DUP", "STRING 0 (length)", "STRICT_REF", "ROTATEUP 3", "POP2_PUSH3", "PUT_VALUE", "JUMP_IF_NORMAL 4", "UNWIND 2", "JUMP 1", "POP", "JUMP_IF_ABRUPT 1", "POP"]), true)); "elision only")]
    #[test_case("[,]", false, &[(Fillable::String, 0)] => serr("Out of room for strings in this compilation unit"); "elision only; elison compile fails")]
    #[test_case("[0]", false, &[] => Ok((svec(&["ARRAY", "ZERO", "POP2_PUSH3", "TO_KEY", "FLOAT 0 (0)", "CR_PROP", "SWAP", "INCREMENT", "POP"]), false)); "list, normal")]
    #[test_case("[a]", true, &[] => Ok((svec(&["ARRAY", "ZERO", "POP2_PUSH3", "TO_KEY", "STRING 0 (a)", "STRICT_RESOLVE", "GET_VALUE", "JUMP_IF_NORMAL 4", "UNWIND 3", "JUMP 3", "CR_PROP", "SWAP", "INCREMENT", "JUMP_IF_ABRUPT 1", "POP"]), true)); "list, fallible")]
    #[test_case("[a]", false, &[(Fillable::String, 0)] => serr("Out of room for strings in this compilation unit"); "list, compile err")]
    #[test_case("[0,,]", false, &[] => Ok((svec(&["ARRAY", "ZERO", "POP2_PUSH3", "TO_KEY", "FLOAT 0 (0)", "CR_PROP", "SWAP", "INCREMENT", "FLOAT 1 (1)", "ADD", "SWAP", "DUP", "STRING 0 (length)", "STRICT_REF", "ROTATEUP 3", "POP2_PUSH3", "PUT_VALUE", "JUMP_IF_NORMAL 4", "UNWIND 2", "JUMP 1", "POP", "JUMP_IF_ABRUPT 1", "POP"]), true)); "list-elision, normal")]
    #[test_case("[0,,]", false, &[(Fillable::Float, 0)] => serr("Out of room for floats in this compilation unit"); "list-elision, list-part fails")]
    #[test_case("[0,,]", false, &[(Fillable::String, 0)] => serr("Out of room for strings in this compilation unit"); "list-elision, elision fails")]
    #[test_case("[0,]", false, &[] => Ok((svec(&["ARRAY", "ZERO", "POP2_PUSH3", "TO_KEY", "FLOAT 0 (0)", "CR_PROP", "SWAP", "INCREMENT", "POP"]), false)); "list-elision, without elision")]
    #[test_case("[a,]", false, &[] => Ok((svec(&["ARRAY", "ZERO", "POP2_PUSH3", "TO_KEY", "STRING 0 (a)", "RESOLVE", "GET_VALUE", "JUMP_IF_NORMAL 4", "UNWIND 3", "JUMP 3", "CR_PROP", "SWAP", "INCREMENT", "JUMP_IF_ABRUPT 1", "POP"]), true)); "list-elision, fallible")]
    fn compile(src: &str, strict: bool, what: &[(Fillable, usize)]) -> Result<(Vec<String>, bool), String> {
        let node = Maker::new(src).array_literal();
        let mut c = complex_filled_chunk("x", what);
        node.compile(&mut c, strict, src)
            .map(|status| {
                (
                    c.disassemble().iter().map(String::as_str).filter_map(disasm_filt).collect::<Vec<_>>(),
                    status.maybe_abrupt(),
                )
            })
            .map_err(|e| e.to_string())
    }
}

mod template_middle_list {
    // } text ${ expression
    use super::*;
    use test_case::test_case;

    #[test_case("}text${1", false, &[] => Ok((svec(&[
        "STRING 0 (text)",
        "FLOAT 0 (1)",
        "TO_STRING",
        "JUMP_IF_ABRUPT 3",
        "ADD",
        "JUMP 2",
        "UNWIND 1"
    ]), true)); "tm-exp; normal")]
    #[test_case("}text${1", false, &[(Fillable::String, 0)] => serr("Out of room for strings in this compilation unit"); "tm-exp; head doesn't fit")]
    #[test_case("}text${1", false, &[(Fillable::Float, 0)] => serr("Out of room for floats in this compilation unit"); "tm-exp; expression compile fail")]
    #[test_case("}${a", false, &[] => Ok((svec(&[
        "STRING 0 ()",
        "STRING 1 (a)",
        "RESOLVE",
        "GET_VALUE",
        "JUMP_IF_ABRUPT 6",
        "TO_STRING",
        "JUMP_IF_ABRUPT 3",
        "ADD",
        "JUMP 2",
        "UNWIND 1"
    ]), true)); "tm-exp; expr is reference")]
    #[test_case("}${0}${1", false, &[] => Ok((svec(&[
        "STRING 0 ()",
        "FLOAT 0 (0)",
        "TO_STRING",
        "JUMP_IF_ABRUPT 3",
        "ADD",
        "JUMP 2",
        "UNWIND 1",
        "JUMP_IF_ABRUPT 13",
        "STRING 0 ()",
        "ADD",
        "FLOAT 1 (1)",
        "TO_STRING",
        "JUMP_IF_ABRUPT 3",
        "ADD",
        "JUMP 2",
        "UNWIND 1"
    ]), true)); "list-tm-exp; infallible")]
    #[test_case("}${0}${1", false, &[(Fillable::Float, 0)] => serr("Out of room for floats in this compilation unit"); "list-tm-exp; list compile fails")]
    #[test_case("}${0}x${1", false, &[(Fillable::String, 1)] => serr("Out of room for strings in this compilation unit"); "list-tm-exp; no room for tm-string")]
    #[test_case("}${a}${0", false, &[(Fillable::Float, 0)] => serr("Out of room for floats in this compilation unit"); "list-tm-exp; exp compile fails")]
    #[test_case("}${0}${a", false, &[] => Ok((svec(&[
        "STRING 0 ()",
        "FLOAT 0 (0)",
        "TO_STRING",
        "JUMP_IF_ABRUPT 3",
        "ADD",
        "JUMP 2",
        "UNWIND 1",
        "JUMP_IF_ABRUPT 17",
        "STRING 0 ()",
        "ADD",
        "STRING 1 (a)",
        "RESOLVE",
        "GET_VALUE",
        "JUMP_IF_ABRUPT 6",
        "TO_STRING",
        "JUMP_IF_ABRUPT 3",
        "ADD",
        "JUMP 2",
        "UNWIND 1"
    ]), true)); "list-tm-exp; exp is ref")]
    #[test_case("}${a}${@@@", false, &[] => serr("out of range integral type conversion attempted"); "list-tm-exp; exp too large")]
    fn compile(src: &str, strict: bool, what: &[(Fillable, usize)]) -> Result<(Vec<String>, bool), String> {
        let node = Maker::new(src).template_middle_list();
        let mut c = complex_filled_chunk("x", what);
        node.compile(&mut c, strict, src)
            .map(|status| {
                (
                    c.disassemble().iter().map(String::as_str).filter_map(disasm_filt).collect::<Vec<_>>(),
                    status.maybe_abrupt(),
                )
            })
            .map_err(|e| e.to_string())
    }
}

mod template_spans {
    use super::*;
    use test_case::test_case;

    #[test_case("}`", false, &[] => Ok((svec(&["STRING 0 ()"]), false)); "tail-only")]
    #[test_case("}xyx`", false, &[(Fillable::String, 0)] => serr("Out of room for strings in this compilation unit"); "tail-only: no room for strings")]
    #[test_case("}${0}`", false, &[] => Ok((svec(&[
        "STRING 0 ()",
        "FLOAT 0 (0)",
        "TO_STRING",
        "JUMP_IF_ABRUPT 3",
        "ADD",
        "JUMP 2",
        "UNWIND 1",
        "JUMP_IF_ABRUPT 3",
        "STRING 0 ()",
        "ADD"
    ]), true)); "list-tail")]
    #[test_case("}${0}`", false, &[(Fillable::Float, 0)] => serr("Out of room for floats in this compilation unit"); "list-tail; compile fail in list")]
    #[test_case("}aa${0}bb`", false, &[(Fillable::String, 1)] => serr("Out of room for strings in this compilation unit"); "list-tail; no room for tail string")]
    fn compile(src: &str, strict: bool, what: &[(Fillable, usize)]) -> Result<(Vec<String>, bool), String> {
        let node = Maker::new(src).template_spans();
        let mut c = complex_filled_chunk("x", what);
        node.compile(&mut c, strict, src)
            .map(|status| {
                (
                    c.disassemble().iter().map(String::as_str).filter_map(disasm_filt).collect::<Vec<_>>(),
                    status.maybe_abrupt(),
                )
            })
            .map_err(|e| e.to_string())
    }
}

mod substitution_template {
    use super::*;
    use test_case::test_case;

    #[test_case("`${0}`", false, &[] => Ok((svec(&[
        "STRING 0 ()",
        "FLOAT 0 (0)",
        "TO_STRING",
        "JUMP_IF_ABRUPT 6",
        "ADD",
        "STRING 0 ()",
        "ADD",
        "JUMP 2",
        "UNWIND 1"
    ]), true)); "one item, infallible")]
    #[test_case("`head${0}tail`", false, &[(Fillable::String, 0)] => serr("Out of room for strings in this compilation unit"); "no room for head")]
    #[test_case("`head${8n}tail`", false, &[(Fillable::BigInt, 0)] => serr("Out of room for big ints in this compilation unit"); "expr compile fail")]
    #[test_case("`head${a}tail`", false, &[] => Ok((svec(&[
        "STRING 0 (head)",
        "STRING 1 (a)",
        "RESOLVE",
        "GET_VALUE",
        "JUMP_IF_ABRUPT 9",
        "TO_STRING",
        "JUMP_IF_ABRUPT 6",
        "ADD",
        "STRING 2 (tail)",
        "ADD",
        "JUMP 2",
        "UNWIND 1"
    ]), true)); "fallible expression")]
    #[test_case("`head ${a} middle ${8n} tail`", false, &[(Fillable::BigInt, 0)] => serr("Out of room for big ints in this compilation unit"); "spans compile fail")]
    #[test_case("`head ${a} middle ${b} tail`", false, &[] => Ok((svec(&[
        "STRING 0 (head )",
        "STRING 1 (a)",
        "RESOLVE",
        "GET_VALUE",
        "JUMP_IF_ABRUPT 30",
        "TO_STRING",
        "JUMP_IF_ABRUPT 27",
        "ADD",
        "STRING 2 ( middle )",
        "STRING 3 (b)",
        "RESOLVE",
        "GET_VALUE",
        "JUMP_IF_ABRUPT 6",
        "TO_STRING",
        "JUMP_IF_ABRUPT 3",
        "ADD",
        "JUMP 2",
        "UNWIND 1",
        "JUMP_IF_ABRUPT 3",
        "STRING 4 ( tail)",
        "ADD",
        "JUMP_IF_ABRUPT 3",
        "ADD",
        "JUMP 2",
        "UNWIND 1"
    ]), true)); "spans fallible")]
    #[test_case("`head ${a} middle ${@@@} tail`", false, &[] => serr("out of range integral type conversion attempted"); "jump too far")]
    fn compile(src: &str, strict: bool, what: &[(Fillable, usize)]) -> Result<(Vec<String>, bool), String> {
        let node = Maker::new(src).substitution_template();
        let mut c = complex_filled_chunk("x", what);
        node.compile(&mut c, strict, src)
            .map(|status| {
                (
                    c.disassemble().iter().map(String::as_str).filter_map(disasm_filt).collect::<Vec<_>>(),
                    status.maybe_abrupt(),
                )
            })
            .map_err(|e| e.to_string())
    }
}

mod template_literal {
    use super::*;
    use test_case::test_case;

    #[test_case("`rust`", false, &[] => Ok((svec(&["STRING 0 (rust)"]), false)); "no-sub")]
    #[test_case("`rust`", false, &[(Fillable::String, 0)] => serr("Out of room for strings in this compilation unit"); "no-sub, no room")]
    #[test_case("`${0}`", false, &[] => Ok((svec(&[
        "STRING 0 ()",
        "FLOAT 0 (0)",
        "TO_STRING",
        "JUMP_IF_ABRUPT 6",
        "ADD",
        "STRING 0 ()",
        "ADD",
        "JUMP 2",
        "UNWIND 1"
    ]), true)); "subsitution templ")]
    fn compile(src: &str, strict: bool, what: &[(Fillable, usize)]) -> Result<(Vec<String>, bool), String> {
        let node = Maker::new(src).template_literal();
        let mut c = complex_filled_chunk("x", what);
        node.compile(&mut c, strict, src)
            .map(|status| {
                (
                    c.disassemble().iter().map(String::as_str).filter_map(disasm_filt).collect::<Vec<_>>(),
                    status.maybe_abrupt(),
                )
            })
            .map_err(|e| e.to_string())
    }
}

mod env_usage {
    use super::*;
    use test_case::test_case;

    #[test_case(EnvUsage::UsePutValue, EnvUsage::UsePutValue => true; "equal")]
    #[test_case(EnvUsage::UseCurrentLexical, EnvUsage::UsePutValue => false; "not equal")]
    fn eq(left: EnvUsage, right: EnvUsage) -> bool {
        left == right
    }

    #[test_case(EnvUsage::UsePutValue => with |a| assert_ne!(a, ""); "sample")]
    fn debug(item: EnvUsage) -> String {
        format!("{item:?}")
    }

    #[test_case(EnvUsage::UsePutValue => EnvUsage::UsePutValue)]
    fn clone(a: EnvUsage) -> EnvUsage {
        a.clone()
    }
}

mod arg_list_size_hint {
    use super::*;
    use test_case::test_case;

    #[test_case(ArgListSizeHint { fixed_len: 20, has_variable: true }, ArgListSizeHint { fixed_len: 20, has_variable: true } => true; "equal")]
    #[test_case(ArgListSizeHint { fixed_len: 23, has_variable: false }, ArgListSizeHint { fixed_len: 3, has_variable: true } => false; "not equal")]
    fn eq(left: ArgListSizeHint, right: ArgListSizeHint) -> bool {
        left == right
    }

    #[test_case(ArgListSizeHint { fixed_len: 12, has_variable: true } => with |a| assert_ne!(a, ""); "sample")]
    fn debug(item: ArgListSizeHint) -> String {
        format!("{item:?}")
    }

    #[test_case(ArgListSizeHint { fixed_len: 2, has_variable: false } => ArgListSizeHint { fixed_len: 2, has_variable: false })]
    fn clone(a: ArgListSizeHint) -> ArgListSizeHint {
        a.clone()
    }
}

mod binding_property_list {
    use super::*;
    use test_case::test_case;

    #[test_case("a", false, EnvUsage::UsePutValue, &[] => Ok(svec(&[
        "STRING 0 (a)",
        "STRING 0 (a)",
        "RESOLVE",
        "JUMP_IF_ABRUPT 8",
        "ROTATEDOWN 3",
        "GETV",
        "JUMP_IF_ABRUPT 5",
        "PUT_VALUE",
        "JUMP 4",
        "UNWIND 1",
        "UNWIND 1",
        "JUMP_IF_ABRUPT 5",
        "POP",
        "STRING 0 (a)",
        "FLOAT 0 (1)"
    ])); "item")]
    #[test_case("a,b", false, EnvUsage::UsePutValue, &[] => Ok(svec(&[
        "DUP",
        "STRING 0 (a)",
        "STRING 0 (a)",
        "RESOLVE",
        "JUMP_IF_ABRUPT 8",
        "ROTATEDOWN 3",
        "GETV",
        "JUMP_IF_ABRUPT 5",
        "PUT_VALUE",
        "JUMP 4",
        "UNWIND 1",
        "UNWIND 1",
        "JUMP_IF_ABRUPT 5",
        "POP",
        "STRING 0 (a)",
        "FLOAT 0 (1)",
        "JUMP_IF_ABRUPT 32",
        "SWAP_LIST",
        "STRING 1 (b)",
        "STRING 1 (b)",
        "RESOLVE",
        "JUMP_IF_ABRUPT 8",
        "ROTATEDOWN 3",
        "GETV",
        "JUMP_IF_ABRUPT 5",
        "PUT_VALUE",
        "JUMP 4",
        "UNWIND 1",
        "UNWIND 1",
        "JUMP_IF_ABRUPT 5",
        "POP",
        "STRING 1 (b)",
        "FLOAT 0 (1)",
        "JUMP_IF_ABRUPT 7",
        "APPEND_LIST",
        "JUMP 5",
        "UNWIND 1",
        "JUMP 1",
        "UNWIND_LIST"
    ])); "list")]
    #[test_case("a=1n,b", false, EnvUsage::UseCurrentLexical, &[(Fillable::BigInt, 0)] => serr("Out of room for big ints in this compilation unit"); "list compile fails")]
    #[test_case("a,b=1n", false, EnvUsage::UseCurrentLexical, &[(Fillable::BigInt, 0)] => serr("Out of room for big ints in this compilation unit"); "item compile fails")]
    #[test_case("a,b=@@(36)", false, EnvUsage::UseCurrentLexical, &[] => serr("out of range integral type conversion attempted"); "unwind_value jump too long")]
    fn property_binding_initialization(
        src: &str,
        strict: bool,
        env: EnvUsage,
        what: &[(Fillable, usize)],
    ) -> Result<Vec<String>, String> {
        let node = Maker::new(src).binding_property_list();
        let mut c = complex_filled_chunk("x", what);
        node.property_binding_initialization(&mut c, strict, src, env)
            .map(|_| c.disassemble().iter().map(String::as_str).filter_map(disasm_filt).collect::<Vec<_>>())
            .map_err(|e| e.to_string())
    }
}

mod binding_rest_property {
    use super::*;
    use test_case::test_case;

    #[test_case("...a", false, EnvUsage::UseCurrentLexical, &[] => Ok(svec(&[
        "STRING 0 (a)",
        "RESOLVE",
        "JUMP_IF_ABRUPT 11",
        "ROTATEDOWN_LIST 1",
        "OBJECT",
        "ROTATEDOWN_LIST 1",
        "COPY_DATAPROPS_WE",
        "JUMP_IF_ABRUPT 4",
        "IRB",
        "JUMP 3",
        "UNWIND_LIST",
        "UNWIND 1"
    ])); "non-strict/lexical")]
    #[test_case("...a", true, EnvUsage::UsePutValue, &[] => Ok(svec(&[
        "STRING 0 (a)",
        "STRICT_RESOLVE",
        "JUMP_IF_ABRUPT 11",
        "ROTATEDOWN_LIST 1",
        "OBJECT",
        "ROTATEDOWN_LIST 1",
        "COPY_DATAPROPS_WE",
        "JUMP_IF_ABRUPT 4",
        "PUT_VALUE",
        "JUMP 3",
        "UNWIND_LIST",
        "UNWIND 1"
    ])); "strict/putvalue")]
    #[test_case("...a", true, EnvUsage::UsePutValue, &[(Fillable::String, 0)] => serr("Out of room for strings in this compilation unit"); "string table full")]
    fn rest_binding_initialization(
        src: &str,
        strict: bool,
        env: EnvUsage,
        what: &[(Fillable, usize)],
    ) -> Result<Vec<String>, String> {
        let node = Maker::new(src).binding_rest_property();
        let mut c = complex_filled_chunk("x", what);
        node.rest_binding_initialization(&mut c, strict, env)
            .map(|_| c.disassemble().iter().map(String::as_str).filter_map(disasm_filt).collect::<Vec<_>>())
            .map_err(|e| e.to_string())
    }
}

mod array_binding_pattern {
    use super::*;
    use test_case::test_case;

    #[test_case("[]", false, EnvUsage::UsePutValue, &[] => Ok((svec(&[]), false)); "empty array")]
    #[test_case("[,]", false, EnvUsage::UsePutValue, &[] => Ok((svec(&[
        "FLOAT 0 (1)",
        "IDAE_ELISION"
    ]), true)); "elision only")]
    #[test_case("[...a]", false, EnvUsage::UsePutValue, &[] => Ok((svec(&[
        "STRING 0 (a)",
        "RESOLVE",
        "JUMP_IF_ABRUPT 13",
        "SWAP",
        "ITER_REST",
        "JUMP_IF_ABRUPT 9",
        "SWAP",
        "ROTATEDOWN 3",
        "PUT_VALUE",
        "JUMP_IF_ABRUPT 3",
        "POP",
        "JUMP 2",
        "UNWIND 1"
    ]), true)); "rest only; typical")]
    #[test_case("[,...a]", true, EnvUsage::UseCurrentLexical, &[] => Ok((svec(&[
        "FLOAT 0 (1)",
        "IDAE_ELISION",
        "JUMP_IF_ABRUPT 20",
        "STRING 0 (a)",
        "STRICT_RESOLVE",
        "JUMP_IF_ABRUPT 13",
        "SWAP",
        "ITER_REST",
        "JUMP_IF_ABRUPT 9",
        "SWAP",
        "ROTATEDOWN 3",
        "IRB",
        "JUMP_IF_ABRUPT 3",
        "POP",
        "JUMP 2",
        "UNWIND 1"
    ]), true)); "elision + rest; typical")]
    #[test_case("[,...a]", true, EnvUsage::UsePutValue, &[(Fillable::Float, 0)] => serr("Out of room for floats in this compilation unit"); "elision compile fails")]
    #[test_case("[,...a]", true, EnvUsage::UsePutValue, &[(Fillable::String, 0)] => serr("Out of room for strings in this compilation unit"); "rest compile fails")]
    #[test_case("[a]", false, EnvUsage::UsePutValue, &[] => Ok((svec(&[
        "STRING 0 (a)",
        "RESOLVE",
        "JUMP_IF_ABRUPT 13",
        "SWAP",
        "ITER_STEP",
        "JUMP_IF_ABRUPT 9",
        "SWAP",
        "ROTATEDOWN 3",
        "PUT_VALUE",
        "JUMP_IF_ABRUPT 3",
        "POP",
        "JUMP 2",
        "UNWIND 1"
    ]), true)); "list only")]
    #[test_case("[a,]", true, EnvUsage::UseCurrentLexical, &[] => Ok((svec(&[
        "STRING 0 (a)",
        "STRICT_RESOLVE",
        "JUMP_IF_ABRUPT 13",
        "SWAP",
        "ITER_STEP",
        "JUMP_IF_ABRUPT 9",
        "SWAP",
        "ROTATEDOWN 3",
        "IRB",
        "JUMP_IF_ABRUPT 3",
        "POP",
        "JUMP 2",
        "UNWIND 1"
    ]), true)); "list-comma only")]
    #[test_case("[a,,]", false, EnvUsage::UseCurrentLexical, &[] => Ok((svec(&[
        "STRING 0 (a)",
        "RESOLVE",
        "JUMP_IF_ABRUPT 13",
        "SWAP",
        "ITER_STEP",
        "JUMP_IF_ABRUPT 9",
        "SWAP",
        "ROTATEDOWN 3",
        "IRB",
        "JUMP_IF_ABRUPT 3",
        "POP",
        "JUMP 2",
        "UNWIND 1",
        "JUMP_IF_ABRUPT 3",
        "FLOAT 0 (1)",
        "IDAE_ELISION"
    ]), true)); "list-elision; valid")]
    #[test_case("[a,,]", false, EnvUsage::UsePutValue, &[(Fillable::String, 0)] => serr("Out of room for strings in this compilation unit"); "list-elision; list compile fails")]
    #[test_case("[a,,]", false, EnvUsage::UsePutValue, &[(Fillable::Float, 0)] => serr("Out of room for floats in this compilation unit"); "list-elision; elision compile fails")]
    #[test_case("[a,...b]", false, EnvUsage::UsePutValue, &[] => Ok((svec(&[
        "STRING 0 (a)",
        "RESOLVE",
        "JUMP_IF_ABRUPT 13",
        "SWAP",
        "ITER_STEP",
        "JUMP_IF_ABRUPT 9",
        "SWAP",
        "ROTATEDOWN 3",
        "PUT_VALUE",
        "JUMP_IF_ABRUPT 3",
        "POP",
        "JUMP 2",
        "UNWIND 1",
        "JUMP_IF_ABRUPT 20",
        "STRING 1 (b)",
        "RESOLVE",
        "JUMP_IF_ABRUPT 13",
        "SWAP",
        "ITER_REST",
        "JUMP_IF_ABRUPT 9",
        "SWAP",
        "ROTATEDOWN 3",
        "PUT_VALUE",
        "JUMP_IF_ABRUPT 3",
        "POP",
        "JUMP 2",
        "UNWIND 1"
    ]), true)); "list-rest; valid")]
    #[test_case("[a,,...b]", false, EnvUsage::UsePutValue, &[] => Ok((svec(&[
        "STRING 0 (a)",
        "RESOLVE",
        "JUMP_IF_ABRUPT 13",
        "SWAP",
        "ITER_STEP",
        "JUMP_IF_ABRUPT 9",
        "SWAP",
        "ROTATEDOWN 3",
        "PUT_VALUE",
        "JUMP_IF_ABRUPT 3",
        "POP",
        "JUMP 2",
        "UNWIND 1",
        "JUMP_IF_ABRUPT 25",
        "FLOAT 0 (1)",
        "IDAE_ELISION",
        "JUMP_IF_ABRUPT 20",
        "STRING 1 (b)",
        "RESOLVE",
        "JUMP_IF_ABRUPT 13",
        "SWAP",
        "ITER_REST",
        "JUMP_IF_ABRUPT 9",
        "SWAP",
        "ROTATEDOWN 3",
        "PUT_VALUE",
        "JUMP_IF_ABRUPT 3",
        "POP",
        "JUMP 2",
        "UNWIND 1"
    ]), true)); "list-elision-rest; valid")]
    #[test_case("[a=9n,...b]", false, EnvUsage::UsePutValue, &[(Fillable::BigInt, 0)] => serr("Out of room for big ints in this compilation unit"); "list-rest; list-compile fails")]
    #[test_case("[a,,...b]", false, EnvUsage::UsePutValue, &[(Fillable::Float, 0)] => serr("Out of room for floats in this compilation unit"); "list-elision-rest; elision compile fails")]
    #[test_case("[b,...a]", false, EnvUsage::UsePutValue, &[(Fillable::String, 1)] => serr("Out of room for strings in this compilation unit"); "list-rest; rest compile fails")]
    fn iterator_binding_initialization(
        src: &str,
        strict: bool,
        env: EnvUsage,
        what: &[(Fillable, usize)],
    ) -> Result<(Vec<String>, bool), String> {
        let node = Maker::new(src).array_binding_pattern();
        let mut c = complex_filled_chunk("x", what);
        node.iterator_binding_initialization(&mut c, strict, src, env)
            .map(|status| {
                (
                    c.disassemble().iter().map(String::as_str).filter_map(disasm_filt).collect::<Vec<_>>(),
                    status.maybe_abrupt(),
                )
            })
            .map_err(|e| e.to_string())
    }
}

mod binding_rest_element {
    use super::*;
    use test_case::test_case;

    #[test_case("...a", false, EnvUsage::UsePutValue, &[] => Ok(svec(&[
        "STRING 0 (a)",
        "RESOLVE",
        "JUMP_IF_ABRUPT 13",
        "SWAP",
        "ITER_REST",
        "JUMP_IF_ABRUPT 9",
        "SWAP",
        "ROTATEDOWN 3",
        "PUT_VALUE",
        "JUMP_IF_ABRUPT 3",
        "POP",
        "JUMP 2",
        "UNWIND 1"
    ])); "id/non-strict/putvalue")]
    #[test_case("...a", true, EnvUsage::UseCurrentLexical, &[] => Ok(svec(&[
        "STRING 0 (a)",
        "STRICT_RESOLVE",
        "JUMP_IF_ABRUPT 13",
        "SWAP",
        "ITER_REST",
        "JUMP_IF_ABRUPT 9",
        "SWAP",
        "ROTATEDOWN 3",
        "IRB",
        "JUMP_IF_ABRUPT 3",
        "POP",
        "JUMP 2",
        "UNWIND 1"
    ])); "id/strict/currentlex")]
    #[test_case("...a", true, EnvUsage::UseCurrentLexical, &[(Fillable::String, 0)] => serr("Out of room for strings in this compilation unit"); "id; string table full")]
    #[test_case("...{}", true, EnvUsage::UseCurrentLexical, &[] => Ok(svec(&[
        "ITER_REST",
        "JUMP_IF_ABRUPT 12",
        "REQ_COER",
        "JUMP_IF_ABRUPT 2",
        "POP",
        "EMPTY",
        "JUMP_IF_ABRUPT 3",
        "POP",
        "JUMP 2",
        "UNWIND 1"
    ])); "pattern; empty obj")]
    #[test_case("...[a=@@(37)]", false, EnvUsage::UsePutValue, &[] => serr("out of range integral type conversion attempted"); "exit jump too far")]
    #[test_case("...[a]", false, EnvUsage::UsePutValue, &[(Fillable::String, 0)] => serr("Out of room for strings in this compilation unit"); "pattern compile fails")]
    fn iterator_binding_initialization(
        src: &str,
        strict: bool,
        env: EnvUsage,
        what: &[(Fillable, usize)],
    ) -> Result<Vec<String>, String> {
        let node = Maker::new(src).binding_rest_element();
        let mut c = complex_filled_chunk("x", what);
        node.iterator_binding_initialization(&mut c, strict, src, env)
            .map(|_| c.disassemble().iter().map(String::as_str).filter_map(disasm_filt).collect::<Vec<_>>())
            .map_err(|e| e.to_string())
    }
}

mod binding_elision_element {
    use super::*;
    use test_case::test_case;

    #[test_case("a", false, EnvUsage::UsePutValue, &[] => Ok(svec(&[
        "STRING 0 (a)",
        "RESOLVE",
        "JUMP_IF_ABRUPT 13",
        "SWAP",
        "ITER_STEP",
        "JUMP_IF_ABRUPT 9",
        "SWAP",
        "ROTATEDOWN 3",
        "PUT_VALUE",
        "JUMP_IF_ABRUPT 3",
        "POP",
        "JUMP 2",
        "UNWIND 1"
    ])); "element-only; typical")]
    #[test_case(",a", false, EnvUsage::UsePutValue, &[] => Ok(svec(&[
        "FLOAT 0 (1)",
        "IDAE_ELISION",
        "JUMP_IF_ABRUPT 20",
        "STRING 0 (a)",
        "RESOLVE",
        "JUMP_IF_ABRUPT 13",
        "SWAP",
        "ITER_STEP",
        "JUMP_IF_ABRUPT 9",
        "SWAP",
        "ROTATEDOWN 3",
        "PUT_VALUE",
        "JUMP_IF_ABRUPT 3",
        "POP",
        "JUMP 2",
        "UNWIND 1"
    ])); "elision-element; typical")]
    #[test_case(",a", false, EnvUsage::UsePutValue, &[(Fillable::Float, 0)] => serr("Out of room for floats in this compilation unit"); "elision compile fails")]
    #[test_case(",a=9n", false, EnvUsage::UseCurrentLexical, &[(Fillable::BigInt, 0)] => serr("Out of room for big ints in this compilation unit"); "binding element compile fails")]
    #[test_case(",a=@@(24)", false, EnvUsage::UsePutValue, &[] => serr("out of range integral type conversion attempted"); "exit jump too far")]
    fn iterator_binding_initialization(
        src: &str,
        strict: bool,
        env: EnvUsage,
        what: &[(Fillable, usize)],
    ) -> Result<Vec<String>, String> {
        let node = Maker::new(src).binding_elision_element();
        let mut c = complex_filled_chunk("x", what);
        node.iterator_binding_initialization(&mut c, strict, src, env)
            .map(|_| c.disassemble().iter().map(String::as_str).filter_map(disasm_filt).collect::<Vec<_>>())
            .map_err(|e| e.to_string())
    }
}

mod binding_element_list {
    use super::*;
    use test_case::test_case;

    #[test_case("a", false, EnvUsage::UsePutValue, &[] => Ok(svec(&[
        "STRING 0 (a)",
        "RESOLVE",
        "JUMP_IF_ABRUPT 13",
        "SWAP",
        "ITER_STEP",
        "JUMP_IF_ABRUPT 9",
        "SWAP",
        "ROTATEDOWN 3",
        "PUT_VALUE",
        "JUMP_IF_ABRUPT 3",
        "POP",
        "JUMP 2",
        "UNWIND 1"
    ])); "item only; typical")]
    #[test_case("a,b", false, EnvUsage::UsePutValue, &[] => Ok(svec(&[
        "STRING 0 (a)",
        "RESOLVE",
        "JUMP_IF_ABRUPT 13",
        "SWAP",
        "ITER_STEP",
        "JUMP_IF_ABRUPT 9",
        "SWAP",
        "ROTATEDOWN 3",
        "PUT_VALUE",
        "JUMP_IF_ABRUPT 3",
        "POP",
        "JUMP 2",
        "UNWIND 1",
        "JUMP_IF_ABRUPT 20",
        "STRING 1 (b)",
        "RESOLVE",
        "JUMP_IF_ABRUPT 13",
        "SWAP",
        "ITER_STEP",
        "JUMP_IF_ABRUPT 9",
        "SWAP",
        "ROTATEDOWN 3",
        "PUT_VALUE",
        "JUMP_IF_ABRUPT 3",
        "POP",
        "JUMP 2",
        "UNWIND 1"
    ])); "list, item; typical")]
    #[test_case("a=1n,b", false, EnvUsage::UsePutValue, &[(Fillable::BigInt, 0)] => serr("Out of room for big ints in this compilation unit"); "list compile fails")]
    #[test_case("a,b=1n", false, EnvUsage::UsePutValue, &[(Fillable::BigInt, 0)] => serr("Out of room for big ints in this compilation unit"); "item compile fails")]
    #[test_case("a,b=@@(24)", false, EnvUsage::UsePutValue, &[] => serr("out of range integral type conversion attempted"); "exit jump too far")]
    fn iterator_binding_initialization(
        src: &str,
        strict: bool,
        env: EnvUsage,
        what: &[(Fillable, usize)],
    ) -> Result<Vec<String>, String> {
        let node = Maker::new(src).binding_element_list();
        let mut c = complex_filled_chunk("x", what);
        node.iterator_binding_initialization(&mut c, strict, src, env)
            .map(|_| c.disassemble().iter().map(String::as_str).filter_map(disasm_filt).collect::<Vec<_>>())
            .map_err(|e| e.to_string())
    }
}

mod object_binding_pattern {
    use super::*;
    use test_case::test_case;

    #[test_case("{}", false, EnvUsage::UsePutValue, &[] => Ok(svec(&[
        "POP",
        "EMPTY"
    ])); "empty pattern")]
    #[test_case("{a}", false, EnvUsage::UsePutValue, &[] => Ok(svec(&[
        "STRING 0 (a)",
        "STRING 0 (a)",
        "RESOLVE",
        "JUMP_IF_ABRUPT 8",
        "ROTATEDOWN 3",
        "GETV",
        "JUMP_IF_ABRUPT 5",
        "PUT_VALUE",
        "JUMP 4",
        "UNWIND 1",
        "UNWIND 1",
        "JUMP_IF_ABRUPT 5",
        "POP",
        "STRING 0 (a)",
        "FLOAT 0 (1)",
        "JUMP_IF_ABRUPT 2",
        "POP_LIST",
        "EMPTY"
    ])); "list-only; typical")]
    #[test_case("{a,}", false, EnvUsage::UsePutValue, &[] => Ok(svec(&[
        "STRING 0 (a)",
        "STRING 0 (a)",
        "RESOLVE",
        "JUMP_IF_ABRUPT 8",
        "ROTATEDOWN 3",
        "GETV",
        "JUMP_IF_ABRUPT 5",
        "PUT_VALUE",
        "JUMP 4",
        "UNWIND 1",
        "UNWIND 1",
        "JUMP_IF_ABRUPT 5",
        "POP",
        "STRING 0 (a)",
        "FLOAT 0 (1)",
        "JUMP_IF_ABRUPT 2",
        "POP_LIST",
        "EMPTY"
    ])); "list-comma; typical")]
    #[test_case("{...a}", false, EnvUsage::UsePutValue, &[] => Ok(svec(&[
        "ZERO",
        "STRING 0 (a)",
        "RESOLVE",
        "JUMP_IF_ABRUPT 11",
        "ROTATEDOWN_LIST 1",
        "OBJECT",
        "ROTATEDOWN_LIST 1",
        "COPY_DATAPROPS_WE",
        "JUMP_IF_ABRUPT 4",
        "PUT_VALUE",
        "JUMP 3",
        "UNWIND_LIST",
        "UNWIND 1"
    ])); "rest-only; typical")]
    #[test_case("{a,...b}", false, EnvUsage::UsePutValue, &[] => Ok(svec(&[
        "DUP",
        "STRING 0 (a)",
        "STRING 0 (a)",
        "RESOLVE",
        "JUMP_IF_ABRUPT 8",
        "ROTATEDOWN 3",
        "GETV",
        "JUMP_IF_ABRUPT 5",
        "PUT_VALUE",
        "JUMP 4",
        "UNWIND 1",
        "UNWIND 1",
        "JUMP_IF_ABRUPT 5",
        "POP",
        "STRING 0 (a)",
        "FLOAT 0 (1)",
        "JUMP_IF_ABRUPT 21",
        "STRING 1 (b)",
        "RESOLVE",
        "JUMP_IF_ABRUPT 11",
        "ROTATEDOWN_LIST 1",
        "OBJECT",
        "ROTATEDOWN_LIST 1",
        "COPY_DATAPROPS_WE",
        "JUMP_IF_ABRUPT 4",
        "PUT_VALUE",
        "JUMP 3",
        "UNWIND_LIST",
        "UNWIND 1",
        "JUMP 2",
        "UNWIND 1"
    ])); "list-rest; typical")]
    #[test_case("{a}", false, EnvUsage::UsePutValue, &[(Fillable::String, 0)] => serr("Out of room for strings in this compilation unit"); "list-only; list compile fails")]
    #[test_case("{...a}", false, EnvUsage::UsePutValue, &[(Fillable::String, 0)] => serr("Out of room for strings in this compilation unit"); "rest-only; rest compile fails")]
    #[test_case("{a=9n,...b}", false, EnvUsage::UsePutValue, &[(Fillable::BigInt, 0)] => serr("Out of room for big ints in this compilation unit"); "list-rest; list compile fails")]
    #[test_case("{a,...b}", false, EnvUsage::UsePutValue, &[(Fillable::String, 1)] => serr("Out of room for strings in this compilation unit"); "list-rest; rest compile fails")]
    fn binding_initialization(
        src: &str,
        strict: bool,
        env: EnvUsage,
        what: &[(Fillable, usize)],
    ) -> Result<Vec<String>, String> {
        let node = Maker::new(src).object_binding_pattern();
        let mut c = complex_filled_chunk("x", what);
        node.compile_binding_initialization(&mut c, strict, src, env)
            .map(|_| c.disassemble().iter().map(String::as_str).filter_map(disasm_filt).collect::<Vec<_>>())
            .map_err(|e| e.to_string())
    }
}

mod for_declaration {
    use super::*;
    use test_case::test_case;

    #[test_case("let a", &[] => Ok(svec(&["CPMLB 0 (a)"])); "mutable")]
    #[test_case("const a", &[] => Ok(svec(&["CSILB 0 (a)"])); "immutable")]
    #[test_case("let [a,b,c]", &[] => Ok(svec(&["CPMLB 0 (a)", "CPMLB 1 (b)", "CPMLB 2 (c)"])); "multiple mutable")]
    #[test_case("let []", &[] => Ok(svec(&[])); "no identifiers at all")]
    #[test_case("let oops", &[(Fillable::String, 0)] => serr("Out of room for strings in this compilation unit"); "string table full")]
    fn for_declaration_binding_instantiation(src: &str, what: &[(Fillable, usize)]) -> Result<Vec<String>, String> {
        let node = Maker::new(src).for_declaration();
        let mut c = complex_filled_chunk("x", what);
        node.for_declaration_binding_instantiation(&mut c)
            .map(|_| c.disassemble().iter().map(String::as_str).filter_map(disasm_filt).collect::<Vec<_>>())
            .map_err(|e| e.to_string())
    }

    #[test_case("let [a,b,c]", true, &[] => Ok((svec(&["GET_SYNC_ITER", "JUMP_IF_ABRUPT 67", "DUP", "STRING 0 (a)", "STRICT_RESOLVE", "JUMP_IF_ABRUPT 13", "SWAP", "ITER_STEP", "JUMP_IF_ABRUPT 9", "SWAP", "ROTATEDOWN 3", "IRB", "JUMP_IF_ABRUPT 3", "POP", "JUMP 2", "UNWIND 1", "JUMP_IF_ABRUPT 20", "STRING 1 (b)", "STRICT_RESOLVE", "JUMP_IF_ABRUPT 13", "SWAP", "ITER_STEP", "JUMP_IF_ABRUPT 9", "SWAP", "ROTATEDOWN 3", "IRB", "JUMP_IF_ABRUPT 3", "POP", "JUMP 2", "UNWIND 1", "JUMP_IF_ABRUPT 20", "STRING 2 (c)", "STRICT_RESOLVE", "JUMP_IF_ABRUPT 13", "SWAP", "ITER_STEP", "JUMP_IF_ABRUPT 9", "SWAP", "ROTATEDOWN 3", "IRB", "JUMP_IF_ABRUPT 3", "POP", "JUMP 2", "UNWIND 1", "EMPTY_IF_NOT_ERR", "ITER_CLOSE_IF_NOT_DONE"]), true)); "pattern")]
    fn for_declaration_binding_initialization(
        src: &str,
        strict: bool,
        what: &[(Fillable, usize)],
    ) -> Result<(Vec<String>, bool), String> {
        let node = Maker::new(src).for_declaration();
        let mut c = complex_filled_chunk("x", what);
        node.for_declaration_binding_initialization(&mut c, strict, src, EnvUsage::UseCurrentLexical)
            .map(|status| {
                (
                    c.disassemble().iter().map(String::as_str).filter_map(disasm_filt).collect::<Vec<_>>(),
                    status.maybe_abrupt(),
                )
            })
            .map_err(|e| e.to_string())
    }
}

mod for_binding {
    use super::*;
    use test_case::test_case;

    #[test_case("a", false, EnvUsage::UsePutValue, &[] => Ok((svec(&[
        "STRING 0 (a)",
        "RESOLVE",
        "SWAP",
        "PUT_VALUE",
        "POP_PANIC"
    ]), false)); "identifier, nonstrict, putvalue")]
    #[test_case("a", true, EnvUsage::UseCurrentLexical, &[] => Ok((svec(&[
        "ILB 0 (a)"
    ]), false)); "identifier, strict, lexical")]
    #[test_case("[a,b]", true, EnvUsage::UseCurrentLexical, &[] => Ok((svec(&[
        "GET_SYNC_ITER",
        "JUMP_IF_ABRUPT 45",
        "DUP",
        "STRING 0 (a)",
        "STRICT_RESOLVE",
        "JUMP_IF_ABRUPT 13",
        "SWAP",
        "ITER_STEP",
        "JUMP_IF_ABRUPT 9",
        "SWAP",
        "ROTATEDOWN 3",
        "IRB",
        "JUMP_IF_ABRUPT 3",
        "POP",
        "JUMP 2",
        "UNWIND 1",
        "JUMP_IF_ABRUPT 20",
        "STRING 1 (b)",
        "STRICT_RESOLVE",
        "JUMP_IF_ABRUPT 13",
        "SWAP",
        "ITER_STEP",
        "JUMP_IF_ABRUPT 9",
        "SWAP",
        "ROTATEDOWN 3",
        "IRB",
        "JUMP_IF_ABRUPT 3",
        "POP",
        "JUMP 2",
        "UNWIND 1",
        "EMPTY_IF_NOT_ERR",
        "ITER_CLOSE_IF_NOT_DONE"
    ]), true)); "pattern, strict, lexical")]
    #[test_case("[a,b]", false, EnvUsage::UsePutValue, &[] => Ok((svec(&[
        "GET_SYNC_ITER",
        "JUMP_IF_ABRUPT 45",
        "DUP",
        "STRING 0 (a)",
        "RESOLVE",
        "JUMP_IF_ABRUPT 13",
        "SWAP",
        "ITER_STEP",
        "JUMP_IF_ABRUPT 9",
        "SWAP",
        "ROTATEDOWN 3",
        "PUT_VALUE",
        "JUMP_IF_ABRUPT 3",
        "POP",
        "JUMP 2",
        "UNWIND 1",
        "JUMP_IF_ABRUPT 20",
        "STRING 1 (b)",
        "RESOLVE",
        "JUMP_IF_ABRUPT 13",
        "SWAP",
        "ITER_STEP",
        "JUMP_IF_ABRUPT 9",
        "SWAP",
        "ROTATEDOWN 3",
        "PUT_VALUE",
        "JUMP_IF_ABRUPT 3",
        "POP",
        "JUMP 2",
        "UNWIND 1",
        "EMPTY_IF_NOT_ERR",
        "ITER_CLOSE_IF_NOT_DONE"
    ]), true)); "pattern, non-strict, putvalue")]
    #[test_case("a", true, EnvUsage::UsePutValue, &[(Fillable::String, 0)] => serr("Out of room for strings in this compilation unit"); "err from id compile")]
    #[test_case("[a]", true, EnvUsage::UsePutValue, &[(Fillable::String, 0)] => serr("Out of room for strings in this compilation unit"); "err from pattern compile")]
    fn binding_initialization(
        src: &str,
        strict: bool,
        env: EnvUsage,
        what: &[(Fillable, usize)],
    ) -> Result<(Vec<String>, bool), String> {
        let node = Maker::new(src).for_binding();
        let mut c = complex_filled_chunk("x", what);
        node.binding_initialization(&mut c, strict, src, env)
            .map(|status| {
                (
                    c.disassemble().iter().map(String::as_str).filter_map(disasm_filt).collect::<Vec<_>>(),
                    status.maybe_abrupt(),
                )
            })
            .map_err(|e| e.to_string())
    }

    #[test_case("a", true, &[] => Ok((svec(&["STRING 0 (a)", "STRICT_RESOLVE"]), true, true)); "strict ident")]
    #[test_case("a", false, &[] => Ok((svec(&["STRING 0 (a)", "RESOLVE"]), true, true)); "non-strict ident")]
    #[test_case("[a]", false, &[] => panics "Patterns not expected to compile."; "pattern")]
    #[test_case("a", true, &[(Fillable::String, 0)] => serr("Out of room for strings in this compilation unit"); "id compile fails")]
    fn compile(src: &str, strict: bool, what: &[(Fillable, usize)]) -> Result<(Vec<String>, bool, bool), String> {
        let node = Maker::new(src).for_binding();
        let mut c = complex_filled_chunk("x", what);
        node.compile(&mut c, strict)
            .map(|status| {
                (
                    c.disassemble().iter().map(String::as_str).filter_map(disasm_filt).collect::<Vec<_>>(),
                    status.maybe_abrupt(),
                    status.maybe_ref(),
                )
            })
            .map_err(|e| e.to_string())
    }
}

mod iteration_kind {
    use super::*;

    #[test]
    #[expect(clippy::clone_on_copy)]
    fn clone() {
        let item = IterationKind::Enumerate;
        let copy = item.clone();
        assert!(matches!(copy, IterationKind::Enumerate));
    }
}

mod for_in_of_expr {
    use super::*;
    use test_case::test_case;

    mod from {
        use super::*;

        #[test]
        fn assignment_expression() {
            let ae = Maker::new("a=10").assignment_expression();
            let fioe = ForInOfExpr::from(&ae);
            if let ForInOfExpr::AssignmentExpression(result) = fioe {
                assert!(Rc::ptr_eq(&ae, result));
            } else {
                panic!("Poorly formed ForInOfExpr");
            }
        }

        #[test]
        fn expression() {
            let exp = Maker::new("89").expression();
            let fioe = ForInOfExpr::from(&exp);
            if let ForInOfExpr::Expression(result) = fioe {
                assert!(Rc::ptr_eq(&exp, result));
            } else {
                panic!("Poorly formed ForInOfExpr");
            }
        }
    }

    #[test_case("90", &Maker::new("90").assignment_expression(), true, &[]
            => Ok((svec(&["FLOAT 0 (90)"]), false, false))
            ; "strict, non-fallible assignment expression")]
    #[test_case("a", &Maker::new("a").expression(), true, &[]
            => Ok((svec(&["STRING 0 (a)", "STRICT_RESOLVE"]), true, true))
            ; "strict, fallible expression")]
    #[test_case("90", &Maker::new("90").assignment_expression(), true, &[(Fillable::Float, 0)]
            => serr("Out of room for floats in this compilation unit")
            ; "ae compile fails")]
    #[test_case("a", &Maker::new("a").expression(), true, &[(Fillable::String, 0)]
            => serr("Out of room for strings in this compilation unit")
            ; "expression compile fails")]
    fn compile<'a>(
        src: &str,
        item: impl Into<ForInOfExpr<'a>>,
        strict: bool,
        what: &[(Fillable, usize)],
    ) -> Result<(Vec<String>, bool, bool), String> {
        let node = item.into();
        let mut c = complex_filled_chunk("x", what);
        node.compile(&mut c, strict, src)
            .map(|status| {
                (
                    c.disassemble().iter().map(String::as_str).filter_map(disasm_filt).collect::<Vec<_>>(),
                    status.maybe_abrupt(),
                    status.maybe_ref(),
                )
            })
            .map_err(|e| e.to_string())
    }

    #[test]
    fn clone() {
        let ae = Maker::new("a=3").assignment_expression();
        let expr = ForInOfExpr::AssignmentExpression(&ae);
        let cloned = expr.clone();
        assert!(matches!(cloned, ForInOfExpr::AssignmentExpression(x) if Rc::ptr_eq(x, &ae)));
    }
}

mod for_in_of_lhs_expr {
    use super::*;
    use test_case::test_case;

    mod from {
        use super::*;

        #[test]
        fn left_hand_side_expression() {
            let node = Maker::new("a").left_hand_side_expression();
            let fiole = ForInOfLHSExpr::from(&node);
            if let ForInOfLHSExpr::LeftHandSideExpression(lhs) = fiole {
                assert!(Rc::ptr_eq(lhs, &node));
            } else {
                panic!("Bad conversion to ForInOfLHSExpr");
            }
        }

        #[test]
        fn assignment_pattern() {
            let node = Maker::new("[a]").assignment_pattern();
            let fiole = ForInOfLHSExpr::from(&node);
            if let ForInOfLHSExpr::AssignmentPattern(ap) = fiole {
                assert!(Rc::ptr_eq(ap, &node));
            } else {
                panic!("Bad conversion to ForInOfLHSExpr");
            }
        }

        #[test]
        fn for_binding() {
            let node = Maker::new("[a]").for_binding();
            let fiole = ForInOfLHSExpr::from(&node);
            if let ForInOfLHSExpr::ForBinding(fb) = fiole {
                assert!(Rc::ptr_eq(fb, &node));
            } else {
                panic!("Bad conversion to ForInOfLHSExpr");
            }
        }

        #[test]
        fn for_declaration() {
            let node = Maker::new("const a").for_declaration();
            let fiole = ForInOfLHSExpr::from(&node);
            if let ForInOfLHSExpr::ForDeclaration(fd) = fiole {
                assert!(Rc::ptr_eq(fd, &node));
            } else {
                panic!("Bad conversion to ForInOfLHSExpr");
            }
        }
    }

    #[test_case(&Maker::new("a").left_hand_side_expression() => false; "lhs: not destructuring")]
    #[test_case(&Maker::new("{a}").left_hand_side_expression() => true; "lhs: destructuring")]
    #[test_case(&Maker::new("[a]").assignment_pattern() => true; "assignment pattern")]
    #[test_case(&Maker::new("a").for_binding() => false; "ForBinding; not destr")]
    #[test_case(&Maker::new("[a]").for_binding() => true; "ForBinding: destructuring")]
    #[test_case(&Maker::new("let a").for_declaration() => false; "ForDeclaration: not destructuring")]
    #[test_case(&Maker::new("let [a]").for_declaration() => true; "ForDeclaration: destructuring")]
    fn is_destructuring<'a>(item: impl Into<ForInOfLHSExpr<'a>>) -> bool {
        let node = item.into();
        node.is_destructuring()
    }

    #[test]
    fn clone() {
        let lhse = Maker::new("twelve").left_hand_side_expression();
        let expr = ForInOfLHSExpr::LeftHandSideExpression(&lhse);
        let cloned = expr.clone();
        assert!(matches!(cloned, ForInOfLHSExpr::LeftHandSideExpression(x) if Rc::ptr_eq(x, &lhse)));
    }
}

mod assignment_pattern {
    use super::*;
    use test_case::test_case;

    #[test_case("{a}", true, &[] => Ok(svec(&[
        "REQ_COER",
        "JUMP_IF_ABRUPT 31",
        "STRING 0 (a)",
        "STRICT_RESOLVE",
        "JUMP_IF_ABRUPT 19",
        "SWAP",
        "POP2_PUSH3",
        "STRING 0 (a)",
        "GETV",
        "JUMP_IF_ABRUPT 10",
        "PUT_VALUE",
        "JUMP_IF_ABRUPT 9",
        "POP",
        "STRING 0 (a)",
        "FLOAT 0 (1)",
        "JUMP 2",
        "UNWIND 1",
        "JUMP_IF_ABRUPT 3",
        "POP_LIST",
        "JUMP 2",
        "UNWIND 1"
    ])); "object pattern")]
    #[test_case("[a]", true, &[] => Ok(svec(&[
        "DUP",
        "GET_SYNC_ITER",
        "JUMP_IF_ABRUPT 24",
        "DUP",
        "STRING 0 (a)",
        "STRICT_RESOLVE",
        "JUMP_IF_ABRUPT 11",
        "SWAP",
        "ITER_STEP",
        "JUMP_IF_ABRUPT 7",
        "SWAP",
        "ROTATEDOWN 3",
        "PUT_VALUE",
        "UPDATE_EMPTY",
        "JUMP 2",
        "UNWIND 1",
        "EMPTY_IF_NOT_ERR",
        "ITER_CLOSE_IF_NOT_DONE",
        "UPDATE_EMPTY",
        "JUMP 2",
        "UNWIND 1"
    ])); "array pattern")]
    fn destructuring_assignment_evaluation(
        src: &str,
        strict: bool,
        what: &[(Fillable, usize)],
    ) -> Result<Vec<String>, String> {
        let node = Maker::new(src).assignment_pattern();
        let mut c = complex_filled_chunk("x", what);
        node.destructuring_assignment_evaluation(&mut c, strict, src)
            .map(|_| c.disassemble().iter().map(String::as_str).filter_map(disasm_filt).collect::<Vec<_>>())
            .map_err(|e| e.to_string())
    }
}

mod assignment_property {
    use super::*;
    use test_case::test_case;

    #[test_case("a", true, &[] => Ok((svec(&[
        "STRING 0 (a)",
        "STRICT_RESOLVE",
        "JUMP_IF_ABRUPT 19",
        "SWAP",
        "POP2_PUSH3",
        "STRING 0 (a)",
        "GETV",
        "JUMP_IF_ABRUPT 10",
        "PUT_VALUE",
        "JUMP_IF_ABRUPT 9",
        "POP",
        "STRING 0 (a)",
        "FLOAT 0 (1)",
        "JUMP 2",
        "UNWIND 1"
    ]), true)); "id: simple")]
    #[test_case("a", true, &[(Fillable::String, 0)] => serr("Out of room for strings in this compilation unit"); "id: no string space")]
    #[test_case("a", false, &[] => Ok((svec(&[
        "STRING 0 (a)",
        "RESOLVE",
        "JUMP_IF_ABRUPT 19",
        "SWAP",
        "POP2_PUSH3",
        "STRING 0 (a)",
        "GETV",
        "JUMP_IF_ABRUPT 10",
        "PUT_VALUE",
        "JUMP_IF_ABRUPT 9",
        "POP",
        "STRING 0 (a)",
        "FLOAT 0 (1)",
        "JUMP 2",
        "UNWIND 1"
    ]), true)); "id: simple/non-strict")]
    #[test_case("a=null", true, &[] => Ok((svec(&[
        "STRING 0 (a)",
        "STRICT_RESOLVE",
        "JUMP_IF_ABRUPT 23",
        "SWAP",
        "POP2_PUSH3",
        "STRING 0 (a)",
        "GETV",
        "JUMP_IF_ABRUPT 14",
        "JUMP_NOT_UNDEF 2",
        "POP",
        "NULL",
        "PUT_VALUE",
        "JUMP_IF_ABRUPT 9",
        "POP",
        "STRING 0 (a)",
        "FLOAT 0 (1)",
        "JUMP 2",
        "UNWIND 1"
    ]), true)); "id: izer")]
    #[test_case("a=()=>null", true, &[] => Ok((svec(&[
        "STRING 0 (a)",
        "STRICT_RESOLVE",
        "JUMP_IF_ABRUPT 28",
        "SWAP",
        "POP2_PUSH3",
        "STRING 0 (a)",
        "GETV",
        "JUMP_IF_ABRUPT 19",
        "JUMP_NOT_UNDEF 7",
        "POP",
        "STRING 0 (a)",
        "FUNC_IAE 0",
        "JUMP_IF_ABRUPT 10",
        "PUT_VALUE",
        "JUMP_IF_ABRUPT 9",
        "POP",
        "STRING 0 (a)",
        "FLOAT 0 (1)",
        "JUMP 2",
        "UNWIND 1"
    ]), true)); "id: nameable")]
    #[test_case("a=()=>null", true, &[(Fillable::FunctionStash, 0)] => serr("Out of room for more functions!"); "id: nameable fail")]
    #[test_case("a=8n", true, &[(Fillable::BigInt, 0)] => serr("Out of room for big ints in this compilation unit"); "id: izer fail")]
    #[test_case("a=b", true, &[] => Ok((svec(&[
        "STRING 0 (a)",
        "STRICT_RESOLVE",
        "JUMP_IF_ABRUPT 28",
        "SWAP",
        "POP2_PUSH3",
        "STRING 0 (a)",
        "GETV",
        "JUMP_IF_ABRUPT 19",
        "JUMP_NOT_UNDEF 7",
        "POP",
        "STRING 1 (b)",
        "STRICT_RESOLVE",
        "GET_VALUE",
        "JUMP_IF_ABRUPT 10",
        "PUT_VALUE",
        "JUMP_IF_ABRUPT 9",
        "POP",
        "STRING 0 (a)",
        "FLOAT 0 (1)",
        "JUMP 2",
        "UNWIND 1"
    ]), true)); "id: ref")]
    #[test_case("a=@@@", true, &[] => serr("out of range integral type conversion attempted"); "id: izer jump too far")]
    #[test_case("a", true, &[(Fillable::Float, 0)] => serr("Out of room for floats in this compilation unit"); "id: no float space")]
    #[test_case("a=@@(14)", true, &[] => serr("out of range integral type conversion attempted"); "id: get jump too far")]
    #[test_case("a=@@(23)", true, &[] => serr("out of range integral type conversion attempted"); "id: resolve jump too far")]
    #[test_case("a:b", true, &[] => Ok((svec(&[
        "DUP",
        "STRING 0 (a)",
        "POP2_PUSH3",
        "STRING 1 (b)",
        "STRICT_RESOLVE",
        "JUMP_IF_ABRUPT 8",
        "ROTATEDOWN 3",
        "GETV",
        "JUMP_IF_ABRUPT 5",
        "PUT_VALUE",
        "JUMP 4",
        "UNWIND 1",
        "UNWIND 1",
        "JUMP_IF_ABRUPT 5",
        "POP",
        "FLOAT 0 (1)",
        "JUMP 2",
        "UNWIND 1"
    ]), true)); "prop: ref only")]
    #[test_case("[8n]:a", true, &[(Fillable::BigInt, 0)] => serr("Out of room for big ints in this compilation unit"); "prop: name fail")]
    #[test_case("[a]:b", true, &[] => Ok((svec(&[
        "DUP",
        "STRING 0 (a)",
        "STRICT_RESOLVE",
        "GET_VALUE",
        "JUMP_IF_ABRUPT 1",
        "TO_KEY",
        "JUMP_IF_ABRUPT 25",
        "POP2_PUSH3",
        "STRING 1 (b)",
        "STRICT_RESOLVE",
        "JUMP_IF_ABRUPT 8",
        "ROTATEDOWN 3",
        "GETV",
        "JUMP_IF_ABRUPT 5",
        "PUT_VALUE",
        "JUMP 4",
        "UNWIND 1",
        "UNWIND 1",
        "JUMP_IF_ABRUPT 5",
        "POP",
        "FLOAT 0 (1)",
        "JUMP 2",
        "UNWIND 1"
    ]), true)); "prop: fallible name")]
    #[test_case("a:b=8n", true, &[(Fillable::BigInt, 0)] => serr("Out of room for big ints in this compilation unit"); "prop: expr fail")]
    #[test_case("a:null", true, &[] => Ok((svec(&[
        "DUP",
        "STRING 0 (a)",
        "POP2_PUSH3",
        "NULL",
        "ROTATEDOWN 3",
        "GETV",
        "JUMP_IF_ABRUPT 3",
        "PUT_VALUE",
        "JUMP 2",
        "UNWIND 1",
        "JUMP_IF_ABRUPT 5",
        "POP",
        "FLOAT 0 (1)",
        "JUMP 2",
        "UNWIND 1"
    ]), true)); "prop: infallible expr")]
    #[test_case("a:b", true, &[(Fillable::Float, 0)] => serr("Out of room for floats in this compilation unit"); "prop: resource exhaustion")]
    #[test_case("[a]:b=@@(29)", true, &[] => serr("out of range integral type conversion attempted"); "prop: too big")]
    fn property_destructuring_assignment_evaluation(
        src: &str,
        strict: bool,
        what: &[(Fillable, usize)],
    ) -> Result<(Vec<String>, bool), String> {
        let node = Maker::new(src).assignment_property();
        let mut c = complex_filled_chunk("x", what);
        node.property_destructuring_assignment_evaluation(&mut c, strict, src)
            .map(|status| {
                (
                    c.disassemble().iter().map(String::as_str).filter_map(disasm_filt).collect::<Vec<_>>(),
                    status.maybe_abrupt(),
                )
            })
            .map_err(|e| e.to_string())
    }
}

mod assignment_property_list {
    use super::*;
    use test_case::test_case;

    #[test_case("a", true, &[] => Ok(svec(&[
        "STRING 0 (a)",
        "STRICT_RESOLVE",
        "JUMP_IF_ABRUPT 19",
        "SWAP",
        "POP2_PUSH3",
        "STRING 0 (a)",
        "GETV",
        "JUMP_IF_ABRUPT 10",
        "PUT_VALUE",
        "JUMP_IF_ABRUPT 9",
        "POP",
        "STRING 0 (a)",
        "FLOAT 0 (1)",
        "JUMP 2",
        "UNWIND 1"
    ])); "item; normal")]
    #[test_case("a,b", true, &[] => Ok(svec(&[
        "STRING 0 (a)",
        "STRICT_RESOLVE",
        "JUMP_IF_ABRUPT 19",
        "SWAP",
        "POP2_PUSH3",
        "STRING 0 (a)",
        "GETV",
        "JUMP_IF_ABRUPT 10",
        "PUT_VALUE",
        "JUMP_IF_ABRUPT 9",
        "POP",
        "STRING 0 (a)",
        "FLOAT 0 (1)",
        "JUMP 2",
        "UNWIND 1",
        "JUMP_IF_ABRUPT 33",
        "SWAP_LIST",
        "STRING 1 (b)",
        "STRICT_RESOLVE",
        "JUMP_IF_ABRUPT 19",
        "SWAP",
        "POP2_PUSH3",
        "STRING 1 (b)",
        "GETV",
        "JUMP_IF_ABRUPT 10",
        "PUT_VALUE",
        "JUMP_IF_ABRUPT 9",
        "POP",
        "STRING 1 (b)",
        "FLOAT 0 (1)",
        "JUMP 2",
        "UNWIND 1",
        "JUMP_IF_ABRUPT 4",
        "SWAP_DEEP_LIST",
        "APPEND_LIST",
        "JUMP 2",
        "POP_OUT_LIST 3"
    ])); "list; normal")]
    #[test_case("a=1n,b", true, &[(Fillable::BigInt, 0)] => serr("Out of room for big ints in this compilation unit"); "list; head fail")]
    #[test_case("a,b=1n", true, &[(Fillable::BigInt, 0)] => serr("Out of room for big ints in this compilation unit"); "list; tail fail")]
    #[test_case("a,b=@@(37)", true, &[] => serr("out of range integral type conversion attempted"); "list; tail too large")]
    fn property_destructuring_assignment_evaluation(
        src: &str,
        strict: bool,
        what: &[(Fillable, usize)],
    ) -> Result<Vec<String>, String> {
        let node = Maker::new(src).assignment_property_list();
        let mut c = complex_filled_chunk("x", what);
        node.property_destructuring_assignment_evaluation(&mut c, strict, src)
            .map(|_| c.disassemble().iter().map(String::as_str).filter_map(disasm_filt).collect::<Vec<_>>())
            .map_err(|e| e.to_string())
    }
}

mod assignment_rest_property {
    use super::*;
    use test_case::test_case;

    #[test_case("...a", true, &[] => Ok(svec(&[
        "DUP_AFTER_LIST",
        "STRING 0 (a)",
        "STRICT_RESOLVE",
        "JUMP_IF_ABRUPT 14",
        "ROTATEDOWN_LIST 1",
        "OBJECT",
        "ROTATEDOWN_LIST 1",
        "COPY_DATAPROPS_WE",
        "JUMP_IF_ABRUPT 7",
        "PUT_VALUE",
        "JUMP_IF_ABRUPT 6",
        "POP",
        "JUMP 5",
        "UNWIND_LIST",
        "UNWIND 1",
        "UNWIND 1"
    ])); "normal")]
    #[test_case("...a[1n]", true, &[(Fillable::BigInt, 0)] => serr("Out of room for big ints in this compilation unit"); "rest fail")]
    #[test_case("...0", true, &[] => Ok(svec(&[
        "DUP_AFTER_LIST",
        "FLOAT 0 (0)",
        "ROTATEDOWN_LIST 1",
        "OBJECT",
        "ROTATEDOWN_LIST 1",
        "COPY_DATAPROPS_WE",
        "JUMP_IF_ABRUPT 6",
        "PUT_VALUE",
        "JUMP_IF_ABRUPT 5",
        "POP",
        "JUMP 4",
        "UNWIND 1",
        "UNWIND 1"
    ])); "infallible")]
    fn rest_destructuring_assignment_evaluation(
        src: &str,
        strict: bool,
        what: &[(Fillable, usize)],
    ) -> Result<Vec<String>, String> {
        let node = Maker::new(src).assignment_rest_property();
        let mut c = complex_filled_chunk("x", what);
        node.rest_destructuring_assignment_evaluation(&mut c, strict, src)
            .map(|_| c.disassemble().iter().map(String::as_str).filter_map(disasm_filt).collect::<Vec<_>>())
            .map_err(|e| e.to_string())
    }
}

mod assignment_element {
    use super::*;
    use test_case::test_case;

    #[test_case("a", true, &[] => Ok(svec(&[
        "STRING 0 (a)",
        "STRICT_RESOLVE",
        "JUMP_IF_ABRUPT 8",
        "ROTATEDOWN 3",
        "GETV",
        "JUMP_IF_ABRUPT 5",
        "PUT_VALUE",
        "JUMP 4",
        "UNWIND 1",
        "UNWIND 1"
    ])); "no-init; normal")]
    #[test_case("a[1n]", true, &[(Fillable::BigInt, 0)] => serr("Out of room for big ints in this compilation unit"); "no-init; fail")]
    #[test_case("0", true, &[] => Ok(svec(&[
        "FLOAT 0 (0)",
        "ROTATEDOWN 3",
        "GETV",
        "JUMP_IF_ABRUPT 3",
        "PUT_VALUE",
        "JUMP 2",
        "UNWIND 1"
    ])); "no-init; infallible")]
    #[test_case("[a]", true, &[] => Ok(svec(&[
        "GETV",
        "JUMP_IF_ABRUPT 31",
        "DUP",
        "GET_SYNC_ITER",
        "JUMP_IF_ABRUPT 24",
        "DUP",
        "STRING 0 (a)",
        "STRICT_RESOLVE",
        "JUMP_IF_ABRUPT 11",
        "SWAP",
        "ITER_STEP",
        "JUMP_IF_ABRUPT 7",
        "SWAP",
        "ROTATEDOWN 3",
        "PUT_VALUE",
        "UPDATE_EMPTY",
        "JUMP 2",
        "UNWIND 1",
        "EMPTY_IF_NOT_ERR",
        "ITER_CLOSE_IF_NOT_DONE",
        "UPDATE_EMPTY",
        "JUMP 2",
        "UNWIND 1",
        "EMPTY_IF_NOT_ERR"
    ])); "no-init; pattern; normal")]
    #[test_case("a=0", true, &[] => Ok(svec(&[
        "STRING 0 (a)",
        "STRICT_RESOLVE",
        "JUMP_IF_ABRUPT 13",
        "ROTATEDOWN 3",
        "GETV",
        "JUMP_IF_ABRUPT 10",
        "JUMP_NOT_UNDEF 3",
        "POP",
        "FLOAT 0 (0)",
        "PUT_VALUE",
        "JUMP 4",
        "UNWIND 1",
        "UNWIND 1"
    ])); "init; normal")]
    #[test_case("a=()=>null", true, &[] => Ok(svec(&[
        "STRING 0 (a)",
        "STRICT_RESOLVE",
        "JUMP_IF_ABRUPT 19",
        "ROTATEDOWN 3",
        "GETV",
        "JUMP_IF_ABRUPT 16",
        "JUMP_NOT_UNDEF 9",
        "POP",
        "STRING 0 (a)",
        "STRING 0 (a)",
        "FUNC_IAE 0",
        "JUMP_IF_ABRUPT 5",
        "PUT_VALUE",
        "JUMP 4",
        "UNWIND 1",
        "UNWIND 1"
    ])); "init with func; normal")]
    #[test_case("a=b", true, &[] => Ok(svec(&[
        "STRING 0 (a)",
        "STRICT_RESOLVE",
        "JUMP_IF_ABRUPT 17",
        "ROTATEDOWN 3",
        "GETV",
        "JUMP_IF_ABRUPT 14",
        "JUMP_NOT_UNDEF 7",
        "POP",
        "STRING 1 (b)",
        "STRICT_RESOLVE",
        "GET_VALUE",
        "JUMP_IF_ABRUPT 5",
        "PUT_VALUE",
        "JUMP 4",
        "UNWIND 1",
        "UNWIND 1"
    ])); "init with ref; normal")]
    #[test_case("a=()=>null", true, &[(Fillable::FunctionStash, 0)] => serr("Out of room for more functions!"); "init with func; fail")]
    #[test_case("a=8n", true, &[(Fillable::BigInt, 0)] => serr("Out of room for big ints in this compilation unit"); "init with expr; fail")]
    #[test_case("[a]=b", true, &[] => Ok(svec(&[
        "GETV",
        "JUMP_IF_ABRUPT 40",
        "JUMP_NOT_UNDEF 7",
        "POP",
        "STRING 0 (b)",
        "STRICT_RESOLVE",
        "GET_VALUE",
        "JUMP_IF_ABRUPT 31",
        "DUP",
        "GET_SYNC_ITER",
        "JUMP_IF_ABRUPT 24",
        "DUP",
        "STRING 1 (a)",
        "STRICT_RESOLVE",
        "JUMP_IF_ABRUPT 11",
        "SWAP",
        "ITER_STEP",
        "JUMP_IF_ABRUPT 7",
        "SWAP",
        "ROTATEDOWN 3",
        "PUT_VALUE",
        "UPDATE_EMPTY",
        "JUMP 2",
        "UNWIND 1",
        "EMPTY_IF_NOT_ERR",
        "ITER_CLOSE_IF_NOT_DONE",
        "UPDATE_EMPTY",
        "JUMP 2",
        "UNWIND 1",
        "EMPTY_IF_NOT_ERR"
    ])); "pattern target; normal")]
    #[test_case("a=@@(2)", true, &[] => serr("out of range integral type conversion attempted"); "izer too big")]
    #[test_case("[a[8n]]", true, &[(Fillable::BigInt, 0)] => serr("Out of room for big ints in this compilation unit"); "destructuring fail")]
    #[test_case("a=@@(12)", true, &[] => serr("out of range integral type conversion attempted"); "lhse init too big")]
    #[test_case("0=@@(7)", true, &[] => serr("out of range integral type conversion attempted"); "infallible lhse init too big")]
    #[test_case("[a]=@@(35)", true, &[] => serr("out of range integral type conversion attempted"); "dstr init too big")] // exit_a
    fn keyed_destructuring_assignment_evaluation(
        src: &str,
        strict: bool,
        what: &[(Fillable, usize)],
    ) -> Result<Vec<String>, String> {
        let node = Maker::new(src).assignment_element();
        let mut c = complex_filled_chunk("x", what);
        node.keyed_destructuring_assignment_evaluation(&mut c, strict, src)
            .map(|_| c.disassemble().iter().map(String::as_str).filter_map(disasm_filt).collect::<Vec<_>>())
            .map_err(|e| e.to_string())
    }

    #[test_case("0", true, &[] => Ok(svec(&[
        "FLOAT 0 (0)",
        "SWAP",
        "ITER_STEP",
        "JUMP_IF_ABRUPT 7",
        "SWAP",
        "ROTATEDOWN 3",
        "PUT_VALUE",
        "UPDATE_EMPTY",
        "JUMP 2",
        "UNWIND 1"
    ])); "infallible lref")]
    #[test_case("a", true, &[] => Ok(svec(&[
        "STRING 0 (a)",
        "STRICT_RESOLVE",
        "JUMP_IF_ABRUPT 11",
        "SWAP",
        "ITER_STEP",
        "JUMP_IF_ABRUPT 7",
        "SWAP",
        "ROTATEDOWN 3",
        "PUT_VALUE",
        "UPDATE_EMPTY",
        "JUMP 2",
        "UNWIND 1"
    ])); "lref; normal")]
    #[test_case("[a]", true, &[] => Ok(svec(&[
        "ITER_STEP",
        "JUMP_IF_ABRUPT 32",
        "DUP",
        "GET_SYNC_ITER",
        "JUMP_IF_ABRUPT 24",
        "DUP",
        "STRING 0 (a)",
        "STRICT_RESOLVE",
        "JUMP_IF_ABRUPT 11",
        "SWAP",
        "ITER_STEP",
        "JUMP_IF_ABRUPT 7",
        "SWAP",
        "ROTATEDOWN 3",
        "PUT_VALUE",
        "UPDATE_EMPTY",
        "JUMP 2",
        "UNWIND 1",
        "EMPTY_IF_NOT_ERR",
        "ITER_CLOSE_IF_NOT_DONE",
        "UPDATE_EMPTY",
        "JUMP 2",
        "UNWIND 1",
        "EMPTY_IF_NOT_ERR",
        "UPDATE_EMPTY"
    ])); "dstr; normal")]
    #[test_case("a[8n]", true, &[(Fillable::BigInt, 0)] => serr("Out of room for big ints in this compilation unit"); "lhse fail")]
    #[test_case("a=0", true, &[] => Ok(svec(&[
        "STRING 0 (a)",
        "STRICT_RESOLVE",
        "JUMP_IF_ABRUPT 16",
        "SWAP",
        "ITER_STEP",
        "JUMP_IF_ABRUPT 12",
        "SWAP",
        "ROTATEDOWN 3",
        "JUMP_NOT_UNDEF 3",
        "POP",
        "FLOAT 0 (0)",
        "PUT_VALUE",
        "UPDATE_EMPTY",
        "JUMP 2",
        "UNWIND 1"
    ])); "lhse with initializer")]
    #[test_case("a=b", true, &[] => Ok(svec(&[
        "STRING 0 (a)",
        "STRICT_RESOLVE",
        "JUMP_IF_ABRUPT 22",
        "SWAP",
        "ITER_STEP",
        "JUMP_IF_ABRUPT 18",
        "SWAP",
        "ROTATEDOWN 3",
        "JUMP_NOT_UNDEF 7",
        "POP",
        "STRING 1 (b)",
        "STRICT_RESOLVE",
        "GET_VALUE",
        "JUMP_IF_ABRUPT 4",
        "PUT_VALUE",
        "UPDATE_EMPTY",
        "JUMP 4",
        "UNWIND 1",
        "UNWIND 1"
    ])); "lhse with initializer ref")]
    #[test_case("a=()=>10", true, &[] => Ok(svec(&[
        "STRING 0 (a)",
        "STRICT_RESOLVE",
        "JUMP_IF_ABRUPT 22",
        "SWAP",
        "ITER_STEP",
        "JUMP_IF_ABRUPT 18",
        "SWAP",
        "ROTATEDOWN 3",
        "JUMP_NOT_UNDEF 7",
        "POP",
        "STRING 0 (a)",
        "FUNC_IAE 0",
        "JUMP_IF_ABRUPT 4",
        "PUT_VALUE",
        "UPDATE_EMPTY",
        "JUMP 4",
        "UNWIND 1",
        "UNWIND 1"
    ])); "lhse with named function")]
    #[test_case("a=()=>10", true, &[(Fillable::FunctionStash, 0)] => serr("Out of room for more functions!"); "named compilation fails")]
    #[test_case("a=8n", true, &[(Fillable::BigInt, 0)] => serr("Out of room for big ints in this compilation unit"); "izer fail")]
    #[test_case("[a]=b", true, &[] => Ok(svec(&[
        "ITER_STEP",
        "JUMP_IF_ABRUPT 45",
        "JUMP_NOT_UNDEF 7",
        "POP",
        "STRING 0 (b)",
        "STRICT_RESOLVE",
        "GET_VALUE",
        "JUMP_IF_ABRUPT 34",
        "DUP",
        "GET_SYNC_ITER",
        "JUMP_IF_ABRUPT 24",
        "DUP",
        "STRING 1 (a)",
        "STRICT_RESOLVE",
        "JUMP_IF_ABRUPT 11",
        "SWAP",
        "ITER_STEP",
        "JUMP_IF_ABRUPT 7",
        "SWAP",
        "ROTATEDOWN 3",
        "PUT_VALUE",
        "UPDATE_EMPTY",
        "JUMP 2",
        "UNWIND 1",
        "EMPTY_IF_NOT_ERR",
        "ITER_CLOSE_IF_NOT_DONE",
        "UPDATE_EMPTY",
        "JUMP 2",
        "UNWIND 1",
        "EMPTY_IF_NOT_ERR",
        "UPDATE_EMPTY",
        "JUMP 2",
        "UNWIND 1"
    ])); "dstr with initializer")]
    #[test_case("a=@@(2)", true, &[] => serr("out of range integral type conversion attempted"); "izer too big")]
    #[test_case("[a[1n]]", true, &[(Fillable::BigInt, 0)] => serr("Out of room for big ints in this compilation unit"); "dstr fail")]
    #[test_case("a=@@(15)", true, &[] => serr("out of range integral type conversion attempted"); "izer too big v2")]
    #[test_case("0=@@(11)", true, &[] => serr("out of range integral type conversion attempted"); "izer too big v3")]
    #[test_case("[a[@@(44)]]=q", true, &[] => serr("out of range integral type conversion attempted"); "dstr too big")]
    #[test_case("[a[@@(42)]]", true, &[] => serr("out of range integral type conversion attempted"); "dstr too big v2")]
    fn iterator_destructuring_assignment_evaluation(
        src: &str,
        strict: bool,
        what: &[(Fillable, usize)],
    ) -> Result<Vec<String>, String> {
        let node = Maker::new(src).assignment_element();
        let mut c = complex_filled_chunk("x", what);
        node.iterator_destructuring_assignment_evaluation(&mut c, strict, src)
            .map(|_| c.disassemble().iter().map(String::as_str).filter_map(disasm_filt).collect::<Vec<_>>())
            .map_err(|e| e.to_string())
    }
}

mod assignment_elision_element {
    use super::*;
    use test_case::test_case;

    #[test_case("a", true, &[] => Ok(svec(&[
        "STRING 0 (a)",
        "STRICT_RESOLVE",
        "JUMP_IF_ABRUPT 11",
        "SWAP",
        "ITER_STEP",
        "JUMP_IF_ABRUPT 7",
        "SWAP",
        "ROTATEDOWN 3",
        "PUT_VALUE",
        "UPDATE_EMPTY",
        "JUMP 2",
        "UNWIND 1"
    ])); "no elision; normal")]
    #[test_case(",a", true, &[] => Ok(svec(&[
        "FLOAT 0 (1)",
        "IDAE_ELISION",
        "JUMP_IF_ABRUPT 18",
        "STRING 0 (a)",
        "STRICT_RESOLVE",
        "JUMP_IF_ABRUPT 11",
        "SWAP",
        "ITER_STEP",
        "JUMP_IF_ABRUPT 7",
        "SWAP",
        "ROTATEDOWN 3",
        "PUT_VALUE",
        "UPDATE_EMPTY",
        "JUMP 2",
        "UNWIND 1"
    ])); "has elision; normal")]
    #[test_case(",,,,,,,a", true, &[(Fillable::Float, 0)] => serr("Out of room for floats in this compilation unit"); "elision fail")]
    #[test_case(",a[8n]", true, &[(Fillable::BigInt, 0)] => serr("Out of room for big ints in this compilation unit"); "element fail")]
    #[test_case(",a[@@(28)]", true, &[] => serr("out of range integral type conversion attempted"); "elem too big")]
    fn iterator_destructuring_assignment_evaluation(
        src: &str,
        strict: bool,
        what: &[(Fillable, usize)],
    ) -> Result<Vec<String>, String> {
        let node = Maker::new(src).assignment_elision_element();
        let mut c = complex_filled_chunk("x", what);
        node.iterator_destructuring_assignment_evaluation(&mut c, strict, src)
            .map(|_| c.disassemble().iter().map(String::as_str).filter_map(disasm_filt).collect::<Vec<_>>())
            .map_err(|e| e.to_string())
    }
}

mod assignment_element_list {
    use super::*;
    use test_case::test_case;

    #[test_case("a", true, &[] => Ok(svec(&[
        "STRING 0 (a)",
        "STRICT_RESOLVE",
        "JUMP_IF_ABRUPT 11",
        "SWAP",
        "ITER_STEP",
        "JUMP_IF_ABRUPT 7",
        "SWAP",
        "ROTATEDOWN 3",
        "PUT_VALUE",
        "UPDATE_EMPTY",
        "JUMP 2",
        "UNWIND 1"
    ])); "item; normal")]
    #[test_case("a,b", true, &[] => Ok(svec(&[
        "STRING 0 (a)",
        "STRICT_RESOLVE",
        "JUMP_IF_ABRUPT 11",
        "SWAP",
        "ITER_STEP",
        "JUMP_IF_ABRUPT 7",
        "SWAP",
        "ROTATEDOWN 3",
        "PUT_VALUE",
        "UPDATE_EMPTY",
        "JUMP 2",
        "UNWIND 1",
        "JUMP_IF_ABRUPT 18",
        "STRING 1 (b)",
        "STRICT_RESOLVE",
        "JUMP_IF_ABRUPT 11",
        "SWAP",
        "ITER_STEP",
        "JUMP_IF_ABRUPT 7",
        "SWAP",
        "ROTATEDOWN 3",
        "PUT_VALUE",
        "UPDATE_EMPTY",
        "JUMP 2",
        "UNWIND 1"
    ])); "list; normal")]
    #[test_case("a[1n],b", true, &[(Fillable::BigInt, 0)] => serr("Out of room for big ints in this compilation unit"); "list fail")]
    #[test_case("a,b[1n]", true, &[(Fillable::BigInt, 0)] => serr("Out of room for big ints in this compilation unit"); "item fail")]
    #[test_case("a,b[@@(28)]", true, &[] => serr("out of range integral type conversion attempted"); "item too big")]
    fn iterator_destructuring_assignment_evaluation(
        src: &str,
        strict: bool,
        what: &[(Fillable, usize)],
    ) -> Result<Vec<String>, String> {
        let node = Maker::new(src).assignment_element_list();
        let mut c = complex_filled_chunk("x", what);
        node.iterator_destructuring_assignment_evaluation(&mut c, strict, src)
            .map(|_| c.disassemble().iter().map(String::as_str).filter_map(disasm_filt).collect::<Vec<_>>())
            .map_err(|e| e.to_string())
    }
}

mod assignment_rest_element {
    use super::*;
    use test_case::test_case;

    #[test_case("...a", true, &[] => Ok(svec(&[
        "STRING 0 (a)",
        "STRICT_RESOLVE",
        "JUMP_IF_ABRUPT 11",
        "SWAP",
        "ITER_REST",
        "JUMP_IF_ABRUPT 7",
        "ROTATEUP 3",
        "SWAP",
        "PUT_VALUE",
        "UPDATE_EMPTY",
        "JUMP 2",
        "UNWIND 1"
    ])); "ref; normal")]
    #[test_case("...[a]", true, &[] => Ok(svec(&[
        "ITER_REST",
        "JUMP_IF_ABRUPT 34",
        "DUP",
        "GET_SYNC_ITER",
        "JUMP_IF_ABRUPT 24",
        "DUP",
        "STRING 0 (a)",
        "STRICT_RESOLVE",
        "JUMP_IF_ABRUPT 11",
        "SWAP",
        "ITER_STEP",
        "JUMP_IF_ABRUPT 7",
        "SWAP",
        "ROTATEDOWN 3",
        "PUT_VALUE",
        "UPDATE_EMPTY",
        "JUMP 2",
        "UNWIND 1",
        "EMPTY_IF_NOT_ERR",
        "ITER_CLOSE_IF_NOT_DONE",
        "UPDATE_EMPTY",
        "JUMP 2",
        "UNWIND 1",
        "EMPTY_IF_NOT_ERR",
        "UPDATE_EMPTY",
        "JUMP 2",
        "UNWIND 1"
    ])); "dstr; normal")]
    #[test_case("...0", true, &[] => Ok(svec(&[
        "FLOAT 0 (0)",
        "SWAP",
        "ITER_REST",
        "JUMP_IF_ABRUPT 7",
        "ROTATEUP 3",
        "SWAP",
        "PUT_VALUE",
        "UPDATE_EMPTY",
        "JUMP 2",
        "UNWIND 1"
    ])); "infallible lhse")]
    #[test_case("...a[8n]", true, &[(Fillable::BigInt, 0)] => serr("Out of room for big ints in this compilation unit"); "lref fail")]
    #[test_case("...[a[8n]]", true, &[(Fillable::BigInt, 0)] => serr("Out of room for big ints in this compilation unit"); "dstr fail")]
    fn iterator_destructuring_assignment_evaluation(
        src: &str,
        strict: bool,
        what: &[(Fillable, usize)],
    ) -> Result<Vec<String>, String> {
        let node = Maker::new(src).assignment_rest_element();
        let mut c = complex_filled_chunk("x", what);
        node.iterator_destructuring_assignment_evaluation(&mut c, strict, src)
            .map(|_| c.disassemble().iter().map(String::as_str).filter_map(disasm_filt).collect::<Vec<_>>())
            .map_err(|e| e.to_string())
    }
}

mod array_assignment_pattern {
    use super::*;
    use test_case::test_case;

    #[test_case("[]", true, &[] => Ok(svec(&[
        "DUP",
        "GET_SYNC_ITER",
        "JUMP_IF_ABRUPT 7",
        "EMPTY",
        "ITER_CLOSE",
        "JUMP_IF_ABRUPT 3",
        "POP",
        "JUMP 2",
        "UNWIND 1"
    ])); "empty; normal")]
    #[test_case("[,]", true, &[] => Ok(svec(&[
        "DUP",
        "GET_SYNC_ITER",
        "JUMP_IF_ABRUPT 9",
        "DUP",
        "FLOAT 0 (1)",
        "IDAE_ELISION",
        "EMPTY_IF_NOT_ERR",
        "ITER_CLOSE_IF_NOT_DONE",
        "UPDATE_EMPTY",
        "JUMP 2",
        "UNWIND 1"
    ])); "elision only; normal")]
    #[test_case("[,,,]", true, &[(Fillable::Float, 0)] => serr("Out of room for floats in this compilation unit"); "elision fail")] // 3790
    #[test_case("[,...a]", true, &[] => Ok(svec(&[
        "DUP",
        "GET_SYNC_ITER",
        "JUMP_IF_ABRUPT 31",
        "DUP",
        "FLOAT 0 (1)",
        "IDAE_ELISION",
        "JUMP_IF_ABRUPT 23",
        "STRING 0 (a)",
        "STRICT_RESOLVE",
        "JUMP_IF_ABRUPT 11",
        "SWAP",
        "ITER_REST",
        "JUMP_IF_ABRUPT 7",
        "ROTATEUP 3",
        "SWAP",
        "PUT_VALUE",
        "UPDATE_EMPTY",
        "JUMP 2",
        "UNWIND 1",
        "EMPTY_IF_NOT_ERR",
        "ITER_CLOSE_IF_NOT_DONE",
        "UPDATE_EMPTY",
        "JUMP 4",
        "UNWIND 1",
        "UNWIND 1"
    ])); "elision+rest; normal")]
    #[test_case("[,,,...a]", true, &[(Fillable::Float, 0)] => serr("Out of room for floats in this compilation unit"); "elision+rest; elision fail")]
    #[test_case("[,...a[@@(33)]]", true, &[] => serr("out of range integral type conversion attempted"); "elision+rest; rest too big")]
    #[test_case("[...a]", true, &[] => Ok(svec(&[
        "DUP",
        "GET_SYNC_ITER",
        "JUMP_IF_ABRUPT 24",
        "DUP",
        "STRING 0 (a)",
        "STRICT_RESOLVE",
        "JUMP_IF_ABRUPT 11",
        "SWAP",
        "ITER_REST",
        "JUMP_IF_ABRUPT 7",
        "ROTATEUP 3",
        "SWAP",
        "PUT_VALUE",
        "UPDATE_EMPTY",
        "JUMP 2",
        "UNWIND 1",
        "EMPTY_IF_NOT_ERR",
        "ITER_CLOSE_IF_NOT_DONE",
        "UPDATE_EMPTY",
        "JUMP 2",
        "UNWIND 1"
    ])); "rest; normal")]
    #[test_case("[...a[1n]]", true, &[(Fillable::BigInt, 0)] => serr("Out of room for big ints in this compilation unit"); "rest fail")]
    #[test_case("[...a[@@(34)]]", true, &[] => serr("out of range integral type conversion attempted"); "rest-only; too big")]
    #[test_case("[a]", true, &[] => Ok(svec(&[
        "DUP",
        "GET_SYNC_ITER",
        "JUMP_IF_ABRUPT 24",
        "DUP",
        "STRING 0 (a)",
        "STRICT_RESOLVE",
        "JUMP_IF_ABRUPT 11",
        "SWAP",
        "ITER_STEP",
        "JUMP_IF_ABRUPT 7",
        "SWAP",
        "ROTATEDOWN 3",
        "PUT_VALUE",
        "UPDATE_EMPTY",
        "JUMP 2",
        "UNWIND 1",
        "EMPTY_IF_NOT_ERR",
        "ITER_CLOSE_IF_NOT_DONE",
        "UPDATE_EMPTY",
        "JUMP 2",
        "UNWIND 1"
    ])); "list; normal")]
    #[test_case("[a[1n]]", true, &[(Fillable::BigInt, 0)] => serr("Out of room for big ints in this compilation unit"); "list fail")]
    #[test_case("[a[@@(34)]]", true, &[] => serr("out of range integral type conversion attempted"); "list-only; too big")]
    #[test_case("[a,]", true, &[] => Ok(svec(&[
        "DUP",
        "GET_SYNC_ITER",
        "JUMP_IF_ABRUPT 29",
        "DUP",
        "STRING 0 (a)",
        "STRICT_RESOLVE",
        "JUMP_IF_ABRUPT 11",
        "SWAP",
        "ITER_STEP",
        "JUMP_IF_ABRUPT 7",
        "SWAP",
        "ROTATEDOWN 3",
        "PUT_VALUE",
        "UPDATE_EMPTY",
        "JUMP 2",
        "UNWIND 1",
        "JUMP_IF_NORMAL 3",
        "ITER_CLOSE_IF_NOT_DONE",
        "JUMP 5",
        "EMPTY_IF_NOT_ERR",
        "ITER_CLOSE_IF_NOT_DONE",
        "UPDATE_EMPTY",
        "JUMP 2",
        "UNWIND 1"
    ])); "list+comma; normal")]
    #[test_case("[a,...b]", true, &[] => Ok(svec(&[
        "DUP",
        "GET_SYNC_ITER",
        "JUMP_IF_ABRUPT 47",
        "DUP",
        "STRING 0 (a)",
        "STRICT_RESOLVE",
        "JUMP_IF_ABRUPT 11",
        "SWAP",
        "ITER_STEP",
        "JUMP_IF_ABRUPT 7",
        "SWAP",
        "ROTATEDOWN 3",
        "PUT_VALUE",
        "UPDATE_EMPTY",
        "JUMP 2",
        "UNWIND 1",
        "JUMP_IF_NORMAL 3",
        "ITER_CLOSE_IF_NOT_DONE",
        "JUMP 23",
        "STRING 1 (b)",
        "STRICT_RESOLVE",
        "JUMP_IF_ABRUPT 11",
        "SWAP",
        "ITER_REST",
        "JUMP_IF_ABRUPT 7",
        "ROTATEUP 3",
        "SWAP",
        "PUT_VALUE",
        "UPDATE_EMPTY",
        "JUMP 2",
        "UNWIND 1",
        "EMPTY_IF_NOT_ERR",
        "ITER_CLOSE_IF_NOT_DONE",
        "UPDATE_EMPTY",
        "JUMP 2",
        "UNWIND 1"
    ])); "list+rest; normal")]
    #[test_case("[a,,]", true, &[] => Ok(svec(&[
        "DUP",
        "GET_SYNC_ITER",
        "JUMP_IF_ABRUPT 36",
        "DUP",
        "STRING 0 (a)",
        "STRICT_RESOLVE",
        "JUMP_IF_ABRUPT 11",
        "SWAP",
        "ITER_STEP",
        "JUMP_IF_ABRUPT 7",
        "SWAP",
        "ROTATEDOWN 3",
        "PUT_VALUE",
        "UPDATE_EMPTY",
        "JUMP 2",
        "UNWIND 1",
        "JUMP_IF_NORMAL 3",
        "ITER_CLOSE_IF_NOT_DONE",
        "JUMP 12",
        "FLOAT 0 (1)",
        "IDAE_ELISION",
        "JUMP_IF_ABRUPT 5",
        "EMPTY_IF_NOT_ERR",
        "ITER_CLOSE_IF_NOT_DONE",
        "UPDATE_EMPTY",
        "JUMP 4",
        "UNWIND 1",
        "UNWIND 1"
    ])); "list+elision; normal")]
    #[test_case("[a,,...b]", true, &[] => Ok(svec(&[
        "DUP",
        "GET_SYNC_ITER",
        "JUMP_IF_ABRUPT 54",
        "DUP",
        "STRING 0 (a)",
        "STRICT_RESOLVE",
        "JUMP_IF_ABRUPT 11",
        "SWAP",
        "ITER_STEP",
        "JUMP_IF_ABRUPT 7",
        "SWAP",
        "ROTATEDOWN 3",
        "PUT_VALUE",
        "UPDATE_EMPTY",
        "JUMP 2",
        "UNWIND 1",
        "JUMP_IF_NORMAL 3",
        "ITER_CLOSE_IF_NOT_DONE",
        "JUMP 30",
        "FLOAT 0 (1)",
        "IDAE_ELISION",
        "JUMP_IF_ABRUPT 23",
        "STRING 1 (b)",
        "STRICT_RESOLVE",
        "JUMP_IF_ABRUPT 11",
        "SWAP",
        "ITER_REST",
        "JUMP_IF_ABRUPT 7",
        "ROTATEUP 3",
        "SWAP",
        "PUT_VALUE",
        "UPDATE_EMPTY",
        "JUMP 2",
        "UNWIND 1",
        "EMPTY_IF_NOT_ERR",
        "ITER_CLOSE_IF_NOT_DONE",
        "UPDATE_EMPTY",
        "JUMP 4",
        "UNWIND 1",
        "UNWIND 1"
    ])); "list+elision+rest; normal")]
    #[test_case("[a[1n],]", true, &[(Fillable::BigInt, 0)] => serr("Out of room for big ints in this compilation unit"); "list+e+r; list fail")]
    #[test_case("[a,,,]", true, &[(Fillable::Float, 0)] => serr("Out of room for floats in this compilation unit"); "l+e+r; elision fail")]
    #[test_case("[a,...b[1n]]", true, &[(Fillable::BigInt, 0)] => serr("Out of room for big ints in this compilation unit"); "l+e+r; rest fail")]
    #[test_case("[a,,...b[@@(37)]]", true, &[] => serr("out of range integral type conversion attempted"); "l+e+r; rest too big")]
    #[test_case("[a,,...b[@@(33)]]", true, &[] => serr("out of range integral type conversion attempted"); "l+e+r; rest too big v2")]
    fn destructuring_assignment_evaluation(
        src: &str,
        strict: bool,
        what: &[(Fillable, usize)],
    ) -> Result<Vec<String>, String> {
        let node = Maker::new(src).array_assignment_pattern();
        let mut c = complex_filled_chunk("x", what);
        node.destructuring_assignment_evaluation(&mut c, strict, src)
            .map(|_| c.disassemble().iter().map(String::as_str).filter_map(disasm_filt).collect::<Vec<_>>())
            .map_err(|e| e.to_string())
    }
}

mod destructuring_assignment_target {
    use super::*;
    use test_case::test_case;

    #[test_case("a", true, &[] => serr("lhs cannot be converted to pattern"); "lhse")]
    #[test_case("[a]", true, &[] => Ok(svec(&[
        "DUP",
        "GET_SYNC_ITER",
        "JUMP_IF_ABRUPT 24",
        "DUP",
        "STRING 0 (a)",
        "STRICT_RESOLVE",
        "JUMP_IF_ABRUPT 11",
        "SWAP",
        "ITER_STEP",
        "JUMP_IF_ABRUPT 7",
        "SWAP",
        "ROTATEDOWN 3",
        "PUT_VALUE",
        "UPDATE_EMPTY",
        "JUMP 2",
        "UNWIND 1",
        "EMPTY_IF_NOT_ERR",
        "ITER_CLOSE_IF_NOT_DONE",
        "UPDATE_EMPTY",
        "JUMP 2",
        "UNWIND 1"
    ])); "pattern")]
    fn destructuring_assignment_evaluation(
        src: &str,
        strict: bool,
        what: &[(Fillable, usize)],
    ) -> Result<Vec<String>, String> {
        let node = Maker::new(src).destructuring_assignment_target();
        let mut c = complex_filled_chunk("x", what);
        node.destructuring_assignment_evaluation(&mut c, strict, src)
            .map(|_| c.disassemble().iter().map(String::as_str).filter_map(disasm_filt).collect::<Vec<_>>())
            .map_err(|e| e.to_string())
    }

    #[test_case("a", true, &[] => Ok((svec(&["STRING 0 (a)", "STRICT_RESOLVE"]), true, true)); "lhse")]
    #[test_case("[a]", true, &[] => panics "internal error: entered unreachable code"; "pattern")]
    fn compile(src: &str, strict: bool, what: &[(Fillable, usize)]) -> Result<(Vec<String>, bool, bool), String> {
        let node = Maker::new(src).destructuring_assignment_target();
        let mut c = complex_filled_chunk("x", what);
        node.compile(&mut c, strict, src)
            .map(|flags| {
                (
                    c.disassemble().iter().map(String::as_str).filter_map(disasm_filt).collect::<Vec<_>>(),
                    flags.maybe_abrupt(),
                    flags.maybe_ref(),
                )
            })
            .map_err(|e| e.to_string())
    }
}

#[expect(clippy::too_many_arguments)]
mod for_in_of_statement {
    use super::*;
    use test_case::test_case;
    #[derive(Copy, Clone)]
    enum ForInOfExprKind {
        Expression,
        AssignmentExpression,
    }
    enum ForInOfExprBinding {
        Expression(Rc<Expression>),
        AssignmentExpression(Rc<AssignmentExpression>),
    }

    #[test_case("i=0", true, &[], ForInOfExprKind::Expression, IterationKind::Iterate, &[] => Ok((svec(&[
        "STRING 0 (i)",
        "STRICT_RESOLVE",
        "JUMP_IF_ABRUPT 5",
        "FLOAT 0 (0)",
        "POP2_PUSH3",
        "PUT_VALUE",
        "UPDATE_EMPTY",
        "JUMP_IF_ABRUPT 1",
        "GET_SYNC_ITER"
    ]), true)); "expression/strict/iterate")]
    #[test_case("i", false, &[], ForInOfExprKind::AssignmentExpression, IterationKind::Enumerate, &[] => Ok((svec(&[
        "STRING 0 (i)",
        "RESOLVE",
        "GET_VALUE",
        "JUMP_IF_ABRUPT 8",
        "JUMP_NULLISH 4",
        "TO_OBJECT",
        "ENUM_PROPS",
        "JUMP 2",
        "POP",
        "BREAK"
    ]), true)); "ass-exp/non-strict/enumerate")]
    #[test_case("obj", false, &["item"], ForInOfExprKind::Expression, IterationKind::Enumerate, &[] => Ok((svec(&[
        "PNLE",
        "CPMLB 0 (item)",
        "STRING 1 (obj)",
        "RESOLVE",
        "PLE",
        "GET_VALUE",
        "JUMP_IF_ABRUPT 8",
        "JUMP_NULLISH 4",
        "TO_OBJECT",
        "ENUM_PROPS",
        "JUMP 2",
        "POP",
        "BREAK"
    ]), true)); "expression/non-strict/enumerate/has_ids")]
    #[test_case("obj", false, &["item"], ForInOfExprKind::Expression, IterationKind::Enumerate, &[(Fillable::String, 0)] => serr("Out of room for strings in this compilation unit"); "has_ids + string table full")]
    #[test_case("9n", false, &["item"], ForInOfExprKind::Expression, IterationKind::Enumerate, &[(Fillable::BigInt, 0)] => serr("Out of room for big ints in this compilation unit"); "has_ids + compile fails")]
    #[test_case("9n", false, &[], ForInOfExprKind::Expression, IterationKind::Enumerate, &[(Fillable::BigInt, 0)] => serr("Out of room for big ints in this compilation unit"); "no ids + compile fails")]
    #[test_case("{}", false, &[], ForInOfExprKind::Expression, IterationKind::Iterate, &[] => Ok((svec(&["OBJECT", "GET_SYNC_ITER"]), true)); "infallible object/iterate")]
    #[test_case("{}", false, &[], ForInOfExprKind::Expression, IterationKind::Enumerate, &[] => Ok((svec(&["OBJECT", "JUMP_NULLISH 4", "TO_OBJECT", "ENUM_PROPS", "JUMP 2", "POP", "BREAK"]), false)); "infallible object/enumerate")]
    #[test_case("{}", false, &[], ForInOfExprKind::Expression, IterationKind::AsyncIterate, &[] => Ok((svec(&["OBJECT", "TODO"]), true)); "infallible object/async iterate")]
    fn for_in_of_head_evaluation(
        src: &str,
        strict: bool,
        names: &[&str],
        exp: ForInOfExprKind,
        iter: IterationKind,
        what: &[(Fillable, usize)],
    ) -> Result<(Vec<String>, bool), String> {
        let maker = Maker::new(src);
        let binding = match exp {
            ForInOfExprKind::Expression => ForInOfExprBinding::Expression(maker.expression()),
            ForInOfExprKind::AssignmentExpression => {
                ForInOfExprBinding::AssignmentExpression(maker.assignment_expression())
            }
        };
        let node = match &binding {
            ForInOfExprBinding::Expression(exp) => ForInOfExpr::from(exp),
            ForInOfExprBinding::AssignmentExpression(ae) => ForInOfExpr::from(ae),
        };
        let mut c = complex_filled_chunk("x", what);
        let uninitialized_bound_names = names.iter().map(|&s| JSString::from(s)).collect::<Vec<_>>();
        ForInOfStatement::for_in_of_head_evaluation(&mut c, strict, src, &uninitialized_bound_names, node, iter)
            .map(|status| {
                (
                    c.disassemble().iter().map(String::as_str).filter_map(disasm_filt).collect::<Vec<_>>(),
                    status.maybe_abrupt(),
                )
            })
            .map_err(|e| e.to_string())
    }

    #[test_case("for (item in thing) ;", false, &[], &[] => Ok(svec(&[
        "STRING 0 (thing)",
        "RESOLVE",
        "GET_VALUE",
        "JUMP_IF_ABRUPT 8",
        "JUMP_NULLISH 4",
        "TO_OBJECT",
        "ENUM_PROPS",
        "JUMP 2",
        "POP",
        "BREAK",
        "JUMP_IF_ABRUPT 51",
        "UNDEFINED",
        "SWAP",
        "ITER_NEXT",
        "JUMP_IF_ABRUPT 44",
        "IRES_COMPLETE",
        "JUMP_IF_ABRUPT 39",
        "JUMPPOP_TRUE 33",
        "IRES_TOVAL",
        "JUMP_IF_ABRUPT 36",
        "STRING 1 (item)",
        "RESOLVE",
        "JUMP_IF_ABRUPT 6",
        "SWAP",
        "PUT_VALUE",
        "JUMP_IF_NORMAL 6",
        "JUMP 25",
        "UNWIND 1",
        "JUMP -8",
        "POP",
        "SWAP",
        "EMPTY",
        "LOOP_CONT []",
        "JUMPPOP_FALSE 3",
        "COALESCE",
        "JUMP -37",
        "UPDATE_EMPTY",
        "UNWIND 1",
        "JUMP 8",
        "POP",
        "POP",
        "JUMP 4",
        "UNWIND 1",
        "UNWIND 2"
    ])); "assignment style/non-strict")]
    #[test_case("for (var item in thing) ;", true, &[], &[] => Ok(svec(&[
        "STRING 0 (thing)",
        "STRICT_RESOLVE",
        "GET_VALUE",
        "JUMP_IF_ABRUPT 8",
        "JUMP_NULLISH 4",
        "TO_OBJECT",
        "ENUM_PROPS",
        "JUMP 2",
        "POP",
        "BREAK",
        "JUMP_IF_ABRUPT 51",
        "UNDEFINED",
        "SWAP",
        "ITER_NEXT",
        "JUMP_IF_ABRUPT 44",
        "IRES_COMPLETE",
        "JUMP_IF_ABRUPT 39",
        "JUMPPOP_TRUE 33",
        "IRES_TOVAL",
        "JUMP_IF_ABRUPT 36",
        "STRING 1 (item)",
        "STRICT_RESOLVE",
        "JUMP_IF_ABRUPT 6",
        "SWAP",
        "PUT_VALUE",
        "JUMP_IF_NORMAL 6",
        "JUMP 25",
        "UNWIND 1",
        "JUMP -8",
        "POP",
        "SWAP",
        "EMPTY",
        "LOOP_CONT []",
        "JUMPPOP_FALSE 3",
        "COALESCE",
        "JUMP -37",
        "UPDATE_EMPTY",
        "UNWIND 1",
        "JUMP 8",
        "POP",
        "POP",
        "JUMP 4",
        "UNWIND 1",
        "UNWIND 2"
        ])); "var binding style/strict")]
    #[test_case("for ([a,b,c] in thing) ;", false, &[], &[] => Ok(svec(&[
        "STRING 0 (thing)",
        "RESOLVE",
        "GET_VALUE",
        "JUMP_IF_ABRUPT 8",
        "JUMP_NULLISH 4",
        "TO_OBJECT",
        "ENUM_PROPS",
        "JUMP 2",
        "POP",
        "BREAK",
        "JUMP_IF_ABRUPT 110",
        "UNDEFINED",
        "SWAP",
        "ITER_NEXT",
        "JUMP_IF_ABRUPT 103",
        "IRES_COMPLETE",
        "JUMP_IF_ABRUPT 98",
        "JUMPPOP_TRUE 92",
        "IRES_TOVAL",
        "JUMP_IF_ABRUPT 95",
        "DUP",
        "GET_SYNC_ITER",
        "JUMP_IF_ABRUPT 64",
        "DUP",
        "STRING 1 (a)",
        "RESOLVE",
        "JUMP_IF_ABRUPT 11",
        "SWAP",
        "ITER_STEP",
        "JUMP_IF_ABRUPT 7",
        "SWAP",
        "ROTATEDOWN 3",
        "PUT_VALUE",
        "UPDATE_EMPTY",
        "JUMP 2",
        "UNWIND 1",
        "JUMP_IF_ABRUPT 18",
        "STRING 2 (b)",
        "RESOLVE",
        "JUMP_IF_ABRUPT 11",
        "SWAP",
        "ITER_STEP",
        "JUMP_IF_ABRUPT 7",
        "SWAP",
        "ROTATEDOWN 3",
        "PUT_VALUE",
        "UPDATE_EMPTY",
        "JUMP 2",
        "UNWIND 1",
        "JUMP_IF_ABRUPT 18",
        "STRING 3 (c)",
        "RESOLVE",
        "JUMP_IF_ABRUPT 11",
        "SWAP",
        "ITER_STEP",
        "JUMP_IF_ABRUPT 7",
        "SWAP",
        "ROTATEDOWN 3",
        "PUT_VALUE",
        "UPDATE_EMPTY",
        "JUMP 2",
        "UNWIND 1",
        "EMPTY_IF_NOT_ERR",
        "ITER_CLOSE_IF_NOT_DONE",
        "UPDATE_EMPTY",
        "JUMP 2",
        "UNWIND 1",
        "JUMP_IF_NORMAL 2",
        "JUMP 21",
        "POP",
        "SWAP",
        "EMPTY",
        "LOOP_CONT []",
        "JUMPPOP_FALSE 3",
        "COALESCE",
        "JUMP -96",
        "UPDATE_EMPTY",
        "UNWIND 1",
        "JUMP 8",
        "POP",
        "POP",
        "JUMP 4",
        "UNWIND 1",
        "UNWIND 2"
    ])); "destructuring style/non-strict")]
    #[test_case("for (let item in thing) ;", true, &[], &[] => Ok(svec(&[
        "PNLE",
        "CPMLB 0 (item)",
        "STRING 1 (thing)",
        "STRICT_RESOLVE",
        "PLE",
        "GET_VALUE",
        "JUMP_IF_ABRUPT 8",
        "JUMP_NULLISH 4",
        "TO_OBJECT",
        "ENUM_PROPS",
        "JUMP 2",
        "POP",
        "BREAK",
        "JUMP_IF_ABRUPT 50",
        "UNDEFINED",
        "SWAP",
        "ITER_NEXT",
        "JUMP_IF_ABRUPT 43",
        "IRES_COMPLETE",
        "JUMP_IF_ABRUPT 38",
        "JUMPPOP_TRUE 32",
        "IRES_TOVAL",
        "JUMP_IF_ABRUPT 35",
        "PNLE",
        "CPMLB 0 (item)",
        "STRING 0 (item)",
        "STRICT_RESOLVE",
        "SWAP",
        "IRB",
        "JUMP_IF_NORMAL 3",
        "PLE",
        "JUMP 22",
        "POP",
        "SWAP",
        "EMPTY",
        "PLE",
        "LOOP_CONT []",
        "JUMPPOP_FALSE 3",
        "COALESCE",
        "JUMP -36",
        "UPDATE_EMPTY",
        "UNWIND 1",
        "JUMP 8",
        "POP",
        "POP",
        "JUMP 4",
        "UNWIND 1",
        "UNWIND 2"
        ])); "let declaration style/strict")]
    #[test_case("for (item of thing) ;", false, &[], &[] => Ok(svec(&[
        "STRING 0 (thing)",
        "RESOLVE",
        "GET_VALUE",
        "JUMP_IF_ABRUPT 1",
        "GET_SYNC_ITER",
        "JUMP_IF_ABRUPT 54",
        "UNDEFINED",
        "SWAP",
        "ITER_NEXT",
        "JUMP_IF_ABRUPT 47",
        "IRES_COMPLETE",
        "JUMP_IF_ABRUPT 42",
        "JUMPPOP_TRUE 36",
        "IRES_TOVAL",
        "JUMP_IF_ABRUPT 39",
        "STRING 1 (item)",
        "RESOLVE",
        "JUMP_IF_ABRUPT 10",
        "SWAP",
        "PUT_VALUE",
        "JUMP_IF_NORMAL 10",
        "ROTATEUP 3",
        "POP",
        "ITER_CLOSE",
        "JUMP 26",
        "UNWIND 1",
        "JUMP -12",
        "POP",
        "SWAP",
        "EMPTY",
        "LOOP_CONT []",
        "JUMPPOP_FALSE 3",
        "COALESCE",
        "JUMP -41",
        "UPDATE_EMPTY",
        "ITER_CLOSE",
        "JUMP 8",
        "POP",
        "POP",
        "JUMP 4",
        "UNWIND 1",
        "UNWIND 2"
        ])); "assignment style/non-strict/enumerate")]
    #[test_case("for ([item] of thing) ;", false, &[], &[] => Ok(svec(&[
        "STRING 0 (thing)",
        "RESOLVE",
        "GET_VALUE",
        "JUMP_IF_ABRUPT 1",
        "GET_SYNC_ITER",
        "JUMP_IF_ABRUPT 73",
        "UNDEFINED",
        "SWAP",
        "ITER_NEXT",
        "JUMP_IF_ABRUPT 66",
        "IRES_COMPLETE",
        "JUMP_IF_ABRUPT 61",
        "JUMPPOP_TRUE 55",
        "IRES_TOVAL",
        "JUMP_IF_ABRUPT 58",
        "DUP",
        "GET_SYNC_ITER",
        "JUMP_IF_ABRUPT 24",
        "DUP",
        "STRING 1 (item)",
        "RESOLVE",
        "JUMP_IF_ABRUPT 11",
        "SWAP",
        "ITER_STEP",
        "JUMP_IF_ABRUPT 7",
        "SWAP",
        "ROTATEDOWN 3",
        "PUT_VALUE",
        "UPDATE_EMPTY",
        "JUMP 2",
        "UNWIND 1",
        "EMPTY_IF_NOT_ERR",
        "ITER_CLOSE_IF_NOT_DONE",
        "UPDATE_EMPTY",
        "JUMP 2",
        "UNWIND 1",
        "JUMP_IF_NORMAL 6",
        "ROTATEUP 3",
        "POP",
        "ITER_CLOSE",
        "JUMP 22",
        "POP",
        "SWAP",
        "EMPTY",
        "LOOP_CONT []",
        "JUMPPOP_FALSE 3",
        "COALESCE",
        "JUMP -60",
        "UPDATE_EMPTY",
        "ITER_CLOSE",
        "JUMP 8",
        "POP",
        "POP",
        "JUMP 4",
        "UNWIND 1",
        "UNWIND 2"
    ])); "destructuring style/non-strict/enumerate")]
    #[test_case("for (var item of thing) ;", true, &[], &[] => Ok(svec(&[
        "STRING 0 (thing)",
        "STRICT_RESOLVE",
        "GET_VALUE",
        "JUMP_IF_ABRUPT 1",
        "GET_SYNC_ITER",
        "JUMP_IF_ABRUPT 54",
        "UNDEFINED",
        "SWAP",
        "ITER_NEXT",
        "JUMP_IF_ABRUPT 47",
        "IRES_COMPLETE",
        "JUMP_IF_ABRUPT 42",
        "JUMPPOP_TRUE 36",
        "IRES_TOVAL",
        "JUMP_IF_ABRUPT 39",
        "STRING 1 (item)",
        "STRICT_RESOLVE",
        "JUMP_IF_ABRUPT 10",
        "SWAP",
        "PUT_VALUE",
        "JUMP_IF_NORMAL 10",
        "ROTATEUP 3",
        "POP",
        "ITER_CLOSE",
        "JUMP 26",
        "UNWIND 1",
        "JUMP -12",
        "POP",
        "SWAP",
        "EMPTY",
        "LOOP_CONT []",
        "JUMPPOP_FALSE 3",
        "COALESCE",
        "JUMP -41",
        "UPDATE_EMPTY",
        "ITER_CLOSE",
        "JUMP 8",
        "POP",
        "POP",
        "JUMP 4",
        "UNWIND 1",
        "UNWIND 2"
    ])); "var decl/strict/of-style")]
    #[test_case("for (let item of thing) ;", true, &[], &[] => Ok(svec(&[
        "PNLE",
        "CPMLB 0 (item)",
        "STRING 1 (thing)",
        "STRICT_RESOLVE",
        "PLE",
        "GET_VALUE",
        "JUMP_IF_ABRUPT 1",
        "GET_SYNC_ITER",
        "JUMP_IF_ABRUPT 53",
        "UNDEFINED",
        "SWAP",
        "ITER_NEXT",
        "JUMP_IF_ABRUPT 46",
        "IRES_COMPLETE",
        "JUMP_IF_ABRUPT 41",
        "JUMPPOP_TRUE 35",
        "IRES_TOVAL",
        "JUMP_IF_ABRUPT 38",
        "PNLE",
        "CPMLB 0 (item)",
        "STRING 0 (item)",
        "STRICT_RESOLVE",
        "SWAP",
        "IRB",
        "JUMP_IF_NORMAL 7",
        "PLE",
        "ROTATEUP 3",
        "POP",
        "ITER_CLOSE",
        "JUMP 23",
        "POP",
        "SWAP",
        "EMPTY",
        "PLE",
        "LOOP_CONT []",
        "JUMPPOP_FALSE 3",
        "COALESCE",
        "JUMP -40",
        "UPDATE_EMPTY",
        "ITER_CLOSE",
        "JUMP 8",
        "POP",
        "POP",
        "JUMP 4",
        "UNWIND 1",
        "UNWIND 2"
    ])); "let decl/strict/of-style")]
    #[test_case("for await (item of thing);", true, &[], &[] => panics "not yet implemented"; "await style: assignment")]
    #[test_case("for await ([item] of thing);", true, &[], &[] => panics "not yet implemented"; "await style: destructuring")]
    #[test_case("for await (var item of thing);", true, &[], &[] => panics "not yet implemented"; "await style: for binding")]
    #[test_case("for await (let item of thing);", true, &[], &[] => panics "not yet implemented"; "await style: for declaration")]
    #[test_case("for (x in 8n);", false, &[], &[(Fillable::BigInt, 0)] => serr("Out of room for big ints in this compilation unit"); "head compile fails")]
    #[test_case("for (x in thing) 8n;", false, &[], &[(Fillable::BigInt, 0)] => serr("Out of room for big ints in this compilation unit"); "body compile fails")]
    #[test_case("for (x in thing) @@(51);", false, &[], &[] => serr("out of range integral type conversion attempted"); "body too large")]
    #[test_case("for (let x in {});", false, &[], &[] => Ok(svec(&[
        "PNLE",
        "CPMLB 0 (x)",
        "OBJECT",
        "PLE",
        "JUMP_NULLISH 4",
        "TO_OBJECT",
        "ENUM_PROPS",
        "JUMP 2",
        "POP",
        "BREAK",
        "UNDEFINED",
        "SWAP",
        "ITER_NEXT",
        "JUMP_IF_ABRUPT 43",
        "IRES_COMPLETE",
        "JUMP_IF_ABRUPT 38",
        "JUMPPOP_TRUE 32",
        "IRES_TOVAL",
        "JUMP_IF_ABRUPT 35",
        "PNLE",
        "CPMLB 0 (x)",
        "STRING 0 (x)",
        "RESOLVE",
        "SWAP",
        "IRB",
        "JUMP_IF_NORMAL 3",
        "PLE",
        "JUMP 22",
        "POP",
        "SWAP",
        "EMPTY",
        "PLE",
        "LOOP_CONT []",
        "JUMPPOP_FALSE 3",
        "COALESCE",
        "JUMP -36",
        "UPDATE_EMPTY",
        "UNWIND 1",
        "JUMP 8",
        "POP",
        "POP",
        "JUMP 4",
        "UNWIND 1",
        "UNWIND 2"
    ])); "all infallible")]
    fn for_in_of_evaluation(
        src: &str,
        strict: bool,
        labels: &[&str],
        what: &[(Fillable, usize)],
    ) -> Result<Vec<String>, String> {
        let node = Maker::new(src).for_in_of_statement();
        let mut c = complex_filled_chunk("x", what);
        let label_set = labels.iter().map(|&s| JSString::from(s)).collect::<Vec<_>>();
        node.for_in_of_evaluation(&mut c, strict, src, &label_set)
            .map(|_| c.disassemble().iter().map(String::as_str).filter_map(disasm_filt).collect::<Vec<_>>())
            .map_err(|e| e.to_string())
    }
    #[derive(Copy, Clone)]
    enum LHSKind {
        Assignment,
        Destructuring,
        VarBinding,
        LexicalBinding,
    }
    enum LHSBinding {
        Assignment(Rc<LeftHandSideExpression>),
        Destructuring(Rc<AssignmentPattern>),
        VarBinding(Rc<ForBinding>),
        LexicalBinding(Rc<ForDeclaration>),
    }

    #[test_case("item", true, LHSKind::Assignment, ";", IterationKind::Iterate, &[], IteratorKind::Sync, &[]
            => Ok(svec(&[
                "UNDEFINED",
                "SWAP",
                "ITER_NEXT",
                "JUMP_IF_ABRUPT 47",
                "IRES_COMPLETE",
                "JUMP_IF_ABRUPT 42",
                "JUMPPOP_TRUE 36",
                "IRES_TOVAL",
                "JUMP_IF_ABRUPT 39",
                "STRING 0 (item)",
                "STRICT_RESOLVE",
                "JUMP_IF_ABRUPT 10",
                "SWAP",
                "PUT_VALUE",
                "JUMP_IF_NORMAL 10",
                "ROTATEUP 3",
                "POP",
                "ITER_CLOSE",
                "JUMP 26",
                "UNWIND 1",
                "JUMP -12",
                "POP",
                "SWAP",
                "EMPTY",
                "LOOP_CONT []",
                "JUMPPOP_FALSE 3",
                "COALESCE",
                "JUMP -41",
                "UPDATE_EMPTY",
                "ITER_CLOSE",
                "JUMP 8",
                "POP",
                "POP",
                "JUMP 4",
                "UNWIND 1",
                "UNWIND 2"
            ]))
            ; "for item of / strict / sync")]
    #[test_case("item", true, LHSKind::Assignment, ";", IterationKind::AsyncIterate, &[], IteratorKind::Async, &[]
            => Ok(svec(&[
                "UNDEFINED",
                "SWAP",
                "TODO",
                "JUMP_IF_ABRUPT 47",
                "IRES_COMPLETE",
                "JUMP_IF_ABRUPT 42",
                "JUMPPOP_TRUE 36",
                "IRES_TOVAL",
                "JUMP_IF_ABRUPT 39",
                "STRING 0 (item)",
                "STRICT_RESOLVE",
                "JUMP_IF_ABRUPT 10",
                "SWAP",
                "PUT_VALUE",
                "JUMP_IF_NORMAL 10",
                "ROTATEUP 3",
                "POP",
                "TODO",
                "JUMP 26",
                "UNWIND 1",
                "JUMP -12",
                "POP",
                "SWAP",
                "EMPTY",
                "LOOP_CONT []",
                "JUMPPOP_FALSE 3",
                "COALESCE",
                "JUMP -41",
                "UPDATE_EMPTY",
                "TODO",
                "JUMP 8",
                "POP",
                "POP",
                "JUMP 4",
                "UNWIND 1",
                "UNWIND 2"
            ]))
            ; "for await item of / strict / async")]
    #[test_case("[item]", true, LHSKind::Destructuring, ";", IterationKind::Enumerate, &[], IteratorKind::Sync, &[]
            => Ok(svec(&[
                "UNDEFINED",
                "SWAP",
                "ITER_NEXT",
                "JUMP_IF_ABRUPT 63",
                "IRES_COMPLETE",
                "JUMP_IF_ABRUPT 58",
                "JUMPPOP_TRUE 52",
                "IRES_TOVAL",
                "JUMP_IF_ABRUPT 55",
                "DUP",
                "GET_SYNC_ITER",
                "JUMP_IF_ABRUPT 24",
                "DUP",
                "STRING 0 (item)",
                "STRICT_RESOLVE",
                "JUMP_IF_ABRUPT 11",
                "SWAP",
                "ITER_STEP",
                "JUMP_IF_ABRUPT 7",
                "SWAP",
                "ROTATEDOWN 3",
                "PUT_VALUE",
                "UPDATE_EMPTY",
                "JUMP 2",
                "UNWIND 1",
                "EMPTY_IF_NOT_ERR",
                "ITER_CLOSE_IF_NOT_DONE",
                "UPDATE_EMPTY",
                "JUMP 2",
                "UNWIND 1",
                "JUMP_IF_NORMAL 2",
                "JUMP 21",
                "POP",
                "SWAP",
                "EMPTY",
                "LOOP_CONT []",
                "JUMPPOP_FALSE 3",
                "COALESCE",
                "JUMP -56",
                "UPDATE_EMPTY",
                "UNWIND 1",
                "JUMP 8",
                "POP",
                "POP",
                "JUMP 4",
                "UNWIND 1",
                "UNWIND 2"
            ]))
            ; "for [item] in / strict / sync")]
    #[test_case(
        "[item=9n]",
            true,
            LHSKind::Destructuring,
            ";",
            IterationKind::Enumerate,
            &[],
            IteratorKind::Sync,
            &[(Fillable::BigInt, 0)]
        => serr("Out of room for big ints in this compilation unit");
        "for [item] in / destructuring compile fails"
    )]
    #[test_case("item", true, LHSKind::VarBinding, ";", IterationKind::Enumerate, &[], IteratorKind::Sync, &[]
            => Ok(svec(&[
                "UNDEFINED",
                "SWAP",
                "ITER_NEXT",
                "JUMP_IF_ABRUPT 44",
                "IRES_COMPLETE",
                "JUMP_IF_ABRUPT 39",
                "JUMPPOP_TRUE 33",
                "IRES_TOVAL",
                "JUMP_IF_ABRUPT 36",
                "STRING 0 (item)",
                "STRICT_RESOLVE",
                "JUMP_IF_ABRUPT 6",
                "SWAP",
                "PUT_VALUE",
                "JUMP_IF_NORMAL 6",
                "JUMP 25",
                "UNWIND 1",
                "JUMP -8",
                "POP",
                "SWAP",
                "EMPTY",
                "LOOP_CONT []",
                "JUMPPOP_FALSE 3",
                "COALESCE",
                "JUMP -37",
                "UPDATE_EMPTY",
                "UNWIND 1",
                "JUMP 8",
                "POP",
                "POP",
                "JUMP 4",
                "UNWIND 1",
                "UNWIND 2"
            ]))
            ; "for var item in / strict / sync")]
    #[test_case("[item]", true, LHSKind::VarBinding, ";", IterationKind::Iterate, &[], IteratorKind::Sync, &[]
            => Ok(svec(&[
                "UNDEFINED",
                "SWAP",
                "ITER_NEXT",
                "JUMP_IF_ABRUPT 62",
                "IRES_COMPLETE",
                "JUMP_IF_ABRUPT 57",
                "JUMPPOP_TRUE 51",
                "IRES_TOVAL",
                "JUMP_IF_ABRUPT 54",
                "GET_SYNC_ITER",
                "JUMP_IF_ABRUPT 23",
                "DUP",
                "STRING 0 (item)",
                "STRICT_RESOLVE",
                "JUMP_IF_ABRUPT 13",
                "SWAP",
                "ITER_STEP",
                "JUMP_IF_ABRUPT 9",
                "SWAP",
                "ROTATEDOWN 3",
                "PUT_VALUE",
                "JUMP_IF_ABRUPT 3",
                "POP",
                "JUMP 2",
                "UNWIND 1",
                "EMPTY_IF_NOT_ERR",
                "ITER_CLOSE_IF_NOT_DONE",
                "JUMP_IF_NORMAL 6",
                "ROTATEUP 3",
                "POP",
                "ITER_CLOSE",
                "JUMP 22",
                "POP",
                "SWAP",
                "EMPTY",
                "LOOP_CONT []",
                "JUMPPOP_FALSE 3",
                "COALESCE",
                "JUMP -56",
                "UPDATE_EMPTY",
                "ITER_CLOSE",
                "JUMP 8",
                "POP",
                "POP",
                "JUMP 4",
                "UNWIND 1",
                "UNWIND 2"
            ]))
            ; "for var [item] of / strict / sync")]
    #[test_case("[item=8n]", true, LHSKind::VarBinding, ";", IterationKind::Iterate, &[], IteratorKind::Sync, &[(Fillable::BigInt, 0)]
            => serr("Out of room for big ints in this compilation unit")
            ; "for var [item] of / destructuring compile fails")]
    #[test_case("item", true, LHSKind::VarBinding, ";", IterationKind::Iterate, &[], IteratorKind::Sync, &[(Fillable::String, 0)]
            => serr("Out of room for strings in this compilation unit")
            ; "for var item of / binding compile fails")]
    #[test_case("item", true, LHSKind::Assignment, ";", IterationKind::Iterate, &[], IteratorKind::Sync, &[(Fillable::String, 0)]
            => serr("Out of room for strings in this compilation unit")
            ; "for item of / binding compile fails")]
    #[test_case("let item", true, LHSKind::LexicalBinding, ";", IterationKind::Iterate, &[], IteratorKind::Sync, &[]
            => Ok(svec(&[
                "UNDEFINED",
                "SWAP",
                "ITER_NEXT",
                "JUMP_IF_ABRUPT 46",
                "IRES_COMPLETE",
                "JUMP_IF_ABRUPT 41",
                "JUMPPOP_TRUE 35",
                "IRES_TOVAL",
                "JUMP_IF_ABRUPT 38",
                "PNLE",
                "CPMLB 0 (item)",
                "STRING 0 (item)",
                "STRICT_RESOLVE",
                "SWAP",
                "IRB",
                "JUMP_IF_NORMAL 7",
                "PLE",
                "ROTATEUP 3",
                "POP",
                "ITER_CLOSE",
                "JUMP 23",
                "POP",
                "SWAP",
                "EMPTY",
                "PLE",
                "LOOP_CONT []",
                "JUMPPOP_FALSE 3",
                "COALESCE",
                "JUMP -40",
                "UPDATE_EMPTY",
                "ITER_CLOSE",
                "JUMP 8",
                "POP",
                "POP",
                "JUMP 4",
                "UNWIND 1",
                "UNWIND 2"
            ]))
            ; "for let item of / strict / sync")]
    #[test_case("let item", true, LHSKind::LexicalBinding, ";", IterationKind::Iterate, &[], IteratorKind::Sync, &[(Fillable::String, 0)]
            => serr("Out of room for strings in this compilation unit")
            ; "for let item of / binding instantiation fails")]
    #[test_case("let [destructure]", true, LHSKind::LexicalBinding, ";", IterationKind::Iterate, &[], IteratorKind::Sync, &[]
            => Ok(svec(&["UNDEFINED", "SWAP", "ITER_NEXT", "JUMP_IF_ABRUPT 67", "IRES_COMPLETE", "JUMP_IF_ABRUPT 62", "JUMPPOP_TRUE 56", "IRES_TOVAL", "JUMP_IF_ABRUPT 59", "PNLE", "CPMLB 0 (destructure)", "GET_SYNC_ITER", "JUMP_IF_ABRUPT 23", "DUP", "STRING 0 (destructure)", "STRICT_RESOLVE", "JUMP_IF_ABRUPT 13", "SWAP", "ITER_STEP", "JUMP_IF_ABRUPT 9", "SWAP", "ROTATEDOWN 3", "IRB", "JUMP_IF_ABRUPT 3", "POP", "JUMP 2", "UNWIND 1", "EMPTY_IF_NOT_ERR", "ITER_CLOSE_IF_NOT_DONE", "JUMP_IF_NORMAL 7", "PLE", "ROTATEUP 3", "POP", "ITER_CLOSE", "JUMP 23", "POP", "SWAP", "EMPTY", "PLE", "LOOP_CONT []", "JUMPPOP_FALSE 3", "COALESCE", "JUMP -61", "UPDATE_EMPTY", "ITER_CLOSE", "JUMP 8", "POP", "POP", "JUMP 4", "UNWIND 1", "UNWIND 2"]))
            ; "for let [destructure] of / strict / sync ")]
    #[test_case("let [destructure]", true, LHSKind::LexicalBinding, ";", IterationKind::Iterate, &[], IteratorKind::Sync, &[(Fillable::String, 0)]
            => serr("Out of room for strings in this compilation unit")
            ; "for let [destructure] of / binding initialization fails ")] //4639
    #[test_case("let item", false, LHSKind::LexicalBinding, ";", IterationKind::Iterate, &[], IteratorKind::Sync, &[]
            => Ok(svec(&[
                "UNDEFINED",
                "SWAP",
                "ITER_NEXT",
                "JUMP_IF_ABRUPT 46",
                "IRES_COMPLETE",
                "JUMP_IF_ABRUPT 41",
                "JUMPPOP_TRUE 35",
                "IRES_TOVAL",
                "JUMP_IF_ABRUPT 38",
                "PNLE",
                "CPMLB 0 (item)",
                "STRING 0 (item)",
                "RESOLVE",
                "SWAP",
                "IRB",
                "JUMP_IF_NORMAL 7",
                "PLE",
                "ROTATEUP 3",
                "POP",
                "ITER_CLOSE",
                "JUMP 23",
                "POP",
                "SWAP",
                "EMPTY",
                "PLE",
                "LOOP_CONT []",
                "JUMPPOP_FALSE 3",
                "COALESCE",
                "JUMP -40",
                "UPDATE_EMPTY",
                "ITER_CLOSE",
                "JUMP 8",
                "POP",
                "POP",
                "JUMP 4",
                "UNWIND 1",
                "UNWIND 2"
            ]))
            ; "for let item of / non-strict / sync")]
    #[test_case("let item", true, LHSKind::LexicalBinding, "8n;", IterationKind::Iterate, &[], IteratorKind::Sync, &[(Fillable::BigInt, 0)]
            => serr("Out of room for big ints in this compilation unit")
            ; "statement compile fails")]
    #[test_case("let item", true, LHSKind::LexicalBinding, ";", IterationKind::Iterate, &["lbl1", "lbl2"], IteratorKind::Sync, &[]
            => Ok(svec(&[
                "UNDEFINED",
                "SWAP",
                "ITER_NEXT",
                "JUMP_IF_ABRUPT 46",
                "IRES_COMPLETE",
                "JUMP_IF_ABRUPT 41",
                "JUMPPOP_TRUE 35",
                "IRES_TOVAL",
                "JUMP_IF_ABRUPT 38",
                "PNLE",
                "CPMLB 0 (item)",
                "STRING 0 (item)",
                "STRICT_RESOLVE",
                "SWAP",
                "IRB",
                "JUMP_IF_NORMAL 7",
                "PLE",
                "ROTATEUP 3",
                "POP",
                "ITER_CLOSE",
                "JUMP 23",
                "POP",
                "SWAP",
                "EMPTY",
                "PLE",
                "LOOP_CONT [lbl1, lbl2]",
                "JUMPPOP_FALSE 3",
                "COALESCE",
                "JUMP -40",
                "UPDATE_EMPTY",
                "ITER_CLOSE",
                "JUMP 8",
                "POP",
                "POP",
                "JUMP 4",
                "UNWIND 1",
                "UNWIND 2"
            ]))
            ; "with legit label set")]
    #[test_case("let item", true, LHSKind::LexicalBinding, ";", IterationKind::Iterate, &["lbl1", "lbl2"], IteratorKind::Sync, &[(Fillable::StringSet, 0)]
            => serr("Out of room for string sets in this compilation unit")
            ; "string set table full")]
    #[test_case("let item", true, LHSKind::LexicalBinding, "@@@;", IterationKind::Iterate, &[], IteratorKind::Sync, &[]
            => serr("out of range integral type conversion attempted")
            ; "jump back too far")]
    #[test_case("let item", true, LHSKind::LexicalBinding, "@@(41);", IterationKind::Iterate, &[], IteratorKind::Sync, &[]
            => serr("out of range integral type conversion attempted")
            ; "unwind3 jump too far")]
    #[test_case("let item", true, LHSKind::LexicalBinding, "@@(46);", IterationKind::Iterate, &[], IteratorKind::Sync, &[]
            => serr("out of range integral type conversion attempted")
            ; "longest unwind2 jump too far")]
    fn for_in_of_body_evaluation(
        lhs_src: &str,
        strict: bool,
        lhs_kind: LHSKind,
        stmt_src: &str,
        iteration_kind: IterationKind,
        labels: &[&str],
        iterator_kind: IteratorKind,
        what: &[(Fillable, usize)],
    ) -> Result<Vec<String>, String> {
        let lhs_maker = Maker::new(lhs_src);
        let binding = match lhs_kind {
            LHSKind::Assignment => LHSBinding::Assignment(lhs_maker.left_hand_side_expression()),
            LHSKind::Destructuring => LHSBinding::Destructuring(lhs_maker.assignment_pattern()),
            LHSKind::VarBinding => LHSBinding::VarBinding(lhs_maker.for_binding()),
            LHSKind::LexicalBinding => LHSBinding::LexicalBinding(lhs_maker.for_declaration()),
        };
        let node = match &binding {
            LHSBinding::Assignment(item) => ForInOfLHSExpr::from(item),
            LHSBinding::Destructuring(item) => ForInOfLHSExpr::from(item),
            LHSBinding::VarBinding(item) => ForInOfLHSExpr::from(item),
            LHSBinding::LexicalBinding(item) => ForInOfLHSExpr::from(item),
        };
        let label_set = labels.iter().map(|&s| JSString::from(s)).collect::<Vec<_>>();
        let mut c = complex_filled_chunk("x", what);
        let stmt = Maker::new(stmt_src).statement();

        ForInOfStatement::for_in_of_body_evaluation(
            &mut c,
            strict,
            "",
            node,
            &stmt,
            iteration_kind,
            &label_set,
            iterator_kind,
        )
        .map(|_| c.disassemble().iter().map(String::as_str).filter_map(disasm_filt).collect::<Vec<_>>())
        .map_err(|e| e.to_string())
    }
}

mod object_assignment_pattern {
    use super::*;
    use test_case::test_case;

    #[test_case("{}", true, &[] => Ok(svec(&["REQ_COER"])); "empty")]
    #[test_case("{...a}", true, &[] => Ok(svec(&[
        "REQ_COER",
        "JUMP_IF_ABRUPT 26",
        "ZERO",
        "DUP_AFTER_LIST",
        "STRING 0 (a)",
        "STRICT_RESOLVE",
        "JUMP_IF_ABRUPT 14",
        "ROTATEDOWN_LIST 1",
        "OBJECT",
        "ROTATEDOWN_LIST 1",
        "COPY_DATAPROPS_WE",
        "JUMP_IF_ABRUPT 7",
        "PUT_VALUE",
        "JUMP_IF_ABRUPT 6",
        "POP",
        "JUMP 5",
        "UNWIND_LIST",
        "UNWIND 1",
        "UNWIND 1"
    ])); "rest-only: normal")]
    #[test_case("{...b}", true, &[(Fillable::String, 0)] => serr("Out of room for strings in this compilation unit"); "rest-only; fail")]
    #[test_case("{...b[@@(36)]}", true, &[] => serr("out of range integral type conversion attempted"); "rest-only; too large")]
    #[test_case("{a,b}", true, &[] => Ok(svec(&[
        "REQ_COER",
        "JUMP_IF_ABRUPT 66",
        "STRING 0 (a)",
        "STRICT_RESOLVE",
        "JUMP_IF_ABRUPT 19",
        "SWAP",
        "POP2_PUSH3",
        "STRING 0 (a)",
        "GETV",
        "JUMP_IF_ABRUPT 10",
        "PUT_VALUE",
        "JUMP_IF_ABRUPT 9",
        "POP",
        "STRING 0 (a)",
        "FLOAT 0 (1)",
        "JUMP 2",
        "UNWIND 1",
        "JUMP_IF_ABRUPT 33",
        "SWAP_LIST",
        "STRING 1 (b)",
        "STRICT_RESOLVE",
        "JUMP_IF_ABRUPT 19",
        "SWAP",
        "POP2_PUSH3",
        "STRING 1 (b)",
        "GETV",
        "JUMP_IF_ABRUPT 10",
        "PUT_VALUE",
        "JUMP_IF_ABRUPT 9",
        "POP",
        "STRING 1 (b)",
        "FLOAT 0 (1)",
        "JUMP 2",
        "UNWIND 1",
        "JUMP_IF_ABRUPT 4",
        "SWAP_DEEP_LIST",
        "APPEND_LIST",
        "JUMP 2",
        "POP_OUT_LIST 3",
        "JUMP_IF_ABRUPT 3",
        "POP_LIST",
        "JUMP 2",
        "UNWIND 1"
    ])); "list-only; normal")]
    #[test_case("{a,b,}", true, &[] => Ok(svec(&[
        "REQ_COER",
        "JUMP_IF_ABRUPT 66",
        "STRING 0 (a)",
        "STRICT_RESOLVE",
        "JUMP_IF_ABRUPT 19",
        "SWAP",
        "POP2_PUSH3",
        "STRING 0 (a)",
        "GETV",
        "JUMP_IF_ABRUPT 10",
        "PUT_VALUE",
        "JUMP_IF_ABRUPT 9",
        "POP",
        "STRING 0 (a)",
        "FLOAT 0 (1)",
        "JUMP 2",
        "UNWIND 1",
        "JUMP_IF_ABRUPT 33",
        "SWAP_LIST",
        "STRING 1 (b)",
        "STRICT_RESOLVE",
        "JUMP_IF_ABRUPT 19",
        "SWAP",
        "POP2_PUSH3",
        "STRING 1 (b)",
        "GETV",
        "JUMP_IF_ABRUPT 10",
        "PUT_VALUE",
        "JUMP_IF_ABRUPT 9",
        "POP",
        "STRING 1 (b)",
        "FLOAT 0 (1)",
        "JUMP 2",
        "UNWIND 1",
        "JUMP_IF_ABRUPT 4",
        "SWAP_DEEP_LIST",
        "APPEND_LIST",
        "JUMP 2",
        "POP_OUT_LIST 3",
        "JUMP_IF_ABRUPT 3",
        "POP_LIST",
        "JUMP 2",
        "UNWIND 1"
    ])); "list-rest/empty-rest; normal")]
    #[test_case("{a=1n,b}", true, &[(Fillable::BigInt, 0)] => serr("Out of room for big ints in this compilation unit"); "list-only; fail")]
    #[test_case("{a=@@(70),b}", true, &[] => serr("out of range integral type conversion attempted"); "list-only; too big")]
    #[test_case("{a,...b}", true, &[] => Ok(svec(&[
        "REQ_COER",
        "JUMP_IF_ABRUPT 55",
        "STRING 0 (a)",
        "STRICT_RESOLVE",
        "JUMP_IF_ABRUPT 19",
        "SWAP",
        "POP2_PUSH3",
        "STRING 0 (a)",
        "GETV",
        "JUMP_IF_ABRUPT 10",
        "PUT_VALUE",
        "JUMP_IF_ABRUPT 9",
        "POP",
        "STRING 0 (a)",
        "FLOAT 0 (1)",
        "JUMP 2",
        "UNWIND 1",
        "JUMP_IF_ABRUPT 27",
        "DUP_AFTER_LIST",
        "STRING 1 (b)",
        "STRICT_RESOLVE",
        "JUMP_IF_ABRUPT 14",
        "ROTATEDOWN_LIST 1",
        "OBJECT",
        "ROTATEDOWN_LIST 1",
        "COPY_DATAPROPS_WE",
        "JUMP_IF_ABRUPT 7",
        "PUT_VALUE",
        "JUMP_IF_ABRUPT 6",
        "POP",
        "JUMP 5",
        "UNWIND_LIST",
        "UNWIND 1",
        "UNWIND 1",
        "JUMP 2",
        "UNWIND 1"
    ])); "list-rest; normal")]
    #[test_case("{a=8n,...b}", true, &[(Fillable::BigInt, 0)] => serr("Out of room for big ints in this compilation unit"); "list-rest; list-fail")]
    #[test_case("{a,...b[8n]}", true, &[(Fillable::BigInt, 0)] => serr("Out of room for big ints in this compilation unit"); "list-rest; rest-fail")]
    #[test_case("{a,...b[@@(37)]}", true, &[] => serr("out of range integral type conversion attempted"); "list-rest; rest too big")]
    #[test_case("{a=@@(59),...b}", true, &[] => serr("out of range integral type conversion attempted"); "list-rest; list too big")]
    fn destructuring_assignment_evaluation(
        src: &str,
        strict: bool,
        what: &[(Fillable, usize)],
    ) -> Result<Vec<String>, String> {
        let node = Maker::new(src).object_assignment_pattern();
        let mut c = complex_filled_chunk("x", what);

        node.destructuring_assignment_evaluation(&mut c, strict, src)
            .map_err(|e| e.to_string())
            .map(|_| c.disassemble().iter().map(String::as_str).filter_map(disasm_filt).collect::<Vec<_>>())
    }
}

mod class_element_name {
    use super::*;
    use test_case::test_case;

    #[test_case("name", true, &[] => Ok((svec(&["STRING 0 (name)"]), false)); "property name")]
    #[test_case("#name", true, &[] => Ok((svec(&["PRIV_ID_LOOKUP 0 (#name)"]), false)); "private name")]
    #[test_case("#name", true, &[(Fillable::String, 0)] => serr("Out of room for strings in this compilation unit"); "private name fail")]
    fn compile(src: &str, strict: bool, what: &[(Fillable, usize)]) -> Result<(Vec<String>, bool), String> {
        let node = Maker::new(src).class_element_name();
        let mut c = complex_filled_chunk("x", what);

        node.compile(&mut c, strict, src).map_err(|e| e.to_string()).map(|flags| {
            (
                c.disassemble().iter().map(String::as_str).filter_map(disasm_filt).collect::<Vec<_>>(),
                flags.maybe_abrupt(),
            )
        })
    }
}

mod field_definition {
    use super::*;
    use test_case::test_case;

    #[test_case("name", true, &[] => Ok((svec(&["STRING 0 (name)", "NAME_ONLY_FIELD_REC"]), false)); "infallible; no init")]
    #[test_case("[a]", true, &[] => Ok((svec(&[
        "STRING 0 (a)",
        "STRICT_RESOLVE",
        "GET_VALUE",
        "JUMP_IF_ABRUPT 1",
        "TO_KEY",
        "JUMP_IF_ABRUPT 1",
        "NAME_ONLY_FIELD_REC"
    ]), true)); "fallible; no init")]
    #[test_case("a=10", true, &[] => Ok((svec(&["STRING 0 (a)", "EVAL_CLASS_FIELD_DEF 0"]), false)); "with init")]
    #[test_case("[9n]", true, &[(Fillable::BigInt, 0)] => serr("Out of room for big ints in this compilation unit"); "name fail")]
    #[test_case("a=23", true, &[(Fillable::FunctionStash, 0)] => serr("Out of room for more functions!"); "init fail")]
    fn class_field_definition_evaluation(
        src: &str,
        strict: bool,
        what: &[(Fillable, usize)],
    ) -> Result<(Vec<String>, bool), String> {
        let node = Maker::new(src).field_definition();
        let mut c = complex_filled_chunk("x", what);

        node.class_field_definition_evaluation(&mut c, strict, src, Static::No).map_err(|e| e.to_string()).map(
            |flags| {
                (
                    c.disassemble().iter().map(String::as_str).filter_map(disasm_filt).collect::<Vec<_>>(),
                    flags.maybe_abrupt(),
                )
            },
        )
    }
}

mod class_static_block_statement_list {
    use super::*;
    use test_case::test_case;

    #[test_case("", true, &[] => Ok((svec(&["UNDEFINED"]), false)); "empty")]
    #[test_case("this.item = 3;", true, &[] => Ok((svec(&[
        "THIS",
        "JUMP_IF_ABRUPT 3",
        "STRING 0 (item)",
        "STRICT_REF",
        "JUMP_IF_ABRUPT 5",
        "FLOAT 0 (3)",
        "POP2_PUSH3",
        "PUT_VALUE",
        "UPDATE_EMPTY"
    ]), true)); "slist")]
    fn compile(src: &str, strict: bool, what: &[(Fillable, usize)]) -> Result<(Vec<String>, bool), String> {
        let node = Maker::new(src).class_static_block_statement_list();
        let mut c = complex_filled_chunk("x", what);

        node.compile(&mut c, strict, src).map_err(|e| e.to_string()).map(|flags| {
            (
                c.disassemble().iter().map(String::as_str).filter_map(disasm_filt).collect::<Vec<_>>(),
                flags.maybe_abrupt(),
            )
        })
    }
}

mod class_static_block_body {
    use super::*;
    use test_case::test_case;

    #[test_case("", true, &[] => Ok((svec(&["UNDEFINED"]), false)); "empty")]
    #[test_case("this.item = 3;", true, &[] => Ok((svec(&[
        "THIS",
        "JUMP_IF_ABRUPT 3",
        "STRING 0 (item)",
        "STRICT_REF",
        "JUMP_IF_ABRUPT 5",
        "FLOAT 0 (3)",
        "POP2_PUSH3",
        "PUT_VALUE",
        "UPDATE_EMPTY"
    ]), true)); "slist")]
    fn compile(src: &str, strict: bool, what: &[(Fillable, usize)]) -> Result<(Vec<String>, bool), String> {
        let node = Maker::new(src).class_static_block_body();
        let mut c = complex_filled_chunk("x", what);

        node.compile(&mut c, strict, src).map_err(|e| e.to_string()).map(|flags| {
            (
                c.disassemble().iter().map(String::as_str).filter_map(disasm_filt).collect::<Vec<_>>(),
                flags.maybe_abrupt(),
            )
        })
    }
}

mod class_static_block {
    use super::*;
    use test_case::test_case;

    #[test_case("static {}", true, &[] => Ok(svec(&["EVAL_CLASS_SBLK_DEF 0"])); "normal")]
    #[test_case("static {}", true, &[(Fillable::FunctionStash, 0)] => serr("Out of room for more functions!"); "compile error")]
    fn class_static_block_definition_evaluation(
        src: &str,
        strict: bool,
        what: &[(Fillable, usize)],
    ) -> Result<Vec<String>, String> {
        let node = Maker::new(src).class_static_block();
        let mut c = complex_filled_chunk("x", what);

        node.class_static_block_definition_evaluation(&mut c, strict)
            .map_err(|e| e.to_string())
            .map(|_| c.disassemble().iter().map(String::as_str).filter_map(disasm_filt).collect::<Vec<_>>())
    }
}

mod optional_expression {
    use super::*;
    use test_case::test_case;

    #[test_case(
        "a?.b", true, &[]
        => Ok((svec(&[
            "STRING 0 (a)",
            "STRICT_RESOLVE",
            "JUMP_IF_ABRUPT 20",
            "DUP",
            "GET_VALUE",
            "JUMP_IF_ABRUPT 14",
            "JUMP_NOT_NULLISH 5",
            "POP",
            "POP",
            "UNDEFINED",
            "JUMP 9",
            "UNWIND 1",
            "STRING 1 (b)",
            "STRICT_REF",
            "JUMP 2",
            "UNWIND 1"
        ]), true, true));
        "oe: me oc; ok"
    )]
    #[test_case(
        "a[1n]?.b", false, &[(Fillable::BigInt, 0)]
        => serr("Out of room for big ints in this compilation unit");
        "oe: me oc; me compile fails"
    )]
    #[test_case(
        "({})?.b", false, &[]
        => Ok((svec(&[
            "OBJECT",
            "DUP",
            "JUMP_NOT_NULLISH 5",
            "POP",
            "POP",
            "UNDEFINED",
            "JUMP 5",
            "UNWIND 1",
            "STRING 0 (b)",
            "REF"
        ]), false, true));
        "oe: me oc; nonabrupt me"
    )]
    #[test_case(
        "({})?.[1n]", false, &[(Fillable::BigInt, 0)]
        => serr("Out of room for big ints in this compilation unit");
        "oe: me oc; oc compile fails"
    )]
    #[test_case(
        "a?.[@@@]", false, &[]
        => serr("out of range integral type conversion attempted");
        "oc: me oc; me is ref + oc too big"
    )]
    #[test_case(
        "({})?.[@@@]", false, &[]
        => serr("out of range integral type conversion attempted");
        "oc: me oc; me not ref + oc too big"
    )]
    #[test_case(
        "a?.[@@(24)]", false, &[]
        => serr("out of range integral type conversion attempted");
        "oc: me oc; me fallible + oc too big (but smaller)"
    )]
    #[test_case(
        "a()?.b", false, &[]
        => Ok((
            svec(&[
                "STRING 0 (a)",
                "RESOLVE",
                "DUP",
                "GET_VALUE",
                "JUMP_IF_NORMAL 4",
                "UNWIND 1",
                "JUMP 3",
                "FLOAT 0 (0)",
                "CALL",
                "JUMP_IF_ABRUPT 13",
                "DUP",
                "JUMP_NOT_NULLISH 5",
                "POP",
                "POP",
                "UNDEFINED",
                "JUMP 5",
                "UNWIND 1",
                "STRING 1 (b)",
                "REF"
            ]),
            true,
            true,
        ));
        "oc: ce oc; success"
    )]
    #[test_case(
        "a(1n)?.b", false, &[(Fillable::BigInt, 0)]
        => serr("Out of room for big ints in this compilation unit");
        "oc: ce oc; ce compile fails"
    )]
    #[test_case(
        "a?.b?.c", false, &[]
        => Ok((
            svec(&[
                "STRING 0 (a)",
                "RESOLVE",
                "JUMP_IF_ABRUPT 20",
                "DUP",
                "GET_VALUE",
                "JUMP_IF_ABRUPT 14",
                "JUMP_NOT_NULLISH 5",
                "POP",
                "POP",
                "UNDEFINED",
                "JUMP 9",
                "UNWIND 1",
                "STRING 1 (b)",
                "REF",
                "JUMP 2",
                "UNWIND 1",
                "JUMP_IF_ABRUPT 20",
                "DUP",
                "GET_VALUE",
                "JUMP_IF_ABRUPT 14",
                "JUMP_NOT_NULLISH 5",
                "POP",
                "POP",
                "UNDEFINED",
                "JUMP 9",
                "UNWIND 1",
                "STRING 2 (c)",
                "REF",
                "JUMP 2",
                "UNWIND 1"
            ]),
            true,
            true
        ));
        "oc: oe oc; success"
    )]
    #[test_case(
        "a(1n)?.b?.c", false, &[(Fillable::BigInt, 0)]
        => serr("Out of room for big ints in this compilation unit");
        "oc: oe oc; oe compile fails"
    )]
    fn compile(src: &str, strict: bool, what: &[(Fillable, usize)]) -> Result<(Vec<String>, bool, bool), String> {
        let node = Maker::new(src).optional_expression();
        let mut c = complex_filled_chunk("x", what);

        node.compile(&mut c, strict, src).map_err(|e| e.to_string()).map(|flags| {
            (
                c.disassemble().iter().map(String::as_str).filter_map(disasm_filt).collect::<Vec<_>>(),
                flags.maybe_abrupt(),
                flags.maybe_ref(),
            )
        })
    }
}

mod optional_chain {
    use super::*;
    use test_case::test_case;

    #[test_case(
        "?.()", true, &[]
        => Ok((svec(&["FLOAT 0 (0)", "CALL_STRICT"]), true, false));
        "oc: args; success"
    )]
    #[test_case(
        "?.[0]", true, &[]
        => Ok(
            (svec(&[
                "UNWIND 1", "FLOAT 0 (0)", "TO_KEY", "JUMP_IF_ABRUPT 1", "STRICT_REF", "UNWIND_IF_ABRUPT 1"
            ]),
            true,
            true
        ));
        "oc: exp; success"
    )]
    #[test_case(
        "?.a", true, &[]
        => Ok((svec(&["UNWIND 1", "STRING 0 (a)", "STRICT_REF"]), false, true));
        "oc: id; success"
    )]
    #[test_case("?.``", true, &[] => panics "not yet implemented"; "oc: template")]
    #[test_case("?.#a", true, &[] => panics "not yet implemented"; "oc: privateid")]
    #[test_case(
        "?.a()", true, &[]
        => Ok((
            svec(&[
                "UNWIND 1",
                "STRING 0 (a)",
                "STRICT_REF",
                "DUP",
                "GET_VALUE",
                "JUMP_IF_ABRUPT 5",
                "FLOAT 0 (0)",
                "CALL_STRICT",
                "JUMP 2",
                "UNWIND 1"
            ]),
            true,
            false
        ));
        "oc: oc args; success, oc is ref"
    )]
    #[test_case(
        "?.()()", false, &[]
        => Ok((
            svec(&["FLOAT 0 (0)", "CALL", "JUMP_IF_ABRUPT 4", "DUP", "FLOAT 0 (0)", "CALL"]),
            true,
            false
        ));
        "oc: oc args; oc not ref"
    )]
    #[test_case(
        "?.(1n)()", false, &[(Fillable::BigInt, 0)]
        => serr("Out of room for big ints in this compilation unit");
        "oc: oc args; oc compile fails"
    )]
    #[test_case(
        "?.()(1n)", false, &[(Fillable::BigInt, 0)]
        => serr("Out of room for big ints in this compilation unit");
        "oc: oc args; args compile fails"
    )]
    #[test_case(
        "?.a(@@@)", false, &[]
        => serr("out of range integral type conversion attempted");
        "oc: oc args; args too big (after ref)"
    )]
    #[test_case(
        "?.()(@@@)", false, &[]
        => serr("out of range integral type conversion attempted");
        "oc: oc args; args too big (no ref)"
    )]
    #[test_case(
        "?.a[0]", false, &[]
        => Ok((
            svec(&[
                "UNWIND 1",
                "STRING 0 (a)",
                "REF",
                "GET_VALUE",
                "JUMP_IF_ABRUPT 8",
                "FLOAT 0 (0)",
                "TO_KEY",
                "JUMP_IF_ABRUPT 1",
                "REF",
                "UNWIND_IF_ABRUPT 1"
            ]),
            true,
            true
        ));
        "oc: oc exp; success"
    )]
    #[test_case(
        "?.[1n][0]", false, &[(Fillable::BigInt, 0)]
        => serr("Out of room for big ints in this compilation unit");
        "oc: oc exp; oc compile fails"
    )]
    #[test_case(
        "?.()[0]", false, &[]
        => Ok((
            svec(&[
                "FLOAT 0 (0)",
                "CALL",
                "JUMP_IF_ABRUPT 8",
                "FLOAT 0 (0)",
                "TO_KEY",
                "JUMP_IF_ABRUPT 1",
                "REF",
                "UNWIND_IF_ABRUPT 1"
            ]),
            true,
            true
        ));
        "oc: oc exp; not-ref success"
    )]
    #[test_case(
        "?.()[1n]", false, &[(Fillable::BigInt, 0)]
        => serr("Out of room for big ints in this compilation unit");
        "oc: oc exp; exp compile fails"
    )]
    #[test_case(
        "?.()[@@@]", false, &[]
        => serr("out of range integral type conversion attempted");
        "oc: oc exp; exp too big"
    )]
    #[test_case(
        "?.a.b", true, &[]
        => Ok((
            svec(&[
                "UNWIND 1",
                "STRING 0 (a)",
                "STRICT_REF",
                "GET_VALUE",
                "JUMP_IF_ABRUPT 3",
                "STRING 1 (b)",
                "STRICT_REF"
            ]),
            true,
            true
        ));
        "oc: oc id; success"
    )]
    #[test_case(
        "?.().x", false, &[]
        => Ok((
            svec(&["FLOAT 0 (0)", "CALL", "JUMP_IF_ABRUPT 3", "STRING 0 (x)", "REF"]),
            true,
            true
        ));
        "oc: oc id; success without ref"
    )]
    #[test_case(
        "?.(1n).x", false, &[(Fillable::BigInt, 0)]
        => serr("Out of room for big ints in this compilation unit");
        "oc: oc id; oc compile fails"
    )]
    #[test_case(
        "?.().x", false, &[(Fillable::String, 0)]
        => serr("Out of room for strings in this compilation unit");
        "oc: oc id; id compile fails"
    )]
    #[test_case("?.a``", false, &[] => panics "not yet implemented"; "oc: oc template")]
    #[test_case("?.a.#b", false, &[] => panics "not yet implemented"; "oc: oc privateid")]
    fn chain_evaluation(
        src: &str,
        strict: bool,
        what: &[(Fillable, usize)],
    ) -> Result<(Vec<String>, bool, bool), String> {
        let node = Maker::new(src).optional_chain();
        let mut c = complex_filled_chunk("x", what);

        node.chain_evaluation(&mut c, strict, src).map_err(|e| e.to_string()).map(|flags| {
            (
                c.disassemble().iter().map(String::as_str).filter_map(disasm_filt).collect::<Vec<_>>(),
                flags.maybe_abrupt(),
                flags.maybe_ref(),
            )
        })
    }
}

mod default_clause {
    use super::*;
    use test_case::test_case;

    #[test_case("default:", true, &[] => Ok((svec(&["EMPTY"]), false)); "empty")]
    #[test_case("default:null;", true, &[] => Ok((svec(&["NULL"]), false)); "statement")]
    fn compile(src: &str, strict: bool, what: &[(Fillable, usize)]) -> Result<(Vec<String>, bool), String> {
        let node = Maker::new(src).default_clause();
        let mut c = complex_filled_chunk("x", what);

        node.compile(&mut c, strict, src).map_err(|e| e.to_string()).map(|flags| {
            (
                c.disassemble().iter().map(String::as_str).filter_map(disasm_filt).collect::<Vec<_>>(),
                flags.maybe_abrupt(),
            )
        })
    }
}

mod case_clause {
    use super::*;
    use test_case::test_case;

    #[test_case("case 1:", true, &[] => Ok((svec(&["EMPTY"]), false)); "empty")]
    #[test_case(
        "case 1: doit(); break;", true, &[]
        => Ok((
            svec(&[
                "STRING 0 (doit)",
                "STRICT_RESOLVE",
                "DUP",
                "GET_VALUE",
                "JUMP_IF_NORMAL 4",
                "UNWIND 1",
                "JUMP 3",
                "FLOAT 0 (0)",
                "CALL_STRICT",
                "JUMP_IF_ABRUPT 2",
                "BREAK",
                "UPDATE_EMPTY"
            ]),
            true,
        ));
        "statements"
    )]
    fn compile(src: &str, strict: bool, what: &[(Fillable, usize)]) -> Result<(Vec<String>, bool), String> {
        let node = Maker::new(src).case_clause();
        let mut c = complex_filled_chunk("x", what);

        node.compile(&mut c, strict, src).map_err(|e| e.to_string()).map(|flags| {
            (
                c.disassemble().iter().map(String::as_str).filter_map(disasm_filt).collect::<Vec<_>>(),
                flags.maybe_abrupt(),
            )
        })
    }

    #[test_case("case 1:", true, &[] => Ok((svec(&["DUP", "FLOAT 0 (1)", "SEQ"]), false)); "infallible expr")]
    #[test_case(
        "case a:", true, &[]
        => Ok((
            svec(&[
                "DUP",
                "STRING 0 (a)",
                "STRICT_RESOLVE",
                "GET_VALUE",
                "JUMP_IF_ABRUPT 3",
                "SEQ",
                "JUMP 2",
                "UNWIND 1"
            ]),
            true
        ));
        "fallible ref"
    )]
    #[test_case(
        "case 1n:", true, &[(Fillable::BigInt, 0)]
        => serr("Out of room for big ints in this compilation unit");
        "expr compile fails"
    )]
    fn case_clause_is_selected(
        src: &str,
        strict: bool,
        what: &[(Fillable, usize)],
    ) -> Result<(Vec<String>, bool), String> {
        let node = Maker::new(src).case_clause();
        let mut c = complex_filled_chunk("x", what);

        node.case_clause_is_selected(&mut c, strict, src).map_err(|e| e.to_string()).map(|flags| {
            (
                c.disassemble().iter().map(String::as_str).filter_map(disasm_filt).collect::<Vec<_>>(),
                flags.maybe_abrupt(),
            )
        })
    }
}

mod case_block {
    use super::*;
    use test_case::test_case;

    #[test_case(
        "{default: @@@;}", true, &[]
        => serr("out of range integral type conversion attempted");
        "with default: default clause too large"
    )]
    #[test_case(
        "{case a: break; default: break; case b: @@(1000);}", true, &[]
        => serr("out of range integral type conversion attempted");
        "with default: unwind_2 too far"
    )]
    #[test_case(
        "{default:break;case null:}", false, &[]
        => Ok((
            svec(&[
                "UNDEFINED",
                "SWAP",
                "FALSE",
                "FALSE",
                "SWAP",
                "JUMPPOP_TRUE 14",
                "JUMP_IF_TRUE 6",
                "POP",
                "DUP",
                "NULL",
                "SEQ",
                "JUMP_IF_FALSE 6",
                "ROTATEUP 3",
                "EMPTY",
                "UPDATE_EMPTY",
                "ROTATEDOWN 3",
                "SWAP",
                "POP",
                "JUMPPOP_TRUE 6",
                "BREAK",
                "UPDATE_EMPTY",
                "JUMP_IF_ABRUPT 2",
                "EMPTY",
                "UPDATE_EMPTY"
            ]),
            true
        ));
        "with default; default case fallible"
    )]
    #[test_case(
        "{default:1n;case null:}", false, &[(Fillable::BigInt, 0)]
        => serr("Out of room for big ints in this compilation unit");
        "with default; default clause compile fails"
    )]
    #[test_case(
        "{case 'a':default:case 'b': @@(15);}", false, &[]
        => serr("out of range integral type conversion attempted");
        "with default; big jump over after clauses too large"
    )]
    #[test_case(
        "{default:case null:@@@;}", false, &[]
        => serr("out of range integral type conversion attempted");
        "with default: after clause too large"
    )]
    #[test_case(
        "{default:case null:1n;}", false, &[(Fillable::BigInt, 0)]
        => serr("Out of room for big ints in this compilation unit");
        "with default; after clause compilation fails"
    )]
    #[test_case(
        "{default:case @@@:}", false, &[]
        => serr("out of range integral type conversion attempted");
        "with default; after selector too large"
    )]
    #[test_case(
        "{default:case a:break;}", false, &[]
        => Ok((
            svec(&[
                "UNDEFINED",
                "SWAP",
                "FALSE",
                "FALSE",
                "SWAP",
                "JUMPPOP_TRUE 27",
                "JUMP_IF_TRUE 17",
                "POP",
                "DUP",
                "STRING 0 (a)",
                "RESOLVE",
                "GET_VALUE",
                "JUMP_IF_ABRUPT 3",
                "SEQ",
                "JUMP 2",
                "UNWIND 1",
                "JUMP_IF_ABRUPT 22",
                "JUMP_IF_FALSE 8",
                "ROTATEUP 3",
                "BREAK",
                "UPDATE_EMPTY",
                "JUMP_IF_ABRUPT 14",
                "ROTATEDOWN 3",
                "SWAP",
                "POP",
                "JUMPPOP_TRUE 10",
                "EMPTY",
                "UPDATE_EMPTY",
                "BREAK",
                "UPDATE_EMPTY",
                "JUMP_IF_ABRUPT 4",
                "JUMP 2",
                "UNWIND 2"
            ]),
            true
        ));
        "with default: after selector & block fallible" // 6722
    )]
    #[test_case(
        "{default:case null:}", false, &[]
        => Ok((
            svec(&[
                "UNDEFINED",
                "SWAP",
                "FALSE",
                "FALSE",
                "SWAP",
                "JUMPPOP_TRUE 14",
                "JUMP_IF_TRUE 6",
                "POP",
                "DUP",
                "NULL",
                "SEQ",
                "JUMP_IF_FALSE 6",
                "ROTATEUP 3",
                "EMPTY",
                "UPDATE_EMPTY",
                "ROTATEDOWN 3",
                "SWAP",
                "POP",
                "JUMPPOP_TRUE 4",
                "EMPTY",
                "UPDATE_EMPTY",
                "EMPTY",
                "UPDATE_EMPTY"
            ]),
            false
        ));
        "with default: after clause infallible"
    )]
    #[test_case(
        "{default:case 1n:}", false, &[(Fillable::BigInt, 0)]
        => serr("Out of room for big ints in this compilation unit");
        "with default; after clause selection compile fail" // 6720
    )]
    #[test_case(
        "{default:}", false, &[]
        => Ok((
            svec(&[
                "UNDEFINED",
                "SWAP",
                "FALSE",
                "FALSE",
                "SWAP",
                "POP",
                "SWAP",
                "POP",
                "JUMPPOP_TRUE 2",
                "EMPTY",
                "UPDATE_EMPTY"
            ]),
            false
        ));
        "with default (and nothing else)"
    )]
    #[test_case(
        "{case null:@@@;default:}", false, &[]
        => serr("out of range integral type conversion attempted");
        "with default; before clause too large"
    )]
    #[test_case(
        "{case null:break;default:}", false, &[]
        => Ok((
            svec(&[
                "UNDEFINED",
                "SWAP",
                "FALSE",
                "JUMP_IF_TRUE 6",
                "POP",
                "DUP",
                "NULL",
                "SEQ",
                "JUMP_IF_FALSE 8",
                "ROTATEUP 3",
                "BREAK",
                "UPDATE_EMPTY",
                "JUMP_IF_ABRUPT 13",
                "ROTATEDOWN 3",
                "FALSE",
                "SWAP",
                "POP",
                "SWAP",
                "POP",
                "JUMPPOP_TRUE 6",
                "EMPTY",
                "UPDATE_EMPTY",
                "JUMP 2",
                "UNWIND 2"
            ]),
            true
        ));
        "with default; before clause fallible" // 6707
    )]
    #[test_case(
        "{case null:1n;default:}", false, &[(Fillable::BigInt, 0)]
        => serr("Out of room for big ints in this compilation unit");
        "with default; before clause compilation fails"
    )]
    #[test_case(
        "{case @@@:default:}", false, &[]
        => serr("out of range integral type conversion attempted");
        "with default; before selector too large"
    )]
    #[test_case(
        "{case null:default:}", false, &[]
        => Ok((
            svec(&[
                "UNDEFINED",
                "SWAP",
                "FALSE",
                "JUMP_IF_TRUE 6",
                "POP",
                "DUP",
                "NULL",
                "SEQ",
                "JUMP_IF_FALSE 6",
                "ROTATEUP 3",
                "EMPTY",
                "UPDATE_EMPTY",
                "ROTATEDOWN 3",
                "FALSE",
                "SWAP",
                "POP",
                "SWAP",
                "POP",
                "JUMPPOP_TRUE 2",
                "EMPTY",
                "UPDATE_EMPTY"
            ]),
            false,
        ));
        "with default; infallible selector (before)"
    )]
    #[test_case(
        "{case a:default:}", false, &[]
        => Ok((
            svec(&[
                "UNDEFINED",
                "SWAP",
                "FALSE",
                "JUMP_IF_TRUE 17",
                "POP",
                "DUP",
                "STRING 0 (a)",
                "RESOLVE",
                "GET_VALUE",
                "JUMP_IF_ABRUPT 3",
                "SEQ",
                "JUMP 2",
                "UNWIND 1",
                "JUMP_IF_ABRUPT 19",
                "JUMP_IF_FALSE 6",
                "ROTATEUP 3",
                "EMPTY",
                "UPDATE_EMPTY",
                "ROTATEDOWN 3",
                "FALSE",
                "SWAP",
                "POP",
                "SWAP",
                "POP",
                "JUMPPOP_TRUE 6",
                "EMPTY",
                "UPDATE_EMPTY",
                "JUMP 2",
                "UNWIND 2"
            ]),
            true
        ));
        "with default; selection (before) is ref"
    )]
    #[test_case(
        "{case 1n:;default:;}", false, &[(Fillable::BigInt, 0)]
        => serr("Out of room for big ints in this compilation unit");
        "with default; selection (before) fails"
    )]
    #[test_case(
        "{case 1: break; case 2: @@(18);}", false, &[]
        => serr("out of range integral type conversion attempted");
        "no default; exit jump too far"
    )]
    #[test_case(
        "{case a: @@(12);}", false, &[]
        => serr("out of range integral type conversion attempted");
        "no default; unwind jump too far"
    )]
    #[test_case(
        "{case 'a': @@@;}", false, &[]
        => serr("out of range integral type conversion attempted");
        "no default; case clause too large"
    )]
    #[test_case(
        "{case 'a': 1n;}", false, &[(Fillable::BigInt, 0)]
        => serr("Out of room for big ints in this compilation unit");
        "no default; case clause compile fails"
    )]
    #[test_case(
        "{case @@@:}", false, &[]
        => serr("out of range integral type conversion attempted");
        "no default; case selector too big"
    )]
    #[test_case(
        "{case a:}", true, &[]
        => Ok((
            svec(&[
                "UNDEFINED",
                "SWAP",
                "FALSE",
                "JUMP_IF_TRUE 18",
                "POP",
                "DUP",
                "STRING 0 (a)",
                "STRICT_RESOLVE",
                "GET_VALUE",
                "JUMP_IF_ABRUPT 3",
                "SEQ",
                "JUMP 2",
                "UNWIND 1",
                "JUMP_IF_ABRUPT 12",
                "JUMP_IF_FALSE 5",
                "POP",
                "POP",
                "EMPTY",
                "UPDATE_EMPTY",
                "TRUE",
                "JUMPPOP_TRUE 5",
                "POP",
                "JUMP 2",
                "UNWIND 2"
            ]),
            true
        ));
        "no default, fallible case selection"
    )]
    #[test_case(
        "{case 1n:}", true, &[(Fillable::BigInt, 0)]
        => serr("Out of room for big ints in this compilation unit");
        "no default; clause selection compile fails"
    )]
    #[test_case(
        "{case 0: break; case 1: break; case 2: break;}", true, &[]
        => Ok((
            svec(&[
                "UNDEFINED",
                "SWAP",
                "FALSE",
                "JUMP_IF_TRUE 8",
                "POP",
                "DUP",
                "FLOAT 0 (0)",
                "SEQ",
                "JUMP_IF_FALSE 7",
                "POP",
                "POP",
                "BREAK",
                "UPDATE_EMPTY",
                "JUMP_IF_ABRUPT 36",
                "TRUE",
                "JUMP_IF_TRUE 8",
                "POP",
                "DUP",
                "FLOAT 1 (1)",
                "SEQ",
                "JUMP_IF_FALSE 7",
                "POP",
                "POP",
                "BREAK",
                "UPDATE_EMPTY",
                "JUMP_IF_ABRUPT 20",
                "TRUE",
                "JUMP_IF_TRUE 8",
                "POP",
                "DUP",
                "FLOAT 2 (2)",
                "SEQ",
                "JUMP_IF_FALSE 7",
                "POP",
                "POP",
                "BREAK",
                "UPDATE_EMPTY",
                "JUMP_IF_ABRUPT 4",
                "TRUE",
                "JUMPPOP_TRUE 1",
                "POP"
            ]),
            true,
        ));
        "no-default; potentially abrupt; multiple cases"
    )]
    #[test_case("{}", true, &[] => Ok((svec(&["POP", "UNDEFINED"]), false)); "empty")]
    #[test_case(
        "{case null:}", true, &[]
        => Ok((
            svec(&[
                "UNDEFINED",
                "SWAP",
                "FALSE",
                "JUMP_IF_TRUE 7",
                "POP",
                "DUP",
                "NULL",
                "SEQ",
                "JUMP_IF_FALSE 5",
                "POP",
                "POP",
                "EMPTY",
                "UPDATE_EMPTY",
                "TRUE",
                "JUMPPOP_TRUE 1",
                "POP"
            ]),
            false
        ));
        "no-default; just once"
    )]
    fn case_block_evaluation(
        src: &str,
        strict: bool,
        what: &[(Fillable, usize)],
    ) -> Result<(Vec<String>, bool), String> {
        let node = Maker::new(src).case_block();
        let mut c = complex_filled_chunk("x", what);

        node.case_block_evaluation(&mut c, strict, src).map_err(|e| e.to_string()).map(|flags| {
            (
                c.disassemble().iter().map(String::as_str).filter_map(disasm_filt).collect::<Vec<_>>(),
                flags.maybe_abrupt(),
            )
        })
    }
}

mod method_definition {
    use super::*;
    use test_case::test_case;

    #[test_case(
        "[1n] () {}", true, &[(Fillable::BigInt, 0)]
        => serr("Out of room for big ints in this compilation unit");
        "class element name compile fails"
    )]
    #[test_case(
        "[1n] () {}", true, &[]
        => Ok(svec(&["BIGINT 0 (1)", "TO_KEY", "JUMP_IF_ABRUPT 9", "ROTATEDOWN 3", "DEFINE_METHOD 0", "JUMP_IF_ABRUPT 5", "SWAP", "JUMP 4", "UNWIND 1", "UNWIND 1"]));
        "success; fallible name"
    )]
    #[test_case("a(){}", true, &[] => Ok(svec(&["STRING 0 (a)", "ROTATEDOWN 3", "DEFINE_METHOD 0", "JUMP_IF_ABRUPT 3", "SWAP", "JUMP 2", "UNWIND 1"])); "success; infallible name")]
    #[test_case(
        "a(){}", true, &[(Fillable::FunctionStash, 0)]
        => serr("Out of room for more functions!");
        "no room for functions"
    )]
    #[test_case("get a(){}", true, &[] => panics "entered unreachable code"; "not plain method")]
    fn define_method(src: &str, strict: bool, what: &[(Fillable, usize)]) -> Result<Vec<String>, String> {
        let node = Maker::new(src).method_definition();
        let mut c = complex_filled_chunk("x", what);

        node.define_method(&mut c, strict, src)
            .map_err(|e| e.to_string())
            .map(|_| c.disassemble().iter().map(String::as_str).filter_map(disasm_filt).collect::<Vec<_>>())
    }

    #[test_case(
        "[1n](){}", true, &[(Fillable::BigInt, 0)], true
        => serr("Out of room for big ints in this compilation unit");
        "define_method fails"
    )]
    #[test_case(
        "a(){}", true, &[], false
        => Ok(svec(&[
            "DUP",
            "FUNC_PROTO",
            "SWAP",
            "STRING 0 (a)",
            "ROTATEDOWN 3",
            "DEFINE_METHOD 0",
            "JUMP_IF_ABRUPT 3",
            "SWAP",
            "JUMP 2",
            "UNWIND 1",
            "JUMP_IF_ABRUPT 3",
            "SET_FUNC_NAME",
            "DEF_METH_PROP 0",
            "UNWIND_IF_ABRUPT 1"
        ]));
        "success; not enumerable"
    )]
    #[test_case(
        "a(){}", true, &[], true
        => Ok(svec(&[
            "DUP",
            "FUNC_PROTO",
            "SWAP",
            "STRING 0 (a)",
            "ROTATEDOWN 3",
            "DEFINE_METHOD 0",
            "JUMP_IF_ABRUPT 3",
            "SWAP",
            "JUMP 2",
            "UNWIND 1",
            "JUMP_IF_ABRUPT 3",
            "SET_FUNC_NAME",
            "DEF_METH_PROP 1",
            "UNWIND_IF_ABRUPT 1"
        ]));
        "success; enumerable"
    )]
    #[test_case(
        "get a(){}", true, &[], true
        => Ok(svec(&["STRING 0 (a)", "DEF_GETTER 0 enumerable"]));
        "getter"
    )]
    #[test_case(
        "get [1n](){}", true, &[(Fillable::BigInt, 0)], true
        => serr("Out of room for big ints in this compilation unit");
        "getter; name compile fails"
    )]
    #[test_case(
        "get [a](){}", true, &[], true
        => Ok(svec(&[
            "STRING 0 (a)",
            "STRICT_RESOLVE",
            "GET_VALUE",
            "JUMP_IF_ABRUPT 1",
            "TO_KEY",
            "JUMP_IF_ABRUPT 5",
            "DEF_GETTER 0 enumerable",
            "JUMP 2",
            "UNWIND 1"
        ]));
        "getter; fallible name"
    )]
    #[test_case(
        "get a(){}", true, &[(Fillable::FunctionStash, 0)], true
        => serr("Out of room for more functions!");
        "getter; function doesn't fit"
    )]
    #[test_case(
        "get a(){}", true, &[], false => Ok(svec(&["STRING 0 (a)", "DEF_GETTER 0 hidden"])); "getter, not enumerable"
    )]
    #[test_case("set a(b){}", true, &[], true => Ok(svec(&["STRING 0 (a)", "DEF_SETTER 0 enumerable"])); "setter")]
    #[test_case("*a(){}", true, &[], true => panics "not yet implemented"; "generator")]
    #[test_case("async a(){}", true, &[], true => panics "not yet implemented"; "async function")]
    #[test_case("async *a(){}", true, &[], true => panics "not yet implemented"; "async generator")]
    fn method_definition_evaluation(
        src: &str,
        strict: bool,
        what: &[(Fillable, usize)],
        enumerable: bool,
    ) -> Result<Vec<String>, String> {
        let node = Maker::new(src).method_definition();
        let mut c = complex_filled_chunk("x", what);

        node.method_definition_evaluation(enumerable, &mut c, strict, src)
            .map_err(|e| e.to_string())
            .map(|_| c.disassemble().iter().map(String::as_str).filter_map(disasm_filt).collect::<Vec<_>>())
    }
}

mod class_declaration {
    use super::*;
    use test_case::test_case;

    #[test_case(
        "class a {}", true, &[]
        => Ok((
            svec(&[
                "STRING 0 (a)",
                "PNLE",
                "CSILB 0 (a)",
                "FUNC_PROTO",
                "OBJ_PROTO",
                "OBJ_WITH_PROTO",
                "PNPE",
                "ROTATEDOWN 3",
                "DEFAULT_CSTR",
                "MAKE_CSTR",
                "DUP",
                "ROTATEUP 3",
                "DUP",
                "ROTATEDOWN 4",
                "SWAP",
                "STRING 1 (constructor)",
                "DEF_METH_PROP 0",
                "POP",
                "SWAP",
                "POP",
                "DUP",
                "ILB 0 (a)",
                "PLE",
                "ATTACH_ELEMENTS 0",
                "PPE",
                "JUMP_IF_ABRUPT 5",
                "ATTACH_SOURCE 2 (class a {})",
                "DUP",
                "ILB 0 (a)",
                "EMPTY_IF_NOT_ERR"
                ]),
            true,
        ));
        "empty named class"
    )]
    fn compile(src: &str, strict: bool, what: &[(Fillable, usize)]) -> Result<(Vec<String>, bool), String> {
        let node = Maker::new(src).class_declaration();
        let mut c = complex_filled_chunk("x", what);
        node.compile(&mut c, strict, src)
            .as_ref()
            .map(|flags| {
                (
                    c.disassemble().iter().map(String::as_str).filter_map(disasm_filt).collect::<Vec<_>>(),
                    flags.maybe_abrupt(),
                )
            })
            .map_err(ToString::to_string)
    }
}

mod name_loc {
    use super::*;

    #[test]
    #[expect(clippy::clone_on_copy)]
    fn clone() {
        let item = NameLoc::OnStack;
        let copy = item.clone();
        assert!(matches!(copy, NameLoc::OnStack));
    }
}<|MERGE_RESOLUTION|>--- conflicted
+++ resolved
@@ -430,9 +430,6 @@
     }
 
     #[test]
-<<<<<<< HEAD
-    #[allow(clippy::clone_on_copy)]
-=======
     fn maybe_ref() {
         let item = NeverAbruptRefResult {};
         assert!(!item.maybe_ref());
@@ -445,8 +442,7 @@
     }
 
     #[test]
-    #[expect(clippy::clone_on_copy)]
->>>>>>> 6297f6d3
+    #[allow(clippy::clone_on_copy)]
     fn clone() {
         let item = NeverAbruptRefResult {};
         let cloned = item.clone();
