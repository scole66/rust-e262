--- conflicted
+++ resolved
@@ -128,10 +128,6 @@
 pub fn test_agent() -> Agent {
     let mut agent = Agent::new();
     agent.initialize_host_defined_realm(true);
-<<<<<<< HEAD
-
-=======
->>>>>>> b97b2877
     agent
 }
 
