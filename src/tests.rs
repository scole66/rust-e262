use super::agent::Agent;
use super::cr::{AbruptCompletion, Completion};
use super::errors::create_type_error;
use super::object::{
    get, ordinary_define_own_property, ordinary_delete, ordinary_get, ordinary_get_own_property, ordinary_get_prototype_of, ordinary_has_property, ordinary_is_extensible,
    ordinary_own_property_keys, ordinary_prevent_extensions, ordinary_set, ordinary_set_prototype_of, CommonObjectData, Object, ObjectInterface, PotentialPropertyDescriptor,
    PropertyDescriptor, ORDINARY_OBJECT_SLOTS,
};
use super::realm::IntrinsicId;
use super::values::{to_string, ECMAScriptValue, PropertyKey};
use ahash::RandomState;
use std::cell::{Cell, RefCell};
use std::fmt::{self, Debug};
use std::hash::{BuildHasher, Hash, Hasher};
use std::io::Result as IoResult;
use std::io::Write;
use std::rc::Rc;

pub struct MockWriter<T>
where
    T: Write,
{
    writer: T,
    pub count: usize,
    target: usize,
    pub error_generated: bool,
}
impl<T> std::io::Write for MockWriter<T>
where
    T: Write,
{
    fn write(&mut self, buf: &[u8]) -> std::io::Result<usize> {
        self.count += 1;
        if self.count >= self.target {
            self.error_generated = true;
            Err(std::io::Error::new(std::io::ErrorKind::Other, "oh no!"))
        } else {
            self.writer.write(buf)
        }
    }
    fn flush(&mut self) -> std::io::Result<()> {
        self.writer.flush()
    }
}
impl<T> MockWriter<T>
where
    T: Write,
{
    pub fn new(writer: T, errat: usize) -> Self {
        MockWriter { writer, count: 0, target: errat, error_generated: false }
    }
}
pub fn printer_validate<U>(func: U)
where
    U: Fn(&mut MockWriter<Vec<u8>>) -> IoResult<()>,
{
    let mut target = 1;
    loop {
        let mut writer = MockWriter::new(Vec::new(), target);
        let result = func(&mut writer);
        assert!(result.is_err() || !writer.error_generated);
        if !writer.error_generated {
            break;
        }
        target += 1;
    }
}

pub fn unwind_error_object(agent: &mut Agent, kind: &str, err: Object) -> String {
    assert!(err.o.to_error_obj().is_some());
    let name = get(agent, &err, &PropertyKey::from("name")).expect("Error object was missing 'name' property");
    assert!(matches!(name, ECMAScriptValue::String(_)));
    if let ECMAScriptValue::String(name_value) = name {
        assert_eq!(name_value, kind);
    }
    let message = get(agent, &err, &PropertyKey::from("message")).expect("Error object was missing 'message' property");
    assert!(matches!(message, ECMAScriptValue::String(_)));
    if let ECMAScriptValue::String(message_value) = message {
        String::from(message_value)
    } else {
        unreachable!()
    }
}

pub fn unwind_error(agent: &mut Agent, kind: &str, completion: AbruptCompletion) -> String {
    assert!(matches!(completion, AbruptCompletion::Throw { value: ECMAScriptValue::Object(_) }));
    if let AbruptCompletion::Throw { value: ECMAScriptValue::Object(err) } = completion {
        unwind_error_object(agent, kind, err)
    } else {
        unreachable!()
    }
}

<<<<<<< HEAD
=======
pub fn unwind_any_error(agent: &mut Agent, completion: AbruptCompletion) -> String {
    match completion {
        AbruptCompletion::Throw { value: err } => unwind_any_error_value(agent, err),
        _ => panic!("Improper completion for error: {:?}", completion),
    }
}

>>>>>>> 011838ee
pub fn unwind_type_error(agent: &mut Agent, completion: AbruptCompletion) -> String {
    unwind_error(agent, "TypeError", completion)
}

pub fn unwind_syntax_error(agent: &mut Agent, completion: AbruptCompletion) -> String {
    unwind_error(agent, "SyntaxError", completion)
}

pub fn unwind_syntax_error_object(agent: &mut Agent, err: Object) -> String {
    unwind_error_object(agent, "SyntaxError", err)
}

pub fn unwind_reference_error(agent: &mut Agent, completion: AbruptCompletion) -> String {
    unwind_error(agent, "ReferenceError", completion)
}

pub fn unwind_reference_error_object(agent: &mut Agent, err: Object) -> String {
    unwind_error_object(agent, "ReferenceError", err)
}

pub fn unwind_range_error(agent: &mut Agent, completion: AbruptCompletion) -> String {
    unwind_error(agent, "RangeError", completion)
}

pub fn unwind_range_error_object(agent: &mut Agent, err: Object) -> String {
    unwind_error_object(agent, "RangeError", err)
}

pub fn calculate_hash<T: Hash>(factory: &RandomState, t: &T) -> u64 {
    let mut s = factory.build_hasher();
    t.hash(&mut s);
    s.finish()
}

pub fn test_agent() -> Agent {
    let mut agent = Agent::new();
    agent.initialize_host_defined_realm();
    agent
}

#[derive(Debug)]
pub struct TestObject {
    common: RefCell<CommonObjectData>,
    get_prototype_of_throws: bool,
    set_prototype_of_throws: bool,
    is_extensible_throws: bool,
    prevent_extensions_throws: bool,
    get_own_property_throws: (bool, Option<PropertyKey>),
    define_own_property_throws: (bool, Option<PropertyKey>),
    has_property_throws: (bool, Option<PropertyKey>),
    get_throws: (bool, Option<PropertyKey>),
    set_throws: (bool, Option<PropertyKey>),
    delete_throws: (bool, Option<PropertyKey>),
    own_property_keys_throws: bool,
}

impl<'a> From<&'a TestObject> for &'a dyn ObjectInterface {
    fn from(obj: &'a TestObject) -> Self {
        obj
    }
}

impl ObjectInterface for TestObject {
    fn common_object_data(&self) -> &RefCell<CommonObjectData> {
        &self.common
    }
    fn is_ordinary(&self) -> bool {
        !(self.get_prototype_of_throws || self.set_prototype_of_throws)
    }
    fn id(&self) -> usize {
        self.common.borrow().objid
    }

    fn get_prototype_of(&self, agent: &mut Agent) -> Completion<Option<Object>> {
        if self.get_prototype_of_throws {
            Err(create_type_error(agent, "[[GetPrototypeOf]] called on TestObject"))
        } else {
            Ok(ordinary_get_prototype_of(self))
        }
    }
    fn set_prototype_of(&self, agent: &mut Agent, obj: Option<Object>) -> Completion<bool> {
        if self.set_prototype_of_throws {
            Err(create_type_error(agent, "[[SetPrototypeOf]] called on TestObject"))
        } else {
            Ok(ordinary_set_prototype_of(self, obj))
        }
    }
    fn is_extensible(&self, agent: &mut Agent) -> Completion<bool> {
        if self.is_extensible_throws {
            Err(create_type_error(agent, "[[IsExtensible]] called on TestObject"))
        } else {
            Ok(ordinary_is_extensible(self))
        }
    }
    fn prevent_extensions(&self, agent: &mut Agent) -> Completion<bool> {
        if self.prevent_extensions_throws {
            Err(create_type_error(agent, "[[PreventExtensions]] called on TestObject"))
        } else {
            Ok(ordinary_prevent_extensions(self))
        }
    }
    fn get_own_property(&self, agent: &mut Agent, key: &PropertyKey) -> Completion<Option<PropertyDescriptor>> {
        if self.get_own_property_throws.0 && self.get_own_property_throws.1.as_ref().map_or(true, |k| *k == *key) {
            Err(create_type_error(agent, "[[GetOwnProperty]] called on TestObject"))
        } else {
            Ok(ordinary_get_own_property(self, key))
        }
    }
    fn define_own_property(&self, agent: &mut Agent, key: PropertyKey, desc: PotentialPropertyDescriptor) -> Completion<bool> {
        if self.define_own_property_throws.0 && self.define_own_property_throws.1.as_ref().map_or(true, |k| *k == key) {
            Err(create_type_error(agent, "[[DefineOwnProperty]] called on TestObject"))
        } else {
            ordinary_define_own_property(agent, self, key, desc)
        }
    }
    fn has_property(&self, agent: &mut Agent, key: &PropertyKey) -> Completion<bool> {
        if self.has_property_throws.0 && self.has_property_throws.1.as_ref().map_or(true, |k| *k == *key) {
            Err(create_type_error(agent, "[[HasProperty]] called on TestObject"))
        } else {
            ordinary_has_property(agent, self, key)
        }
    }
    fn get(&self, agent: &mut Agent, key: &PropertyKey, receiver: &ECMAScriptValue) -> Completion<ECMAScriptValue> {
        if self.get_throws.0 && self.get_throws.1.as_ref().map_or(true, |k| *k == *key) {
            Err(create_type_error(agent, "[[Get]] called on TestObject"))
        } else {
            ordinary_get(agent, self, key, receiver)
        }
    }
    fn set(&self, agent: &mut Agent, key: PropertyKey, value: ECMAScriptValue, receiver: &ECMAScriptValue) -> Completion<bool> {
        if self.set_throws.0 && self.set_throws.1.as_ref().map_or(true, |k| *k == key) {
            Err(create_type_error(agent, "[[Set]] called on TestObject"))
        } else {
            ordinary_set(agent, self, key, value, receiver)
        }
    }
    fn delete(&self, agent: &mut Agent, key: &PropertyKey) -> Completion<bool> {
        if self.delete_throws.0 && self.delete_throws.1.as_ref().map_or(true, |k| *k == *key) {
            Err(create_type_error(agent, "[[Delete]] called on TestObject"))
        } else {
            ordinary_delete(agent, self, key)
        }
    }
    fn own_property_keys(&self, agent: &mut Agent) -> Completion<Vec<PropertyKey>> {
        if self.own_property_keys_throws {
            Err(create_type_error(agent, "[[OwnPropertyKeys]] called on TestObject"))
        } else {
            Ok(ordinary_own_property_keys(agent, self))
        }
    }
}

#[derive(PartialEq)]
pub enum FunctionId {
    GetPrototypeOf,
    SetPrototypeOf,
    IsExtensible,
    PreventExtensions,
    GetOwnProperty(Option<PropertyKey>),
    DefineOwnProperty(Option<PropertyKey>),
    HasProperty(Option<PropertyKey>),
    Get(Option<PropertyKey>),
    Set(Option<PropertyKey>),
    Delete(Option<PropertyKey>),
    OwnPropertyKeys,
}

macro_rules! matcher_gen {
    ( $name:ident, $ftype:ident ) => {
        fn $name(item: &FunctionId) -> (bool, Option<PropertyKey>) {
            match item {
                FunctionId::$ftype(rval) => (true, rval.clone()),
                _ => (false, None),
            }
        }
    };
}
impl TestObject {
    matcher_gen!(get_match, Get);
    matcher_gen!(set_match, Set);
    matcher_gen!(get_own_match, GetOwnProperty);
    matcher_gen!(define_own_match, DefineOwnProperty);
    matcher_gen!(has_prop_match, HasProperty);
    matcher_gen!(delete_match, Delete);
    fn check_for_key(matcher: fn(&FunctionId) -> (bool, Option<PropertyKey>), throwers: &[FunctionId]) -> (bool, Option<PropertyKey>) {
        for item in throwers {
            match matcher(item) {
                (true, rval) => {
                    return (true, rval);
                }
                (false, _) => {}
            }
        }
        (false, None)
    }
    pub fn object(agent: &mut Agent, throwers: &[FunctionId]) -> Object {
        let prototype = agent.intrinsic(IntrinsicId::ObjectPrototype);
        Object {
            o: Rc::new(Self {
                common: RefCell::new(CommonObjectData::new(agent, Some(prototype), true, ORDINARY_OBJECT_SLOTS)),
                get_prototype_of_throws: throwers.contains(&FunctionId::GetPrototypeOf),
                set_prototype_of_throws: throwers.contains(&FunctionId::SetPrototypeOf),
                is_extensible_throws: throwers.contains(&FunctionId::IsExtensible),
                prevent_extensions_throws: throwers.contains(&FunctionId::PreventExtensions),
                get_own_property_throws: TestObject::check_for_key(TestObject::get_own_match, throwers),
                define_own_property_throws: TestObject::check_for_key(TestObject::define_own_match, throwers),
                has_property_throws: TestObject::check_for_key(TestObject::has_prop_match, throwers),
                get_throws: TestObject::check_for_key(TestObject::get_match, throwers),
                set_throws: TestObject::check_for_key(TestObject::set_match, throwers),
                delete_throws: TestObject::check_for_key(TestObject::delete_match, throwers),
                own_property_keys_throws: throwers.contains(&FunctionId::OwnPropertyKeys),
            }),
        }
    }
}

type GetPrototypeOfFunction = fn(agent: &mut Agent, this: &AdaptableObject) -> Completion<Option<Object>>;
type SetPrototypeOfFunction = fn(agent: &mut Agent, this: &AdaptableObject, obj: Option<Object>) -> Completion<bool>;
type IsExtensibleFunction = fn(agent: &mut Agent, this: &AdaptableObject) -> Completion<bool>;
type PreventExtensionsFunction = fn(agent: &mut Agent, this: &AdaptableObject) -> Completion<bool>;
type GetOwnPropertyFunction = fn(agent: &mut Agent, this: &AdaptableObject, key: &PropertyKey) -> Completion<Option<PropertyDescriptor>>;
type DefineOwnPropertyFunction = fn(agent: &mut Agent, this: &AdaptableObject, key: PropertyKey, desc: PotentialPropertyDescriptor) -> Completion<bool>;
type HasPropertyFunction = fn(agent: &mut Agent, this: &AdaptableObject, key: &PropertyKey) -> Completion<bool>;
type GetFunction = fn(agent: &mut Agent, this: &AdaptableObject, key: &PropertyKey, receiver: &ECMAScriptValue) -> Completion<ECMAScriptValue>;
type SetFunction = fn(agent: &mut Agent, this: &AdaptableObject, key: PropertyKey, value: ECMAScriptValue, receiver: &ECMAScriptValue) -> Completion<bool>;
type DeleteFunction = fn(agent: &mut Agent, this: &AdaptableObject, key: &PropertyKey) -> Completion<bool>;
type OwnPropertyKeysFunction = fn(agent: &mut Agent, this: &AdaptableObject) -> Completion<Vec<PropertyKey>>;

pub struct AdaptableObject {
    common: RefCell<CommonObjectData>,
    get_prototype_of_override: Option<GetPrototypeOfFunction>,
    set_prototype_of_override: Option<SetPrototypeOfFunction>,
    is_extensible_override: Option<IsExtensibleFunction>,
    prevent_extensions_override: Option<PreventExtensionsFunction>,
    get_own_property_override: Option<GetOwnPropertyFunction>,
    define_own_property_override: Option<DefineOwnPropertyFunction>,
    has_property_override: Option<HasPropertyFunction>,
    get_override: Option<GetFunction>,
    set_override: Option<SetFunction>,
    delete_override: Option<DeleteFunction>,
    own_property_keys_override: Option<OwnPropertyKeysFunction>,
    pub something: Cell<u64>, // Just a place for instances of this to hold state
}

impl fmt::Debug for AdaptableObject {
    fn fmt(&self, f: &mut fmt::Formatter) -> fmt::Result {
        f.debug_struct("AdaptableObject")
            .field("common", &self.common)
            .field("get_prototype_of_override", &self.get_prototype_of_override.and(Some("replacement function")))
            .field("set_prototype_of_override", &self.set_prototype_of_override.and(Some("replacement function")))
            .field("is_extensible_override", &self.is_extensible_override.and(Some("replacement function")))
            .field("prevent_extensions_override", &self.prevent_extensions_override.and(Some("replacement function")))
            .field("get_own_property_override", &self.get_own_property_override.and(Some("replacement function")))
            .field("define_own_property_override", &self.define_own_property_override.and(Some("replacement function")))
            .field("has_property_override", &self.has_property_override.and(Some("replacement function")))
            .field("get_override", &self.get_override.and(Some("replacement function")))
            .field("set_override", &self.set_override.and(Some("replacement function")))
            .field("delete_override", &self.delete_override.and(Some("replacement function")))
            .field("own_property_keys_override", &self.own_property_keys_override.and(Some("replacement function")))
            .finish()
    }
}

impl<'a> From<&'a AdaptableObject> for &'a dyn ObjectInterface {
    fn from(obj: &'a AdaptableObject) -> Self {
        obj
    }
}

impl ObjectInterface for AdaptableObject {
    fn common_object_data(&self) -> &RefCell<CommonObjectData> {
        &self.common
    }
    fn is_ordinary(&self) -> bool {
        self.get_prototype_of_override.is_none() && self.set_prototype_of_override.is_none()
    }
    fn id(&self) -> usize {
        self.common.borrow().objid
    }

    fn get_prototype_of(&self, agent: &mut Agent) -> Completion<Option<Object>> {
        match &self.get_prototype_of_override {
            Some(func) => func(agent, self),
            None => Ok(ordinary_get_prototype_of(self)),
        }
    }

    fn set_prototype_of(&self, agent: &mut Agent, obj: Option<Object>) -> Completion<bool> {
        match &self.set_prototype_of_override {
            Some(func) => func(agent, self, obj),
            None => Ok(ordinary_set_prototype_of(self, obj)),
        }
    }
    fn is_extensible(&self, agent: &mut Agent) -> Completion<bool> {
        match &self.is_extensible_override {
            Some(func) => func(agent, self),
            None => Ok(ordinary_is_extensible(self)),
        }
    }
    fn prevent_extensions(&self, agent: &mut Agent) -> Completion<bool> {
        match &self.prevent_extensions_override {
            Some(func) => func(agent, self),
            None => Ok(ordinary_prevent_extensions(self)),
        }
    }
    fn get_own_property(&self, agent: &mut Agent, key: &PropertyKey) -> Completion<Option<PropertyDescriptor>> {
        match &self.get_own_property_override {
            Some(func) => func(agent, self, key),
            None => Ok(ordinary_get_own_property(self, key)),
        }
    }
    fn define_own_property(&self, agent: &mut Agent, key: PropertyKey, desc: PotentialPropertyDescriptor) -> Completion<bool> {
        match &self.define_own_property_override {
            Some(func) => func(agent, self, key, desc),
            None => ordinary_define_own_property(agent, self, key, desc),
        }
    }
    fn has_property(&self, agent: &mut Agent, key: &PropertyKey) -> Completion<bool> {
        match &self.has_property_override {
            Some(func) => func(agent, self, key),
            None => ordinary_has_property(agent, self, key),
        }
    }
    fn get(&self, agent: &mut Agent, key: &PropertyKey, receiver: &ECMAScriptValue) -> Completion<ECMAScriptValue> {
        match &self.get_override {
            Some(func) => func(agent, self, key, receiver),
            None => ordinary_get(agent, self, key, receiver),
        }
    }
    fn set(&self, agent: &mut Agent, key: PropertyKey, value: ECMAScriptValue, receiver: &ECMAScriptValue) -> Completion<bool> {
        match &self.set_override {
            Some(func) => func(agent, self, key, value, receiver),
            None => ordinary_set(agent, self, key, value, receiver),
        }
    }
    fn delete(&self, agent: &mut Agent, key: &PropertyKey) -> Completion<bool> {
        match &self.delete_override {
            Some(func) => func(agent, self, key),
            None => ordinary_delete(agent, self, key),
        }
    }
    fn own_property_keys(&self, agent: &mut Agent) -> Completion<Vec<PropertyKey>> {
        match &self.own_property_keys_override {
            Some(func) => func(agent, self),
            None => Ok(ordinary_own_property_keys(agent, self)),
        }
    }
}

#[derive(Default)]
pub struct AdaptableMethods {
    pub get_prototype_of_override: Option<GetPrototypeOfFunction>,
    pub set_prototype_of_override: Option<SetPrototypeOfFunction>,
    pub is_extensible_override: Option<IsExtensibleFunction>,
    pub prevent_extensions_override: Option<PreventExtensionsFunction>,
    pub get_own_property_override: Option<GetOwnPropertyFunction>,
    pub define_own_property_override: Option<DefineOwnPropertyFunction>,
    pub has_property_override: Option<HasPropertyFunction>,
    pub get_override: Option<GetFunction>,
    pub set_override: Option<SetFunction>,
    pub delete_override: Option<DeleteFunction>,
    pub own_property_keys_override: Option<OwnPropertyKeysFunction>,
}

impl AdaptableObject {
    pub fn object(agent: &mut Agent, methods: AdaptableMethods) -> Object {
        let prototype = agent.intrinsic(IntrinsicId::ObjectPrototype);
        Object {
            o: Rc::new(Self {
                common: RefCell::new(CommonObjectData::new(agent, Some(prototype), true, ORDINARY_OBJECT_SLOTS)),
                get_prototype_of_override: methods.get_prototype_of_override,
                set_prototype_of_override: methods.set_prototype_of_override,
                is_extensible_override: methods.is_extensible_override,
                prevent_extensions_override: methods.prevent_extensions_override,
                get_own_property_override: methods.get_own_property_override,
                define_own_property_override: methods.define_own_property_override,
                has_property_override: methods.has_property_override,
                get_override: methods.get_override,
                set_override: methods.set_override,
                delete_override: methods.delete_override,
                own_property_keys_override: methods.own_property_keys_override,
                something: Cell::new(0),
            }),
        }
    }
}

// error
pub fn faux_errors(agent: &mut Agent, _this_value: ECMAScriptValue, _new_target: Option<&Object>, _arguments: &[ECMAScriptValue]) -> Completion<ECMAScriptValue> {
    Err(create_type_error(agent, "Test Sentinel"))
}

use crate::object::define_property_or_throw;
use crate::realm::{create_realm, Realm};

pub fn create_named_realm(agent: &mut Agent, name: &str) -> Rc<RefCell<Realm>> {
    let r = create_realm(agent);
    let op = r.borrow().intrinsics.get(IntrinsicId::ObjectPrototype);
    define_property_or_throw(agent, &op, "name", PotentialPropertyDescriptor::new().value(name).writable(false).enumerable(false).configurable(false)).unwrap();

    r
}
pub fn get_realm_name(agent: &mut Agent, realm: &Realm) -> String {
    let op = realm.intrinsics.get(IntrinsicId::ObjectPrototype);
    let name = get(agent, &op, &"name".into()).unwrap();
    to_string(agent, name).unwrap().into()
}<|MERGE_RESOLUTION|>--- conflicted
+++ resolved
@@ -91,16 +91,6 @@
     }
 }
 
-<<<<<<< HEAD
-=======
-pub fn unwind_any_error(agent: &mut Agent, completion: AbruptCompletion) -> String {
-    match completion {
-        AbruptCompletion::Throw { value: err } => unwind_any_error_value(agent, err),
-        _ => panic!("Improper completion for error: {:?}", completion),
-    }
-}
-
->>>>>>> 011838ee
 pub fn unwind_type_error(agent: &mut Agent, completion: AbruptCompletion) -> String {
     unwind_error(agent, "TypeError", completion)
 }
