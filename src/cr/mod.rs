--- conflicted
+++ resolved
@@ -42,23 +42,11 @@
                 write!(f, "Break{{V:{v},T:{t}}}")
             }
             AbruptCompletion::Continue { value: NormalCompletion::Empty, target: None } => write!(f, "Continue{{}}"),
-<<<<<<< HEAD
             AbruptCompletion::Continue { value: v, target: None } => write!(f, "Continue{{V:{v}}}"),
             AbruptCompletion::Continue { value: NormalCompletion::Empty, target: Some(t) } => {
                 write!(f, "Continue{{T:{t}}}")
             }
             AbruptCompletion::Continue { value: v, target: Some(t) } => write!(f, "Continue{{V:{v},T:{t}}}"),
-=======
-            AbruptCompletion::Continue { value: v, target: None } => {
-                write!(f, "Continue{{V:{v}}}")
-            }
-            AbruptCompletion::Continue { value: NormalCompletion::Empty, target: Some(t) } => {
-                write!(f, "Continue{{T:{t}}}")
-            }
-            AbruptCompletion::Continue { value: v, target: Some(t) } => {
-                write!(f, "Continue{{V:{v},T:{t}}}")
-            }
->>>>>>> 5487b1d9
             AbruptCompletion::Return { value } => write!(f, "Return{{{value}}}"),
             AbruptCompletion::Throw { value } => write!(f, "Throw{{{value}}}"),
         }
