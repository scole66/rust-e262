--- conflicted
+++ resolved
@@ -1452,7 +1452,7 @@
     Realm,
     NumberData,
     ArrayMarker, // No data associated with this; causes an array object to be constructed
-<<<<<<< HEAD
+    ParameterMap,
     // Function Object Slots
     Environment,
     PrivateEnvironment,
@@ -1469,9 +1469,6 @@
     ClassFieldInitializerName,
     IsClassConstructor,
 
-=======
-    ParameterMap,
->>>>>>> 0f9df726
     Nonsense, // For testing purposes, for the time being.
 }
 pub const ORDINARY_OBJECT_SLOTS: &[InternalSlotName] = &[InternalSlotName::Prototype, InternalSlotName::Extensible];
@@ -1548,14 +1545,11 @@
         ArrayObject::object(agent, prototype)
     } else if slot_match(SYMBOL_OBJECT_SLOTS, &slot_set) {
         SymbolObject::object(agent, prototype)
-<<<<<<< HEAD
     } else if slot_match(FUNCTION_OBJECT_SLOTS, &slot_set) {
         //FunctionObject::object(agent, prototype)
         panic!("More items are needed for initialization. Use FunctionObject::object directly instead")
-=======
     } else if slot_match(ARGUMENTS_OBJECT_SLOTS, &slot_set) {
         panic!("Additional info needed for arguments object; use direct constructor");
->>>>>>> 0f9df726
     } else {
         // Unknown combination of slots
         panic!("Unknown object for slots {:?}", slot_set);
