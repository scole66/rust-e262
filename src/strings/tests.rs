use super::*;
use crate::*;
use ahash::AHasher;
use std::collections::hash_map::DefaultHasher;
use std::hash::{Hash, Hasher};
use test_case::test_case;

<<<<<<< HEAD
mod from {
    use super::*;
    use test_case::test_case;

    #[test]
    fn from_u16_test_02() {
        let src: &[u16] = &[0x101, 0xDC67, 0xE00D, 0x1111, 0xE00E]; // not valid utf-16.
        let res = JSString::from(src);
        let display = format!("{}", res);
        assert!(display == "\u{0101}\u{FFFD}\u{E00D}\u{1111}\u{E00E}");
        assert!(res.len() == 5);
        assert!(res[0] == 0x101);
        assert!(res[1] == 0xdc67);
        assert!(res[2] == 0xe00d);
        assert!(res[3] == 0x1111);
        assert!(res[4] == 0xe00e);
    }

    const BOB_U8: &[u8] = &[66, 111, 98];
    const BOB_U16: &[u16] = &[66, 111, 98];

    #[test_case(Rc::new(BigInt::from(100)) => "100"; "bigint")]
    #[test_case(Vec::<u8>::from(&[66, 111, 98]) => "Bob"; "u8 vec")]
    #[test_case(Vec::<u16>::from(&[66, 111, 98]) => "Bob"; "u16 vec")]
    #[test_case(String::from("Bob") => "Bob"; "String")]
    #[test_case(BOB_U8 => "Bob"; "&[u8]")]
    #[test_case(BOB_U16 => "Bob"; "&[u16]")]
    #[test_case("Bob" => "Bob"; "&str")]
    fn f<T>(item: T) -> String
    where
        JSString: From<T>,
    {
        String::from(JSString::from(item))
    }
=======
#[test]
fn from_u16_test_01() {
    let src: &[u16] = &[66, 111, 98]; // Bob
    let res = JSString::from(src);
    let display = format!("{res}");
    assert_eq!(display, "Bob");
}

#[test]
fn from_u16_test_02() {
    let src: &[u16] = &[0x101, 0xDC67, 0xE00D, 0x1111, 0xE00E]; // not valid utf-16.
    let res = JSString::from(src);
    let display = format!("{res}");
    assert!(display == "\u{0101}\u{FFFD}\u{E00D}\u{1111}\u{E00E}");
    assert!(res.len() == 5);
    assert!(res[0] == 0x101);
    assert!(res[1] == 0xdc67);
    assert!(res[2] == 0xe00d);
    assert!(res[3] == 0x1111);
    assert!(res[4] == 0xe00e);
}

#[test]
fn from_vec_test_01() {
    let src: Vec<u16> = vec![66, 111, 98]; // Bob
    let res = JSString::from(src);
    let display = format!("{res}");
    //assert_eq!(display, "Bob");
    assert!(display == "Bob");
}
#[test]
fn from_u8array_01() {
    let src: &[u8] = &[66, 111, 98]; // Bob
    let res = JSString::from(src);
    let display = format!("{res}");
    assert!(display == "Bob");
}

#[test]
fn from_str_test_01() {
    let src: &str = "Bob"; // Bob
    let res = JSString::from(src);
    let display = format!("{res}");
    //assert_eq!(display, "Bob");
    assert!(display == "Bob");
}
#[test]
fn from_string_test_01() {
    let src: String = String::from("Bob"); // Bob
    let res = JSString::from(src);
    let display = format!("{res}");
    //assert_eq!(display, "Bob");
    assert!(display == "Bob");
>>>>>>> 483ede1c
}

#[test]
fn debug_repr_test_01() {
    let jsstr = JSString::from("hello");
    let debug_str = format!("{jsstr:?}");
    assert!(debug_str == "\"hello\"");
}
#[test]
fn equality_test_01() {
    let s1 = JSString::from("blue");
    let s2 = JSString::from("orange");
    let s3 = JSString::from("blue");
    let s4 = JSString::from("b");
    assert!(s1 == s3);
    assert!(s1 != s2);
    assert!(s2 != s3);
    assert!(s1 == "blue");
    assert!(s2 == "orange");
    assert!(s1 != "elephant");
    assert!(s1 != "orange");
    assert!(s1 != s4);
    assert!(s4 != s1);
    assert!(s1 != "blueox");
    assert!(s1 != "blu");
}

#[test]
#[allow(clippy::redundant_clone)]
fn clone_test() {
    let s1 = JSString::from("crocodile");
    let s2 = s1.clone();
    assert!(s1 == s2);
}

#[test]
fn code_point_at_01() {
    let mystr = JSString::from("test");
    let r1 = code_point_at(&mystr, 0);
    assert!(r1.code_point == 116);
    assert!(r1.code_unit_count == 1);
    assert!(!r1.is_unpaired_surrogate);
    let r2 = code_point_at(&mystr, 1);
    assert!(r2.code_point == 101);
    assert!(r2.code_unit_count == 1);
    assert!(!r2.is_unpaired_surrogate);
    let r3 = code_point_at(&mystr, 2);
    assert!(r3.code_point == 115);
    assert!(r3.code_unit_count == 1);
    assert!(!r3.is_unpaired_surrogate);
    let r4 = code_point_at(&mystr, 0);
    assert!(r4.code_point == 116);
    assert!(r4.code_unit_count == 1);
    assert!(!r4.is_unpaired_surrogate);
}

#[test]
fn code_point_at_02() {
    let src: Vec<u16> = vec![0x00, 0xd800, 0xdc00, 0xde00, 0xd900, 0x00e2, 0xd902];
    let mystr = JSString::from(src);
    let expected = vec![
        CodePointAtResult { code_point: 0, code_unit_count: 1, is_unpaired_surrogate: false },
        CodePointAtResult { code_point: 0x10000, code_unit_count: 2, is_unpaired_surrogate: false },
        CodePointAtResult { code_point: 0xde00, code_unit_count: 1, is_unpaired_surrogate: true },
        CodePointAtResult { code_point: 0xd900, code_unit_count: 1, is_unpaired_surrogate: true },
        CodePointAtResult { code_point: 0xe2, code_unit_count: 1, is_unpaired_surrogate: false },
        CodePointAtResult { code_point: 0xd902, code_unit_count: 1, is_unpaired_surrogate: true },
    ];
    let positions = [0, 1, 3, 4, 5, 6];
    for idx in 0..positions.len() {
        let result = code_point_at(&mystr, positions[idx]);
        assert!(result == expected[idx]);
    }
}

#[test]
fn code_point_at_03() {
    // if any of the fields is different, they're not equal
    let a = CodePointAtResult { code_point: 0x100, code_unit_count: 2, is_unpaired_surrogate: false };
    let b1 = CodePointAtResult { code_point: 0x100, code_unit_count: 1, is_unpaired_surrogate: false };
    let b2 = CodePointAtResult { code_point: 0x100, code_unit_count: 2, is_unpaired_surrogate: true };
    let b3 = CodePointAtResult { code_point: 0x101, code_unit_count: 2, is_unpaired_surrogate: false };
    assert!(a != b1);
    assert!(a != b2);
    assert!(a != b3);
    let c = CodePointAtResult { code_point: 0x100, code_unit_count: 2, is_unpaired_surrogate: false };
    assert!(a == c);
}

#[test]
fn string_to_code_points_01() {
    let src: Vec<u16> = vec![0x00, 0xd800, 0xdc00, 0xde00, 0xd900, 0x00e2, 0xd902];
    let mystr = JSString::from(src);
    let result = string_to_code_points(&mystr);
    let expected = vec![0, 0x10000, 0xde00, 0xd900, 0xe2, 0xd902];
    assert!(result == expected);
}

#[test]
fn string_to_vec16() {
    let src = JSString::from("blue");
    let result = Vec::<u16>::from(src);
    assert_eq!(result, &[98, 108, 117, 101]);
}

#[test]
fn string_from_vec8() {
    let src: Vec<u8> = vec![98, 108, 117, 101];
    let result = JSString::from(src);
    assert_eq!(result, "blue");
}

//#[test_case(73.into() => Err("Not a string value".to_string()); "not a string")]
#[test_case("a string".into() => Ok("a string".to_string()); "a string")]
fn try_from_value(val: ECMAScriptValue) -> Result<String, String> {
    JSString::try_from(val).map(String::from).map_err(|e| e.to_string())
}

#[test]
fn into() {
    let src = JSString::from("baloney");
    let result = String::from(&src);
    assert_eq!(result, "baloney");
}

fn calculate_hash<T: Hash>(t: &T) -> u64 {
    let mut s = AHasher::new_with_keys(1234, 5678);
    t.hash(&mut s);
    s.finish()
}
#[test_case(&JSString::from("a"), &JSString::from("b") => false; "not equal")]
#[test_case(&JSString::from("a"), &JSString::from("a") => true; "equal")]
fn hash_ahash(a: &JSString, b: &JSString) -> bool {
    calculate_hash(a) == calculate_hash(b)
}

fn calculate_def_hash<T: Hash>(t: &T) -> u64 {
    let mut s = DefaultHasher::new();
    t.hash(&mut s);
    s.finish()
}
#[test_case(&JSString::from("a"), &JSString::from("b") => false; "not equal")]
#[test_case(&JSString::from("a"), &JSString::from("a") => true; "equal")]
fn hash_defhash(a: &JSString, b: &JSString) -> bool {
    calculate_def_hash(a) == calculate_def_hash(b)
}

#[test_case(&JSString::from("Head: "), JSString::from("tail") => "Head: tail"; "jsstring")]
#[test_case(&JSString::from("Head: "), "other tail" => "Head: other tail"; "&str value")]
fn concat(s1: &JSString, s2: impl Into<JSString>) -> String {
    s1.concat(s2).to_string()
}

#[test_case("" => true; "empty")]
#[test_case("full" => false; "not empty")]
fn is_empty(s: &str) -> bool {
    JSString::from(s).is_empty()
}

#[allow(clippy::cmp_owned)]
mod lt {
    use super::*;
    use test_case::test_case;

    #[test_case("", "something" => true; "empty to thing")]
    #[test_case("blue", "blue" => false; "equal")]
    #[test_case("before", "zafter" => true; "alpha")]
    fn less_than(left: &str, right: &str) -> bool {
        JSString::from(left) < JSString::from(right)
    }
}

#[test_case("", "something" => "something"; "empty to thing")]
#[test_case("blue", "blue" => "blue"; "equal")]
#[test_case("before", "zafter" => "zafter"; "alpha")]
fn max(left: &str, right: &str) -> String {
    String::from(JSString::from(left).max(JSString::from(right)))
}

mod jsstring {
    use super::*;
    use test_case::test_case;

    #[test_case("12345", "", 1 => 1; "empty search")]
    #[test_case("12345", "12", 0 => 0; "match at start")]
    #[test_case("12345", "45", 0 => 3; "match at end")]
    #[test_case("12345", "", 10000 => -1; "empty search, large start")]
    #[test_case("12345", "g", 3 => -1; "not found")]
    fn index_of(src: impl Into<JSString>, needle: impl Into<JSString>, start: usize) -> i64 {
        let src = src.into();
        let needle = needle.into();
        src.index_of(&needle, start)
    }
}

mod is_str_whitespace {
    use super::*;
    use unicode_intervals::*;

    #[test]
    fn isw() {
        let white_space = unicode_intervals::query()
            .include_categories(UnicodeCategory::Zs)
            .include_characters("\t\u{000b}\u{000c}\n\r\u{feff}\u{2028}\u{2029}")
            .intervals()
            .expect("query should work");
        for (start, end) in white_space {
            assert!((start..=end).all(|ch| is_str_whitespace(ch as u16)));
        }
        let not_white_space = unicode_intervals::query()
            .exclude_categories(UnicodeCategory::Zs)
            .exclude_characters("\t\u{000b}\u{000c}\n\r\u{feff}\u{2028}\u{2029}")
            .max_codepoint(0xFFFF)
            .intervals()
            .unwrap();
        for (start, end) in not_white_space {
            assert!((start..=end).all(|ch| !is_str_whitespace(ch as u16)));
        }
    }
}<|MERGE_RESOLUTION|>--- conflicted
+++ resolved
@@ -5,7 +5,6 @@
 use std::hash::{Hash, Hasher};
 use test_case::test_case;
 
-<<<<<<< HEAD
 mod from {
     use super::*;
     use test_case::test_case;
@@ -14,7 +13,7 @@
     fn from_u16_test_02() {
         let src: &[u16] = &[0x101, 0xDC67, 0xE00D, 0x1111, 0xE00E]; // not valid utf-16.
         let res = JSString::from(src);
-        let display = format!("{}", res);
+        let display = format!("{res}");
         assert!(display == "\u{0101}\u{FFFD}\u{E00D}\u{1111}\u{E00E}");
         assert!(res.len() == 5);
         assert!(res[0] == 0x101);
@@ -40,61 +39,6 @@
     {
         String::from(JSString::from(item))
     }
-=======
-#[test]
-fn from_u16_test_01() {
-    let src: &[u16] = &[66, 111, 98]; // Bob
-    let res = JSString::from(src);
-    let display = format!("{res}");
-    assert_eq!(display, "Bob");
-}
-
-#[test]
-fn from_u16_test_02() {
-    let src: &[u16] = &[0x101, 0xDC67, 0xE00D, 0x1111, 0xE00E]; // not valid utf-16.
-    let res = JSString::from(src);
-    let display = format!("{res}");
-    assert!(display == "\u{0101}\u{FFFD}\u{E00D}\u{1111}\u{E00E}");
-    assert!(res.len() == 5);
-    assert!(res[0] == 0x101);
-    assert!(res[1] == 0xdc67);
-    assert!(res[2] == 0xe00d);
-    assert!(res[3] == 0x1111);
-    assert!(res[4] == 0xe00e);
-}
-
-#[test]
-fn from_vec_test_01() {
-    let src: Vec<u16> = vec![66, 111, 98]; // Bob
-    let res = JSString::from(src);
-    let display = format!("{res}");
-    //assert_eq!(display, "Bob");
-    assert!(display == "Bob");
-}
-#[test]
-fn from_u8array_01() {
-    let src: &[u8] = &[66, 111, 98]; // Bob
-    let res = JSString::from(src);
-    let display = format!("{res}");
-    assert!(display == "Bob");
-}
-
-#[test]
-fn from_str_test_01() {
-    let src: &str = "Bob"; // Bob
-    let res = JSString::from(src);
-    let display = format!("{res}");
-    //assert_eq!(display, "Bob");
-    assert!(display == "Bob");
-}
-#[test]
-fn from_string_test_01() {
-    let src: String = String::from("Bob"); // Bob
-    let res = JSString::from(src);
-    let display = format!("{res}");
-    //assert_eq!(display, "Bob");
-    assert!(display == "Bob");
->>>>>>> 483ede1c
 }
 
 #[test]
@@ -302,7 +246,7 @@
             .intervals()
             .expect("query should work");
         for (start, end) in white_space {
-            assert!((start..=end).all(|ch| is_str_whitespace(ch as u16)));
+            assert!((start..=end).all(|ch| u16::try_from(ch).is_ok_and(is_str_whitespace)));
         }
         let not_white_space = unicode_intervals::query()
             .exclude_categories(UnicodeCategory::Zs)
@@ -311,7 +255,7 @@
             .intervals()
             .unwrap();
         for (start, end) in not_white_space {
-            assert!((start..=end).all(|ch| !is_str_whitespace(ch as u16)));
+            assert!((start..=end).all(|ch| u16::try_from(ch).is_ok_and(|ch| !is_str_whitespace(ch))));
         }
     }
 }