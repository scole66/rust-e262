use super::*;
use num::BigInt;
use std::fmt;
use std::ops::Index;
use std::rc::Rc;

// So: JS String.
//

#[derive(PartialEq, Eq, PartialOrd, Ord, Clone, Hash)]
pub struct JSString {
    s: Rc<[u16]>,
}

impl JSString {
    pub fn as_slice(&self) -> &[u16] {
        &self.s
    }

    pub fn len(&self) -> usize {
        self.s.len()
    }

    pub fn is_empty(&self) -> bool {
        self.s.is_empty()
    }

    #[must_use]
    pub fn concat(&self, s: impl Into<JSString>) -> JSString {
        let tail = s.into();
        let combined = [self.clone().s, tail.s].concat().into_boxed_slice();
        JSString { s: Rc::from(combined) }
    }

    pub fn index_of(&self, search_value: &JSString, from_index: usize) -> i64 {
        let len = self.len();
        if search_value.is_empty() && from_index <= len {
            i64::try_from(from_index).unwrap()
        } else {
            let search_len = search_value.len();
            for i in from_index..=(len - search_len) {
                if self.s[i..(i + search_len)] == search_value.s[..] {
                    return i64::try_from(i).unwrap();
                }
            }
            -1
        }
    }

    pub fn contains(&self, ch: u16) -> bool {
        self.s.contains(&ch)
    }
}

impl From<Vec<u16>> for JSString {
    fn from(source: Vec<u16>) -> Self {
        Self { s: Rc::from(source.into_boxed_slice()) }
    }
}

impl From<&[u16]> for JSString {
    fn from(source: &[u16]) -> Self {
        let mut v: Vec<u16> = Vec::with_capacity(source.len());
        v.extend_from_slice(source);
        Self::from(v)
    }
}

impl From<&str> for JSString {
    fn from(source: &str) -> Self {
        Self::from(source.encode_utf16().collect::<Vec<u16>>())
    }
}

impl From<&[u8]> for JSString {
    fn from(source: &[u8]) -> Self {
        let v: Vec<u16> = source.iter().map(|v| u16::from(*v)).collect();
        Self::from(v)
    }
}
impl From<Vec<u8>> for JSString {
    fn from(source: Vec<u8>) -> Self {
        Self::from(source.as_slice())
    }
}

impl From<String> for JSString {
    fn from(source: String) -> Self {
        Self::from(source.as_str())
    }
}

impl fmt::Debug for JSString {
    fn fmt(&self, f: &mut fmt::Formatter<'_>) -> fmt::Result {
        String::from_utf16_lossy(&self.s).fmt(f)
    }
}

impl From<JSString> for String {
    fn from(source: JSString) -> Self {
        String::from_utf16_lossy(&source.s)
    }
}

impl From<&JSString> for String {
    fn from(source: &JSString) -> Self {
        String::from_utf16_lossy(&source.s)
    }
}

impl From<JSString> for Vec<u16> {
    fn from(source: JSString) -> Self {
        source.s.to_vec()
    }
}

impl fmt::Display for JSString {
    fn fmt(&self, f: &mut fmt::Formatter<'_>) -> fmt::Result {
        String::from_utf16_lossy(&self.s).fmt(f)
    }
}

impl Index<usize> for JSString {
    type Output = u16;
    fn index(&self, idx: usize) -> &Self::Output {
        &self.as_slice()[idx]
    }
}

impl std::cmp::PartialEq<&str> for JSString {
    fn eq(&self, other: &&str) -> bool {
        let mut ileft = self.s.iter();
        let mut iright = (*other).encode_utf16();
        loop {
            let left = ileft.next();
            let right = iright.next();
            match (left, right) {
                (None, None) => {
                    break true;
                }
                (Some(_), None) | (None, Some(_)) => {
                    break false;
                }
                (Some(&l), Some(r)) if l != r => {
                    break false;
                }
                _ => {}
            }
        }
    }
}

// Static Semantics: UTF16SurrogatePairToCodePoint ( lead, trail )
//
// The abstract operation UTF16SurrogatePairToCodePoint takes arguments lead (a code unit) and trail (a code unit). Two
// code units that form a UTF-16 surrogate pair are converted to a code point. It performs the following steps when
// called:
//
//  1. Assert: lead is a leading surrogate and trail is a trailing surrogate.
//  2. Let cp be (lead - 0xD800) × 0x400 + (trail - 0xDC00) + 0x10000.
//  3. Return the code point cp.
<<<<<<< HEAD
pub fn utf16_surrogate_pair_to_code_point(lead: u16, trail: u16) -> u32 {
=======
#[allow(dead_code)]
fn utf16_surrogate_pair_to_code_point(lead: u16, trail: u16) -> u32 {
>>>>>>> c0904bec
    let cp: u32 = u32::from(lead - 0xD800) * 0x400 + u32::from(trail - 0xDC00) + 0x10000;
    cp
}

// Static Semantics: CodePointAt ( string, position )
//
// The abstract operation CodePointAt takes arguments string (a String) and position (a non-negative integer). It
// interprets string as a sequence of UTF-16 encoded code points, as described in 6.1.4, and reads from it a single code
// point starting with the code unit at index position. It performs the following steps when called:
//
//  1. Let size be the length of string.
//  2. Assert: position ≥ 0 and position < size.
//  3. Let first be the code unit at index position within string.
//  4. Let cp be the code point whose numeric value is that of first.
//  5. If first is not a leading surrogate or trailing surrogate, then
//      a. Return the Record { [[CodePoint]]: cp, [[CodeUnitCount]]: 1, [[IsUnpairedSurrogate]]: false }.
//  6. If first is a trailing surrogate or position + 1 = size, then
//      a. Return the Record { [[CodePoint]]: cp, [[CodeUnitCount]]: 1, [[IsUnpairedSurrogate]]: true }.
//  7. Let second be the code unit at index position + 1 within string.
//  8. If second is not a trailing surrogate, then
//      a. Return the Record { [[CodePoint]]: cp, [[CodeUnitCount]]: 1, [[IsUnpairedSurrogate]]: true }.
//  9. Set cp to ! UTF16SurrogatePairToCodePoint(first, second).
//  10. Return the Record { [[CodePoint]]: cp, [[CodeUnitCount]]: 2, [[IsUnpairedSurrogate]]: false }.
#[derive(PartialEq, Eq)]
pub struct CodePointAtResult {
    pub code_point: u32,
    pub code_unit_count: u8,
    pub is_unpaired_surrogate: bool,
}

pub fn code_point_at(string: &JSString, position: usize) -> CodePointAtResult {
    let size = string.len();
    let first = string[position];
    let cp: u32 = u32::from(first);
    if !(0xD800..=0xDFFF).contains(&first) {
        CodePointAtResult { code_point: cp, code_unit_count: 1, is_unpaired_surrogate: false }
    } else if first >= 0xDC00 || position + 1 == size {
        CodePointAtResult { code_point: cp, code_unit_count: 1, is_unpaired_surrogate: true }
    } else {
        let second = string[position + 1];
        if (0xDC00..=0xDFFF).contains(&second) {
            let cp = utf16_surrogate_pair_to_code_point(first, second);
            CodePointAtResult { code_point: cp, code_unit_count: 2, is_unpaired_surrogate: false }
        } else {
            CodePointAtResult { code_point: cp, code_unit_count: 1, is_unpaired_surrogate: true }
        }
    }
}

// Static Semantics: StringToCodePoints ( string )
//
// The abstract operation StringToCodePoints takes argument string (a String). It returns the sequence of Unicode code
// points that results from interpreting string as UTF-16 encoded Unicode text as described in 6.1.4. It performs the
// following steps when called:
//
//  1. Let codePoints be a new empty List.
//  2. Let size be the length of string.
//  3. Let position be 0.
//  4. Repeat, while position < size,
//      a. Let cp be ! CodePointAt(string, position).
//      b. Append cp.[[CodePoint]] to codePoints.
//      c. Set position to position + cp.[[CodeUnitCount]].
//  5. Return codePoints.
impl JSString {
    pub fn to_code_points(&self) -> Vec<u32> {
        // Note that this happily glosses over encoding errors. Storing in a Vec<u32> for now.
        let size = self.len();
        let mut code_points: Vec<u32> = Vec::with_capacity(size);
        let mut position = 0;
        while position < size {
            let cp = code_point_at(self, position);
            code_points.push(cp.code_point);
            position += cp.code_unit_count as usize;
        }
        code_points
    }
}

#[allow(clippy::cast_possible_truncation)]
pub fn utf16_encode_code_point(cp: u32, dst: &mut [u16; 2]) -> anyhow::Result<&mut [u16]> {
    // Static Semantics: UTF16EncodeCodePoint ( cp )
    // The abstract operation UTF16EncodeCodePoint takes argument cp (a Unicode code point) and returns a String. It performs the following steps when called:
    //
    // 1. Assert: 0 ≤ cp ≤ 0x10FFFF.
    // 2. If cp ≤ 0xFFFF, return the String value consisting of the code unit whose numeric value is cp.
    // 3. Let cu1 be the code unit whose numeric value is floor((cp - 0x10000) / 0x400) + 0xD800.
    // 4. Let cu2 be the code unit whose numeric value is ((cp - 0x10000) modulo 0x400) + 0xDC00.
    // 5. Return the string-concatenation of cu1 and cu2.
    if cp <= 0xFFFF {
        dst[0] = cp as u16;
        Ok(&mut dst[0..1])
    } else if cp <= 0x10_FFFF {
        let c = (cp - 0x10_0000) as u16;
        dst[0] = c / 0x400 + 0xD800;
        dst[1] = c % 0x400 + 0xDC00;
        Ok(&mut dst[0..2])
    } else {
        Err(InternalRuntimeError::CodePointOutOfRange)?
    }
}

pub fn is_str_whitespace(ch: u16) -> bool {
    (0x09..=0x0d).contains(&ch)
        || ch == 0x20
        || ch == 0x00a0
        || ch == 0x2028
        || ch == 0x2029
        || ch == 0xfeff
        || ch == 0x1680
        || (0x2000..=0x200a).contains(&ch)
        || ch == 0x202f
        || ch == 0x205f
        || ch == 0x3000
}

pub fn is_radix_digit(ch: u16, radix: i32) -> bool {
    assert!((2..=36).contains(&radix));
    let radix = u16::try_from(radix).unwrap();
    if radix <= 10 {
        (0x30..(0x30 + radix)).contains(&ch)
    } else {
        (0x30..=0x39).contains(&ch)
            || (0x61..(0x61 + radix - 10)).contains(&ch)
            || (0x41..(0x41 + radix - 10)).contains(&ch)
    }
}

impl JSString {
    pub fn to_bigint(&self) -> Option<Rc<BigInt>> {
        // StringToBigInt ( str )
        // The abstract operation StringToBigInt takes argument str (a String) and returns a BigInt or undefined. It
        // performs the following steps when called:
        //
        //  1. Let text be StringToCodePoints(str).
        //  2. Let literal be ParseText(text, StringIntegerLiteral).
        //  3. If literal is a List of errors, return undefined.
        //  4. Let mv be the MV of literal.
        //  5. Assert: mv is an integer.
        //  6. Return ℤ(mv).
        let mut code_units = self.s.as_ref();
        while let [first, rest @ ..] = code_units {
            if is_str_whitespace(*first) {
                code_units = rest;
            } else {
                break;
            }
        }
        while let [rest @ .., last] = code_units {
            if is_str_whitespace(*last) {
                code_units = rest;
            } else {
                break;
            }
        }
        if code_units.is_empty() {
            return Some(Rc::new(BigInt::from(0)));
        }
        let radix = if code_units.len() >= 2 && code_units[0] == 0x30 {
            match code_units[1] {
                98 | 66 => 2,
                120 | 88 => 16,
                79 | 111 => 8,
                _ => 10,
            }
        } else {
            10
        };
        if radix != 10 {
            code_units = &code_units[2..];
        }
        let digits = code_units.iter().map(|word| u8::try_from(*word).ok()).collect::<Option<Vec<u8>>>()?;
        BigInt::parse_bytes(&digits, radix).map(Rc::new)
    }

    pub fn to_bigint_radix(&self, radix: u32) -> BigInt {
        let digits = self.as_slice().iter().map(|word| u8::try_from(*word).unwrap()).collect::<Vec<u8>>();
        BigInt::parse_bytes(digits.as_slice(), radix).unwrap()
    }
}

impl From<Rc<BigInt>> for JSString {
    fn from(value: Rc<BigInt>) -> Self {
        JSString::from(value.to_str_radix(10))
    }
}

impl JSString {
    pub fn string_index_of(&self, search_value: &JSString, from_index: usize) -> Option<usize> {
        // StringIndexOf ( string, searchValue, fromIndex )
        // The abstract operation StringIndexOf takes arguments string (a String), searchValue (a String), and
        // fromIndex (a non-negative integer) and returns a non-negative integer or not-found. It performs the
        // following steps when called:
        //
        //  1. Let len be the length of string.
        //  2. If searchValue is the empty String and fromIndex ≤ len, return fromIndex.
        //  3. Let searchLen be the length of searchValue.
        //  4. For each integer i such that fromIndex ≤ i ≤ len - searchLen, in ascending order, do
        //      a. Let candidate be the substring of string from i to i + searchLen.
        //      b. If candidate is searchValue, return i.
        //  5. Return not-found.
        //
        // Note 1 | If searchValue is the empty String and fromIndex ≤ the length of string, this algorithm
        //        | returns fromIndex. The empty String is effectively found at every position within a
        //        | string, including after the last code unit.
        //
        // Note 2 | This algorithm always returns not-found if fromIndex + the length of searchValue > the
        //        | length of string.
        let len = self.len();
        if search_value.is_empty() && from_index <= len {
            return Some(from_index);
        }
        let search_len = search_value.len();
        if from_index <= len - search_len {
            for i in from_index..=len - search_len {
                let candidate = &self.as_slice()[i..i + search_len];
                if candidate == search_value.as_slice() {
                    return Some(i);
                }
            }
        }
        None
    }
}

#[cfg(test)]
mod tests;<|MERGE_RESOLUTION|>--- conflicted
+++ resolved
@@ -159,12 +159,7 @@
 //  1. Assert: lead is a leading surrogate and trail is a trailing surrogate.
 //  2. Let cp be (lead - 0xD800) × 0x400 + (trail - 0xDC00) + 0x10000.
 //  3. Return the code point cp.
-<<<<<<< HEAD
 pub fn utf16_surrogate_pair_to_code_point(lead: u16, trail: u16) -> u32 {
-=======
-#[allow(dead_code)]
-fn utf16_surrogate_pair_to_code_point(lead: u16, trail: u16) -> u32 {
->>>>>>> c0904bec
     let cp: u32 = u32::from(lead - 0xD800) * 0x400 + u32::from(trail - 0xDC00) + 0x10000;
     cp
 }
