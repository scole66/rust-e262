--- conflicted
+++ resolved
@@ -473,28 +473,6 @@
 
     ///////////////////////////////////////////////////////////////////
     // %Number% and %Number.prototype%
-<<<<<<< HEAD
-    provision_number_intrinsic(&realm_rec);
-
-    provision_error_intrinsic(&realm_rec);
-    provision_eval_error_intrinsic(&realm_rec);
-    provision_range_error_intrinsic(&realm_rec);
-    provision_reference_error_intrinsic(&realm_rec);
-    provision_syntax_error_intrinsic(&realm_rec);
-    provision_type_error_intrinsic(&realm_rec);
-    provision_uri_error_intrinsic(&realm_rec);
-    provision_object_intrinsic(&realm_rec);
-    provision_array_intrinsic(&realm_rec);
-    provision_symbol_intrinsic(&realm_rec);
-    provision_string_intrinsic(&realm_rec);
-    provision_iterator_prototype(&realm_rec);
-    provision_generator_function_intrinsics(&realm_rec);
-    provision_array_iterator_intrinsic(&realm_rec); // must be after %IteratorPrototype% and %FunctionPrototype%
-    provision_for_in_iterator_prototype(&realm_rec); // must be after %IteratorPrototype% and %FunctionPrototype%
-    provision_proxy_intrinsic(&realm_rec);
-    provision_math_intrinsic(&realm_rec);
-    provision_reflect_intrinsic(&realm_rec);
-=======
     provision_number_intrinsic(realm_rec);
     provision_big_int_intrinsic(realm_rec);
     provision_error_intrinsic(realm_rec);
@@ -514,7 +492,7 @@
     provision_for_in_iterator_prototype(realm_rec); // must be after %IteratorPrototype% and %FunctionPrototype%
     provision_proxy_intrinsic(realm_rec);
     provision_math_intrinsic(realm_rec);
->>>>>>> 832718e5
+    provision_reflect_intrinsic(realm_rec);
 
     macro_rules! intrinsic_function {
         ( $intrinsicid:ident, $name:expr, $length:expr ) => {
