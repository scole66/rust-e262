--- conflicted
+++ resolved
@@ -322,11 +322,7 @@
     realm_rec.borrow_mut().intrinsics.throw_type_error = create_throw_type_error_builtin(agent, realm_rec.clone());
 
     agent.provision_function_intrinsic(&realm_rec);
-<<<<<<< HEAD
-    
-=======
-
->>>>>>> e389bfeb
+
     ///////////////////////////////////////////////////////////////////
     // %Boolean% and %Boolean.prototype%
     let boolean_prototype = ordinary_object_create(agent, Some(object_prototype), &[InternalSlotName::BooleanData]);
