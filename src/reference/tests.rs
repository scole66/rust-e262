--- conflicted
+++ resolved
@@ -4,7 +4,6 @@
 use crate::realm::IntrinsicId;
 use crate::tests::{test_agent, unwind_reference_error, unwind_type_error};
 use crate::values::{PrivateName, PropertyKey};
-use num::BigInt;
 use std::rc::Rc;
 
 mod base {
@@ -326,73 +325,6 @@
     }
 }
 
-<<<<<<< HEAD
-mod super_value {
-    use super::*;
-
-    #[test]
-    fn debug() {
-        let sv = SuperValue::Value(ECMAScriptValue::from(10));
-        assert_ne!(format!("{:?}", sv), "");
-    }
-
-    mod from {
-        use super::*;
-        #[test]
-        fn ecmascript_value() {
-            let v = ECMAScriptValue::from("blue");
-            let sv = SuperValue::from(v);
-            match sv {
-                SuperValue::Value(vv) => assert_eq!(vv, ECMAScriptValue::from("blue")),
-                SuperValue::Reference(_) => unreachable!(),
-            }
-        }
-        #[test]
-        fn from_bool() {
-            let sv = SuperValue::from(true);
-            assert!(matches!(sv, SuperValue::Value(ECMAScriptValue::Boolean(true))));
-        }
-        #[test]
-        fn from_f64() {
-            let sv = SuperValue::from(10.0);
-            assert!(matches!(sv, SuperValue::Value(ECMAScriptValue::Number(x)) if x == 10.0));
-        }
-        #[test]
-        fn from_string() {
-            let sv = SuperValue::from(JSString::from("bob"));
-            assert!(matches!(sv, SuperValue::Value(ECMAScriptValue::String(x)) if x == "bob"));
-        }
-        #[test]
-        fn from_string_ref() {
-            let s = JSString::from("alice");
-            let sv = SuperValue::from(&s);
-            assert!(matches!(sv, SuperValue::Value(ECMAScriptValue::String(x)) if x == "alice"));
-        }
-        #[test]
-        fn from_bigint_rc() {
-            let bi = Rc::new(BigInt::from(987654));
-            let sv = SuperValue::from(bi);
-            assert!(matches!(sv, SuperValue::Value(ECMAScriptValue::BigInt(_))));
-        }
-        #[test]
-        fn reference() {
-            let r = Reference::new(Base::Unresolvable, "blue", false, None);
-            let sv = SuperValue::from(r);
-            match sv {
-                SuperValue::Value(_) => unreachable!(),
-                SuperValue::Reference(r) => {
-                    assert!(matches!(r.base, Base::Unresolvable));
-                    assert_eq!(r.referenced_name, ReferencedName::String(JSString::from("blue")));
-                    assert_eq!(r.strict, false);
-                    assert_eq!(r.this_value, None);
-                }
-            }
-        }
-    }
-}
-
-=======
->>>>>>> 011838ee
 mod get_value {
     use super::*;
 
