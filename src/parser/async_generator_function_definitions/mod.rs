use super::*;
use std::fmt;
use std::io::Result as IoResult;
use std::io::Write;

<<<<<<< HEAD
use super::class_definitions::ClassElementName;
use super::function_definitions::{common_function_early_errors, FunctionBody};
use super::identifiers::BindingIdentifier;
use super::parameter_lists::{FormalParameters, UniqueFormalParameters};
use super::scanner::Scanner;
use super::*;
use crate::prettyprint::{pprint_token, prettypad, PrettyPrint, Spot, TokenType};

=======
>>>>>>> 20a246ab
// AsyncGeneratorMethod[Yield, Await] :
//      async [no LineTerminator here] * ClassElementName[?Yield, ?Await] ( UniqueFormalParameters[+Yield, +Await] ) { AsyncGeneratorBody }
#[derive(Debug)]
pub struct AsyncGeneratorMethod {
    name: Rc<ClassElementName>,
    params: Rc<UniqueFormalParameters>,
    body: Rc<AsyncGeneratorBody>,
    location: Location,
}

impl fmt::Display for AsyncGeneratorMethod {
    fn fmt(&self, f: &mut fmt::Formatter) -> fmt::Result {
        write!(f, "async * {} ( {} ) {{ {} }}", self.name, self.params, self.body)
    }
}

impl PrettyPrint for AsyncGeneratorMethod {
    fn pprint_with_leftpad<T>(&self, writer: &mut T, pad: &str, state: Spot) -> IoResult<()>
    where
        T: Write,
    {
        let (first, successive) = prettypad(pad, state);
        writeln!(writer, "{}AsyncGeneratorMethod: {}", first, self)?;
        self.name.pprint_with_leftpad(writer, &successive, Spot::NotFinal)?;
        self.params.pprint_with_leftpad(writer, &successive, Spot::NotFinal)?;
        self.body.pprint_with_leftpad(writer, &successive, Spot::Final)
    }

    fn concise_with_leftpad<T>(&self, writer: &mut T, pad: &str, state: Spot) -> IoResult<()>
    where
        T: Write,
    {
        let (first, successive) = prettypad(pad, state);
        writeln!(writer, "{}AsyncGeneratorMethod: {}", first, self)?;
        pprint_token(writer, "async", TokenType::Keyword, &successive, Spot::NotFinal)?;
        pprint_token(writer, "*", TokenType::Punctuator, &successive, Spot::NotFinal)?;
        self.name.concise_with_leftpad(writer, &successive, Spot::NotFinal)?;
        pprint_token(writer, "(", TokenType::Punctuator, &successive, Spot::NotFinal)?;
        self.params.concise_with_leftpad(writer, &successive, Spot::NotFinal)?;
        pprint_token(writer, ")", TokenType::Punctuator, &successive, Spot::NotFinal)?;
        pprint_token(writer, "{", TokenType::Punctuator, &successive, Spot::NotFinal)?;
        self.body.concise_with_leftpad(writer, &successive, Spot::NotFinal)?;
        pprint_token(writer, "}", TokenType::Punctuator, &successive, Spot::Final)
    }
}

impl AsyncGeneratorMethod {
    // AsyncGeneratorMethod: No caching needed. Parent: MethodDefinition
    pub fn parse(parser: &mut Parser, scanner: Scanner, yield_flag: bool, await_flag: bool) -> ParseResult<Self> {
        let (async_loc, after_async) =
            scan_for_keyword(scanner, parser.source, ScanGoal::InputElementRegExp, Keyword::Async)?;
        let (_, after_star) = scan_for_punct(after_async, parser.source, ScanGoal::InputElementDiv, Punctuator::Star)?;
        let (name, after_name) = ClassElementName::parse(parser, after_star, yield_flag, await_flag)?;
        let (_, after_lp) =
            scan_for_punct(after_name, parser.source, ScanGoal::InputElementDiv, Punctuator::LeftParen)?;
        let (params, after_params) = UniqueFormalParameters::parse(parser, after_lp, true, true);
        let (_, after_rp) =
            scan_for_punct(after_params, parser.source, ScanGoal::InputElementDiv, Punctuator::RightParen)?;
        let (_, after_lb) = scan_for_punct(after_rp, parser.source, ScanGoal::InputElementDiv, Punctuator::LeftBrace)?;
        let (body, after_body) = AsyncGeneratorBody::parse(parser, after_lb);
        let (rb_loc, after_rb) =
            scan_for_punct(after_body, parser.source, ScanGoal::InputElementDiv, Punctuator::RightBrace)?;
        let location = async_loc.merge(&rb_loc);
        Ok((Rc::new(AsyncGeneratorMethod { name, params, body, location }), after_rb))
    }

    pub fn location(&self) -> Location {
        self.location
    }

    pub fn contains(&self, kind: ParseNodeKind) -> bool {
        self.name.contains(kind) || self.params.contains(kind) || self.body.contains(kind)
    }

    pub fn computed_property_contains(&self, kind: ParseNodeKind) -> bool {
        self.name.computed_property_contains(kind)
    }

    pub fn private_bound_identifier(&self) -> Option<JSString> {
        // Static Semantics: PrivateBoundIdentifiers
        // AsyncGeneratorMethod : async ClassElementName ( UniqueFormalParameters ) { AsyncGeneratorBody }
        //  1. Return PrivateBoundIdentifiers of ClassElementName.
        self.name.private_bound_identifier()
    }

    pub fn all_private_identifiers_valid(&self, names: &[JSString]) -> bool {
        // Static Semantics: AllPrivateIdentifiersValid
        // With parameter names.
        //  1. For each child node child of this Parse Node, do
        //      a. If child is an instance of a nonterminal, then
        //          i. If AllPrivateIdentifiersValid of child with argument names is false, return false.
        //  2. Return true.
        self.name.all_private_identifiers_valid(names)
            && self.params.all_private_identifiers_valid(names)
            && self.body.all_private_identifiers_valid(names)
    }

    /// Returns `true` if any subexpression starting from here (but not crossing function boundaries) contains an
    /// [`IdentifierReference`] with string value `"arguments"`.
    ///
    /// See [ContainsArguments](https://tc39.es/ecma262/#sec-static-semantics-containsarguments) from ECMA-262.
    pub fn contains_arguments(&self) -> bool {
        // Static Semantics: ContainsArguments
        // The syntax-directed operation ContainsArguments takes no arguments and returns a Boolean.
        //  1. Return ContainsArguments of ClassElementName.
        self.name.contains_arguments()
    }

    pub fn has_direct_super(&self) -> bool {
        // Static Semantics: HasDirectSuper
        //      The syntax-directed operation HasDirectSuper takes no arguments.
        // AsyncGeneratorMethod : async * ClassElementName ( UniqueFormalParameters ) { AsyncGeneratorBody }
        //  1. If UniqueFormalParameters Contains SuperCall is true, return true.
        //  2. Return AsyncGeneratorBody Contains SuperCall.
        self.params.contains(ParseNodeKind::SuperCall) || self.body.contains(ParseNodeKind::SuperCall)
    }

<<<<<<< HEAD
    /// Add the early errors of this node and its children to the error list.
    ///
    /// This calculates all the early errors of this parse node, and then follows them up with the early errors of all
    /// the children's nodes, placing them in the `errs` vector as ECMAScript SyntaxError objects. `strict` is used to
    /// indicate whether this node was parsed in strict mode. `agent` is the Evaluation Agent under which the objects
    /// are created.
    ///
    /// See [Early Errors for Async Generator Function Definitions][1] from ECMA-262.
    ///
    /// [1]: https://tc39.es/ecma262/#sec-async-generator-function-definitions-static-semantics-early-errors
    pub fn early_errors(&self, agent: &mut Agent, errs: &mut Vec<Object>, strict: bool) {
        // Static Semantics: Early Errors
        //  AsyncGeneratorMethod : async * ClassElementName ( UniqueFormalParameters ) { AsyncGeneratorBody }
        //  * It is a Syntax Error if HasDirectSuper of AsyncGeneratorMethod is true.
        //  * It is a Syntax Error if UniqueFormalParameters Contains YieldExpression is true.
        //  * It is a Syntax Error if UniqueFormalParameters Contains AwaitExpression is true.
        //  * It is a Syntax Error if FunctionBodyContainsUseStrict of AsyncGeneratorBody is true and
        //    IsSimpleParameterList of UniqueFormalParameters is false.
        //  * It is a Syntax Error if any element of the BoundNames of UniqueFormalParameters also occurs in the
        //    LexicallyDeclaredNames of AsyncGeneratorBody.
        let cus = self.body.function_body_contains_use_strict();
        if self.has_direct_super() {
            errs.push(create_syntax_error_object(agent, "Calls to ‘super’ not allowed here"));
        }
        if self.params.contains(ParseNodeKind::YieldExpression) {
            errs.push(create_syntax_error_object(agent, "Yield expressions can't be parameter initializers in generators"));
        }
        if cus && !self.params.is_simple_parameter_list() {
            errs.push(create_syntax_error_object(agent, "Illegal 'use strict' directive in function with non-simple parameter list"));
        }
        let bn = self.params.bound_names();
        for name in self.body.lexically_declared_names().into_iter().filter(|ldn| bn.contains(ldn)) {
            errs.push(create_syntax_error_object(agent, format!("‘{name}’ already defined")));
        }

        let strict_func = strict || cus;

        self.name.early_errors(agent, errs, strict_func);
        self.params.early_errors(agent, errs, strict_func);
        self.body.early_errors(agent, errs, strict_func);
=======
    #[allow(clippy::ptr_arg)]
    pub fn early_errors(&self, _errs: &mut Vec<Object>, _strict: bool) {
        todo!()
>>>>>>> 20a246ab
    }

    pub fn prop_name(&self) -> Option<JSString> {
        // Static Semantics: PropName
        // The syntax-directed operation PropName takes no arguments and returns a String or empty.
        //      AsyncGeneratorMethod : async * ClassElementName ( UniqueFormalParameters ) { AsyncGeneratorBody }
        //  1. Return PropName of ClassElementName.
        self.name.prop_name()
    }
}

// AsyncGeneratorDeclaration[Yield, Await, Default] :
//      async [no LineTerminator here] function * BindingIdentifier[?Yield, ?Await] ( FormalParameters[+Yield, +Await] ) { AsyncGeneratorBody }
//      [+Default] async [no LineTerminator here] function * ( FormalParameters[+Yield, +Await] ) { AsyncGeneratorBody }
#[derive(Debug)]
pub struct AsyncGeneratorDeclaration {
    ident: Option<Rc<BindingIdentifier>>,
    params: Rc<FormalParameters>,
    body: Rc<AsyncGeneratorBody>,
    location: Location,
}

impl fmt::Display for AsyncGeneratorDeclaration {
    fn fmt(&self, f: &mut fmt::Formatter) -> fmt::Result {
        match &self.ident {
            None => {
                write!(f, "async function * ( {} ) {{ {} }}", self.params, self.body)
            }
            Some(id) => write!(f, "async function * {} ( {} ) {{ {} }}", id, self.params, self.body),
        }
    }
}

impl PrettyPrint for AsyncGeneratorDeclaration {
    fn pprint_with_leftpad<T>(&self, writer: &mut T, pad: &str, state: Spot) -> IoResult<()>
    where
        T: Write,
    {
        let (first, successive) = prettypad(pad, state);
        writeln!(writer, "{}AsyncGeneratorDeclaration: {}", first, self)?;
        if let Some(id) = &self.ident {
            id.pprint_with_leftpad(writer, &successive, Spot::NotFinal)?;
        }
        self.params.pprint_with_leftpad(writer, &successive, Spot::NotFinal)?;
        self.body.pprint_with_leftpad(writer, &successive, Spot::Final)
    }

    fn concise_with_leftpad<T>(&self, writer: &mut T, pad: &str, state: Spot) -> IoResult<()>
    where
        T: Write,
    {
        let (first, successive) = prettypad(pad, state);
        writeln!(writer, "{}AsyncGeneratorDeclaration: {}", first, self)?;
        pprint_token(writer, "async", TokenType::Keyword, &successive, Spot::NotFinal)?;
        pprint_token(writer, "function", TokenType::Keyword, &successive, Spot::NotFinal)?;
        pprint_token(writer, "*", TokenType::Punctuator, &successive, Spot::NotFinal)?;
        if let Some(id) = &self.ident {
            id.concise_with_leftpad(writer, &successive, Spot::NotFinal)?;
        }
        pprint_token(writer, "(", TokenType::Punctuator, &successive, Spot::NotFinal)?;
        self.params.concise_with_leftpad(writer, &successive, Spot::NotFinal)?;
        pprint_token(writer, ")", TokenType::Punctuator, &successive, Spot::NotFinal)?;
        pprint_token(writer, "{", TokenType::Punctuator, &successive, Spot::NotFinal)?;
        self.body.concise_with_leftpad(writer, &successive, Spot::NotFinal)?;
        pprint_token(writer, "}", TokenType::Punctuator, &successive, Spot::Final)
    }
}

impl IsFunctionDefinition for AsyncGeneratorDeclaration {
    fn is_function_definition(&self) -> bool {
        true
    }
}

impl AsyncGeneratorDeclaration {
    // No caching needed. Parent: HoistableDeclaration
    pub fn parse(
        parser: &mut Parser,
        scanner: Scanner,
        yield_flag: bool,
        await_flag: bool,
        default_flag: bool,
    ) -> ParseResult<Self> {
        let (async_loc, after_async) =
            scan_for_keyword(scanner, parser.source, ScanGoal::InputElementRegExp, Keyword::Async)?;
        no_line_terminator(after_async, parser.source)?;
        let (_, after_func) =
            scan_for_keyword(after_async, parser.source, ScanGoal::InputElementRegExp, Keyword::Function)?;
        let (_, after_star) = scan_for_punct(after_func, parser.source, ScanGoal::InputElementDiv, Punctuator::Star)?;
        let (ident, after_bi) = match BindingIdentifier::parse(parser, after_star, yield_flag, await_flag) {
            Err(err) => {
                if default_flag {
                    Ok((None, after_star))
                } else {
                    Err(err)
                }
            }
            Ok((node, scan)) => Ok((Some(node), scan)),
        }?;
        let (_, after_lp) = scan_for_punct(after_bi, parser.source, ScanGoal::InputElementDiv, Punctuator::LeftParen)?;
        let (params, after_fp) = FormalParameters::parse(parser, after_lp, true, false);
        let (_, after_rp) = scan_for_punct(after_fp, parser.source, ScanGoal::InputElementDiv, Punctuator::RightParen)?;
        let (_, after_lb) = scan_for_punct(after_rp, parser.source, ScanGoal::InputElementDiv, Punctuator::LeftBrace)?;
        let (body, after_body) = AsyncGeneratorBody::parse(parser, after_lb);
        let (rb_loc, after_rb) =
            scan_for_punct(after_body, parser.source, ScanGoal::InputElementDiv, Punctuator::RightBrace)?;
        let location = async_loc.merge(&rb_loc);
        Ok((Rc::new(AsyncGeneratorDeclaration { ident, params, body, location }), after_rb))
    }

    pub fn location(&self) -> Location {
        self.location
    }

    pub fn bound_names(&self) -> Vec<JSString> {
        vec![self.bound_name()]
    }

    pub fn bound_name(&self) -> JSString {
        match &self.ident {
            None => JSString::from("*default*"),
            Some(node) => node.bound_name(),
        }
    }

    pub fn contains(&self, _kind: ParseNodeKind) -> bool {
        false
    }

    pub fn all_private_identifiers_valid(&self, names: &[JSString]) -> bool {
        // Static Semantics: AllPrivateIdentifiersValid
        // With parameter names.
        //  1. For each child node child of this Parse Node, do
        //      a. If child is an instance of a nonterminal, then
        //          i. If AllPrivateIdentifiersValid of child with argument names is false, return false.
        //  2. Return true.
        self.params.all_private_identifiers_valid(names) && self.body.all_private_identifiers_valid(names)
    }

<<<<<<< HEAD
    /// Add the early errors of this node and its children to the error list.
    ///
    /// This calculates all the early errors of this parse node, and then follows them up with the early errors of all
    /// the children's nodes, placing them in the `errs` vector as ECMAScript SyntaxError objects. `strict` is used to
    /// indicate whether this node was parsed in strict mode. `agent` is the Evaluation Agent under which the objects
    /// are created.
    ///
    /// See [Early Errors for Async Generator Function Definitions][1] from ECMA-262.
    ///
    /// [1]: https://tc39.es/ecma262/#sec-async-generator-function-definitions-static-semantics-early-errors
    pub fn early_errors(&self, agent: &mut Agent, errs: &mut Vec<Object>, strict: bool) {
        // Static Semantics: Early Errors
        //  AsyncGeneratorDeclaration :
        //      async function * BindingIdentifier ( FormalParameters ) { AsyncGeneratorBody }
        //      async function * ( FormalParameters ) { AsyncGeneratorBody }
        //  * If the source text matched by FormalParameters is strict mode code, the Early Error rules for
        //    UniqueFormalParameters : FormalParameters are applied.
        //  * If BindingIdentifier is present and the source text matched by BindingIdentifier is strict mode code, it
        //    is a Syntax Error if the StringValue of BindingIdentifier is "eval" or "arguments".
        //  * It is a Syntax Error if FunctionBodyContainsUseStrict of AsyncGeneratorBody is true and
        //    IsSimpleParameterList of FormalParameters is false.
        //  * It is a Syntax Error if any element of the BoundNames of FormalParameters also occurs in the
        //    LexicallyDeclaredNames of AsyncGeneratorBody.
        //  * It is a Syntax Error if FormalParameters Contains YieldExpression is true.
        //  * It is a Syntax Error if FormalParameters Contains AwaitExpression is true.
        //  * It is a Syntax Error if FormalParameters Contains SuperProperty is true.
        //  * It is a Syntax Error if AsyncGeneratorBody Contains SuperProperty is true.
        //  * It is a Syntax Error if FormalParameters Contains SuperCall is true.
        //  * It is a Syntax Error if AsyncGeneratorBody Contains SuperCall is true.
        let strict_function = common_function_early_errors(agent, errs, strict, &self.params, &self.body.0);
        if self.params.contains(ParseNodeKind::YieldExpression) {
            errs.push(create_syntax_error_object(agent, "Yield expressions can't be parameter initializers in generators"));
        }
        if self.params.contains(ParseNodeKind::AwaitExpression) {
            errs.push(create_syntax_error_object(agent, "Await expressions can't be parameter initializers in async functions"));
        }

        if let Some(bi) = &self.ident {
            bi.early_errors(agent, errs, strict_function);
        }
        self.params.early_errors(agent, errs, strict_function, strict_function);
        self.body.early_errors(agent, errs, strict_function);
=======
    #[allow(clippy::ptr_arg)]
    pub fn early_errors(&self, _errs: &mut Vec<Object>, _strict: bool) {
        todo!()
>>>>>>> 20a246ab
    }

    pub fn is_constant_declaration(&self) -> bool {
        false
    }
}

// AsyncGeneratorExpression :
//      async [no LineTerminator here] function * BindingIdentifier[+Yield, +Await]opt ( FormalParameters[+Yield, +Await] ) { AsyncGeneratorBody }
#[derive(Debug)]
pub struct AsyncGeneratorExpression {
    pub ident: Option<Rc<BindingIdentifier>>,
    pub params: Rc<FormalParameters>,
    pub body: Rc<AsyncGeneratorBody>,
    location: Location,
}

impl fmt::Display for AsyncGeneratorExpression {
    fn fmt(&self, f: &mut fmt::Formatter) -> fmt::Result {
        match &self.ident {
            Some(id) => write!(f, "async function * {} ( {} ) {{ {} }}", id, self.params, self.body),
            None => {
                write!(f, "async function * ( {} ) {{ {} }}", self.params, self.body)
            }
        }
    }
}

impl PrettyPrint for AsyncGeneratorExpression {
    fn pprint_with_leftpad<T>(&self, writer: &mut T, pad: &str, state: Spot) -> IoResult<()>
    where
        T: Write,
    {
        let (first, successive) = prettypad(pad, state);
        writeln!(writer, "{}AsyncGeneratorExpression: {}", first, self)?;
        if let Some(id) = &self.ident {
            id.pprint_with_leftpad(writer, &successive, Spot::NotFinal)?;
        }
        self.params.pprint_with_leftpad(writer, &successive, Spot::NotFinal)?;
        self.body.pprint_with_leftpad(writer, &successive, Spot::Final)
    }

    fn concise_with_leftpad<T>(&self, writer: &mut T, pad: &str, state: Spot) -> IoResult<()>
    where
        T: Write,
    {
        let (first, successive) = prettypad(pad, state);
        writeln!(writer, "{}AsyncGeneratorExpression: {}", first, self)?;
        pprint_token(writer, "async", TokenType::Keyword, &successive, Spot::NotFinal)?;
        pprint_token(writer, "function", TokenType::Keyword, &successive, Spot::NotFinal)?;
        pprint_token(writer, "*", TokenType::Punctuator, &successive, Spot::NotFinal)?;
        if let Some(id) = &self.ident {
            id.concise_with_leftpad(writer, &successive, Spot::NotFinal)?;
        }
        pprint_token(writer, "(", TokenType::Punctuator, &successive, Spot::NotFinal)?;
        self.params.concise_with_leftpad(writer, &successive, Spot::NotFinal)?;
        pprint_token(writer, ")", TokenType::Punctuator, &successive, Spot::NotFinal)?;
        pprint_token(writer, "{", TokenType::Punctuator, &successive, Spot::NotFinal)?;
        self.body.concise_with_leftpad(writer, &successive, Spot::NotFinal)?;
        pprint_token(writer, "}", TokenType::Punctuator, &successive, Spot::Final)
    }
}

impl IsFunctionDefinition for AsyncGeneratorExpression {
    fn is_function_definition(&self) -> bool {
        true
    }
}

impl AsyncGeneratorExpression {
    // No caching needed. Parent: PrimaryExpression.
    pub fn parse(parser: &mut Parser, scanner: Scanner) -> ParseResult<Self> {
        let (async_loc, after_async) =
            scan_for_keyword(scanner, parser.source, ScanGoal::InputElementRegExp, Keyword::Async)?;
        no_line_terminator(after_async, parser.source)?;
        let (_, after_func) =
            scan_for_keyword(after_async, parser.source, ScanGoal::InputElementDiv, Keyword::Function)?;
        let (_, after_star) = scan_for_punct(after_func, parser.source, ScanGoal::InputElementDiv, Punctuator::Star)?;
        let (ident, after_ident) = match BindingIdentifier::parse(parser, after_star, true, true) {
            Err(_) => (None, after_star),
            Ok((node, scan)) => (Some(node), scan),
        };
        let (_, after_lp) =
            scan_for_punct(after_ident, parser.source, ScanGoal::InputElementDiv, Punctuator::LeftParen)?;
        let (params, after_params) = FormalParameters::parse(parser, after_lp, true, true);
        let (_, after_rp) =
            scan_for_punct(after_params, parser.source, ScanGoal::InputElementDiv, Punctuator::RightParen)?;
        let (_, after_lb) = scan_for_punct(after_rp, parser.source, ScanGoal::InputElementDiv, Punctuator::LeftBrace)?;
        let (body, after_body) = AsyncGeneratorBody::parse(parser, after_lb);
        let (rb_loc, after_rb) =
            scan_for_punct(after_body, parser.source, ScanGoal::InputElementDiv, Punctuator::RightBrace)?;
        let location = async_loc.merge(&rb_loc);
        Ok((Rc::new(AsyncGeneratorExpression { ident, params, body, location }), after_rb))
    }

    pub fn location(&self) -> Location {
        self.location
    }

    pub fn contains(&self, _: ParseNodeKind) -> bool {
        false
    }

    pub fn all_private_identifiers_valid(&self, names: &[JSString]) -> bool {
        // Static Semantics: AllPrivateIdentifiersValid
        // With parameter names.
        //  1. For each child node child of this Parse Node, do
        //      a. If child is an instance of a nonterminal, then
        //          i. If AllPrivateIdentifiersValid of child with argument names is false, return false.
        //  2. Return true.
        self.params.all_private_identifiers_valid(names) && self.body.all_private_identifiers_valid(names)
    }

<<<<<<< HEAD
    /// Add the early errors of this node and its children to the error list.
    ///
    /// This calculates all the early errors of this parse node, and then follows them up with the early errors of all
    /// the children's nodes, placing them in the `errs` vector as ECMAScript SyntaxError objects. `strict` is used to
    /// indicate whether this node was parsed in strict mode. `agent` is the Evaluation Agent under which the objects
    /// are created.
    ///
    /// See [Early Errors for Async Generator Function Definitions][1] from ECMA-262.
    ///
    /// [1]: https://tc39.es/ecma262/#sec-async-generator-function-definitions-static-semantics-early-errors
    pub fn early_errors(&self, agent: &mut Agent, errs: &mut Vec<Object>, strict: bool) {
        // Static Semantics: Early Errors
        //  AsyncGeneratorExpression :
        //      async function * BindingIdentifier[opt] ( FormalParameters ) { AsyncGeneratorBody }
        //  * If the source text matched by FormalParameters is strict mode code, the Early Error rules for
        //    UniqueFormalParameters : FormalParameters are applied.
        //  * If BindingIdentifier is present and the source text matched by BindingIdentifier is strict mode code, it
        //    is a Syntax Error if the StringValue of BindingIdentifier is "eval" or "arguments".
        //  * It is a Syntax Error if FunctionBodyContainsUseStrict of AsyncGeneratorBody is true and
        //    IsSimpleParameterList of FormalParameters is false.
        //  * It is a Syntax Error if any element of the BoundNames of FormalParameters also occurs in the
        //    LexicallyDeclaredNames of AsyncGeneratorBody.
        //  * It is a Syntax Error if FormalParameters Contains YieldExpression is true.
        //  * It is a Syntax Error if FormalParameters Contains AwaitExpression is true.
        //  * It is a Syntax Error if FormalParameters Contains SuperProperty is true.
        //  * It is a Syntax Error if AsyncGeneratorBody Contains SuperProperty is true.
        //  * It is a Syntax Error if FormalParameters Contains SuperCall is true.
        //  * It is a Syntax Error if AsyncGeneratorBody Contains SuperCall is true.
        let strict_function = common_function_early_errors(agent, errs, strict, &self.params, &self.body.0);
        if self.params.contains(ParseNodeKind::YieldExpression) {
            errs.push(create_syntax_error_object(agent, "Yield expressions can't be parameter initializers in generators"));
        }
        if self.params.contains(ParseNodeKind::AwaitExpression) {
            errs.push(create_syntax_error_object(agent, "Await expressions can't be parameter initializers in async functions"));
        }

        if let Some(bi) = &self.ident {
            bi.early_errors(agent, errs, strict_function);
        }
        self.params.early_errors(agent, errs, strict_function, strict_function);
        self.body.early_errors(agent, errs, strict_function);
=======
    #[allow(clippy::ptr_arg)]
    pub fn early_errors(&self, _errs: &mut Vec<Object>, _strict: bool) {
        todo!()
>>>>>>> 20a246ab
    }

    pub fn is_named_function(&self) -> bool {
        self.ident.is_some()
    }
}

// AsyncGeneratorBody :
//      FunctionBody[+Yield, +Await]
#[derive(Debug)]
pub struct AsyncGeneratorBody(pub Rc<FunctionBody>);

impl fmt::Display for AsyncGeneratorBody {
    fn fmt(&self, f: &mut fmt::Formatter) -> fmt::Result {
        self.0.fmt(f)
    }
}

impl PrettyPrint for AsyncGeneratorBody {
    fn pprint_with_leftpad<T>(&self, writer: &mut T, pad: &str, state: Spot) -> IoResult<()>
    where
        T: Write,
    {
        let (first, successive) = prettypad(pad, state);
        writeln!(writer, "{}AsyncGeneratorBody: {}", first, self)?;
        self.0.pprint_with_leftpad(writer, &successive, Spot::Final)
    }

    fn concise_with_leftpad<T>(&self, writer: &mut T, pad: &str, state: Spot) -> IoResult<()>
    where
        T: Write,
    {
        self.0.concise_with_leftpad(writer, pad, state)
    }
}

impl AsyncGeneratorBody {
    fn parse_core(parser: &mut Parser, scanner: Scanner) -> (Rc<Self>, Scanner) {
        let (body, after_body) = FunctionBody::parse(parser, scanner, true, true);
        (Rc::new(AsyncGeneratorBody(body)), after_body)
    }

    pub fn parse(parser: &mut Parser, scanner: Scanner) -> (Rc<Self>, Scanner) {
        match parser.async_generator_body_cache.get(&scanner) {
            Some(result) => result.clone(),
            None => {
                let result = Self::parse_core(parser, scanner);
                parser.async_generator_body_cache.insert(scanner, result.clone());
                result
            }
        }
    }

    pub fn contains(&self, kind: ParseNodeKind) -> bool {
        self.0.contains(kind)
    }

    pub fn all_private_identifiers_valid(&self, names: &[JSString]) -> bool {
        // Static Semantics: AllPrivateIdentifiersValid
        // With parameter names.
        //  1. For each child node child of this Parse Node, do
        //      a. If child is an instance of a nonterminal, then
        //          i. If AllPrivateIdentifiersValid of child with argument names is false, return false.
        //  2. Return true.
        self.0.all_private_identifiers_valid(names)
    }

<<<<<<< HEAD
    /// Add the early errors of this node and its children to the error list.
    ///
    /// This calculates all the early errors of this parse node, and then follows them up with the early errors of all
    /// the children's nodes, placing them in the `errs` vector as ECMAScript SyntaxError objects. `strict` is used to
    /// indicate whether this node was parsed in strict mode. `agent` is the Evaluation Agent under which the objects
    /// are created.
    ///
    /// See [Early Errors for Async Generator Function Definitions][1] from ECMA-262.
    ///
    /// [1]: https://tc39.es/ecma262/#sec-async-generator-function-definitions-static-semantics-early-errors
    pub fn early_errors(&self, agent: &mut Agent, errs: &mut Vec<Object>, strict: bool) {
        self.0.early_errors(agent, errs, strict);
    }

    pub fn function_body_contains_use_strict(&self) -> bool {
        self.0.function_body_contains_use_strict()
    }

    pub fn lexically_declared_names(&self) -> Vec<JSString> {
        self.0.lexically_declared_names()
=======
    #[allow(clippy::ptr_arg)]
    pub fn early_errors(&self, _errs: &mut Vec<Object>, _strict: bool) {
        todo!()
>>>>>>> 20a246ab
    }

    /// Return a list of identifiers defined by the `var` statement for this node.
    ///
    /// Note that function bodies are treated like top-level code in that top-level function identifiers are part
    /// of the var-declared list.
    ///
    /// See [VarDeclaredNames](https://tc39.es/ecma262/#sec-static-semantics-vardeclarednames) from ECMA-262.
    pub fn var_declared_names(&self) -> Vec<JSString> {
        self.0.var_declared_names()
    }

    /// Return a list of parse nodes for the var-style declarations contained within the children of this node.
    ///
    /// See [VarScopedDeclarations](https://tc39.es/ecma262/#sec-static-semantics-varscopeddeclarations) in ECMA-262.
    pub fn var_scoped_declarations(&self) -> Vec<VarScopeDecl> {
        self.0.var_scoped_declarations()
    }

    pub fn lexically_declared_names(&self) -> Vec<JSString> {
        self.0.lexically_declared_names()
    }

    pub fn lexically_scoped_declarations(&self) -> Vec<DeclPart> {
        self.0.lexically_scoped_declarations()
    }

    pub fn function_body_contains_use_strict(&self) -> bool {
        self.0.function_body_contains_use_strict()
    }
}

#[cfg(test)]
mod tests;<|MERGE_RESOLUTION|>--- conflicted
+++ resolved
@@ -3,17 +3,6 @@
 use std::io::Result as IoResult;
 use std::io::Write;
 
-<<<<<<< HEAD
-use super::class_definitions::ClassElementName;
-use super::function_definitions::{common_function_early_errors, FunctionBody};
-use super::identifiers::BindingIdentifier;
-use super::parameter_lists::{FormalParameters, UniqueFormalParameters};
-use super::scanner::Scanner;
-use super::*;
-use crate::prettyprint::{pprint_token, prettypad, PrettyPrint, Spot, TokenType};
-
-=======
->>>>>>> 20a246ab
 // AsyncGeneratorMethod[Yield, Await] :
 //      async [no LineTerminator here] * ClassElementName[?Yield, ?Await] ( UniqueFormalParameters[+Yield, +Await] ) { AsyncGeneratorBody }
 #[derive(Debug)]
@@ -131,7 +120,6 @@
         self.params.contains(ParseNodeKind::SuperCall) || self.body.contains(ParseNodeKind::SuperCall)
     }
 
-<<<<<<< HEAD
     /// Add the early errors of this node and its children to the error list.
     ///
     /// This calculates all the early errors of this parse node, and then follows them up with the early errors of all
@@ -142,7 +130,7 @@
     /// See [Early Errors for Async Generator Function Definitions][1] from ECMA-262.
     ///
     /// [1]: https://tc39.es/ecma262/#sec-async-generator-function-definitions-static-semantics-early-errors
-    pub fn early_errors(&self, agent: &mut Agent, errs: &mut Vec<Object>, strict: bool) {
+    pub fn early_errors(&self, errs: &mut Vec<Object>, strict: bool) {
         // Static Semantics: Early Errors
         //  AsyncGeneratorMethod : async * ClassElementName ( UniqueFormalParameters ) { AsyncGeneratorBody }
         //  * It is a Syntax Error if HasDirectSuper of AsyncGeneratorMethod is true.
@@ -154,29 +142,30 @@
         //    LexicallyDeclaredNames of AsyncGeneratorBody.
         let cus = self.body.function_body_contains_use_strict();
         if self.has_direct_super() {
-            errs.push(create_syntax_error_object(agent, "Calls to ‘super’ not allowed here"));
+            errs.push(create_syntax_error_object("Calls to ‘super’ not allowed here", Some(self.location)));
         }
         if self.params.contains(ParseNodeKind::YieldExpression) {
-            errs.push(create_syntax_error_object(agent, "Yield expressions can't be parameter initializers in generators"));
+            errs.push(create_syntax_error_object(
+                "Yield expressions can't be parameter initializers in generators",
+                Some(self.params.location()),
+            ));
         }
         if cus && !self.params.is_simple_parameter_list() {
-            errs.push(create_syntax_error_object(agent, "Illegal 'use strict' directive in function with non-simple parameter list"));
+            errs.push(create_syntax_error_object(
+                "Illegal 'use strict' directive in function with non-simple parameter list",
+                Some(self.params.location()),
+            ));
         }
         let bn = self.params.bound_names();
         for name in self.body.lexically_declared_names().into_iter().filter(|ldn| bn.contains(ldn)) {
-            errs.push(create_syntax_error_object(agent, format!("‘{name}’ already defined")));
+            errs.push(create_syntax_error_object(format!("‘{name}’ already defined"), Some(self.body.0.location())));
         }
 
         let strict_func = strict || cus;
 
-        self.name.early_errors(agent, errs, strict_func);
-        self.params.early_errors(agent, errs, strict_func);
-        self.body.early_errors(agent, errs, strict_func);
-=======
-    #[allow(clippy::ptr_arg)]
-    pub fn early_errors(&self, _errs: &mut Vec<Object>, _strict: bool) {
-        todo!()
->>>>>>> 20a246ab
+        self.name.early_errors(errs, strict_func);
+        self.params.early_errors(errs, strict_func);
+        self.body.early_errors(errs, strict_func);
     }
 
     pub fn prop_name(&self) -> Option<JSString> {
@@ -316,7 +305,6 @@
         self.params.all_private_identifiers_valid(names) && self.body.all_private_identifiers_valid(names)
     }
 
-<<<<<<< HEAD
     /// Add the early errors of this node and its children to the error list.
     ///
     /// This calculates all the early errors of this parse node, and then follows them up with the early errors of all
@@ -327,7 +315,7 @@
     /// See [Early Errors for Async Generator Function Definitions][1] from ECMA-262.
     ///
     /// [1]: https://tc39.es/ecma262/#sec-async-generator-function-definitions-static-semantics-early-errors
-    pub fn early_errors(&self, agent: &mut Agent, errs: &mut Vec<Object>, strict: bool) {
+    pub fn early_errors(&self, errs: &mut Vec<Object>, strict: bool) {
         // Static Semantics: Early Errors
         //  AsyncGeneratorDeclaration :
         //      async function * BindingIdentifier ( FormalParameters ) { AsyncGeneratorBody }
@@ -346,24 +334,25 @@
         //  * It is a Syntax Error if AsyncGeneratorBody Contains SuperProperty is true.
         //  * It is a Syntax Error if FormalParameters Contains SuperCall is true.
         //  * It is a Syntax Error if AsyncGeneratorBody Contains SuperCall is true.
-        let strict_function = common_function_early_errors(agent, errs, strict, &self.params, &self.body.0);
+        let strict_function = function_early_errors(errs, strict, self.ident.as_ref(), &self.params, &self.body.0);
         if self.params.contains(ParseNodeKind::YieldExpression) {
-            errs.push(create_syntax_error_object(agent, "Yield expressions can't be parameter initializers in generators"));
+            errs.push(create_syntax_error_object(
+                "Yield expressions can't be parameter initializers in generators",
+                Some(self.params.location()),
+            ));
         }
         if self.params.contains(ParseNodeKind::AwaitExpression) {
-            errs.push(create_syntax_error_object(agent, "Await expressions can't be parameter initializers in async functions"));
+            errs.push(create_syntax_error_object(
+                "Await expressions can't be parameter initializers in async functions",
+                Some(self.params.location()),
+            ));
         }
 
         if let Some(bi) = &self.ident {
-            bi.early_errors(agent, errs, strict_function);
-        }
-        self.params.early_errors(agent, errs, strict_function, strict_function);
-        self.body.early_errors(agent, errs, strict_function);
-=======
-    #[allow(clippy::ptr_arg)]
-    pub fn early_errors(&self, _errs: &mut Vec<Object>, _strict: bool) {
-        todo!()
->>>>>>> 20a246ab
+            bi.early_errors(errs, strict_function);
+        }
+        self.params.early_errors(errs, strict_function, strict_function);
+        self.body.early_errors(errs, strict_function);
     }
 
     pub fn is_constant_declaration(&self) -> bool {
@@ -477,7 +466,6 @@
         self.params.all_private_identifiers_valid(names) && self.body.all_private_identifiers_valid(names)
     }
 
-<<<<<<< HEAD
     /// Add the early errors of this node and its children to the error list.
     ///
     /// This calculates all the early errors of this parse node, and then follows them up with the early errors of all
@@ -488,7 +476,7 @@
     /// See [Early Errors for Async Generator Function Definitions][1] from ECMA-262.
     ///
     /// [1]: https://tc39.es/ecma262/#sec-async-generator-function-definitions-static-semantics-early-errors
-    pub fn early_errors(&self, agent: &mut Agent, errs: &mut Vec<Object>, strict: bool) {
+    pub fn early_errors(&self, errs: &mut Vec<Object>, strict: bool) {
         // Static Semantics: Early Errors
         //  AsyncGeneratorExpression :
         //      async function * BindingIdentifier[opt] ( FormalParameters ) { AsyncGeneratorBody }
@@ -506,24 +494,25 @@
         //  * It is a Syntax Error if AsyncGeneratorBody Contains SuperProperty is true.
         //  * It is a Syntax Error if FormalParameters Contains SuperCall is true.
         //  * It is a Syntax Error if AsyncGeneratorBody Contains SuperCall is true.
-        let strict_function = common_function_early_errors(agent, errs, strict, &self.params, &self.body.0);
+        let strict_function = function_early_errors(errs, strict, self.ident.as_ref(), &self.params, &self.body.0);
         if self.params.contains(ParseNodeKind::YieldExpression) {
-            errs.push(create_syntax_error_object(agent, "Yield expressions can't be parameter initializers in generators"));
+            errs.push(create_syntax_error_object(
+                "Yield expressions can't be parameter initializers in generators",
+                Some(self.params.location()),
+            ));
         }
         if self.params.contains(ParseNodeKind::AwaitExpression) {
-            errs.push(create_syntax_error_object(agent, "Await expressions can't be parameter initializers in async functions"));
+            errs.push(create_syntax_error_object(
+                "Await expressions can't be parameter initializers in async functions",
+                Some(self.params.location()),
+            ));
         }
 
         if let Some(bi) = &self.ident {
-            bi.early_errors(agent, errs, strict_function);
-        }
-        self.params.early_errors(agent, errs, strict_function, strict_function);
-        self.body.early_errors(agent, errs, strict_function);
-=======
-    #[allow(clippy::ptr_arg)]
-    pub fn early_errors(&self, _errs: &mut Vec<Object>, _strict: bool) {
-        todo!()
->>>>>>> 20a246ab
+            bi.early_errors(errs, strict_function);
+        }
+        self.params.early_errors(errs, strict_function, strict_function);
+        self.body.early_errors(errs, strict_function);
     }
 
     pub fn is_named_function(&self) -> bool {
@@ -591,7 +580,6 @@
         self.0.all_private_identifiers_valid(names)
     }
 
-<<<<<<< HEAD
     /// Add the early errors of this node and its children to the error list.
     ///
     /// This calculates all the early errors of this parse node, and then follows them up with the early errors of all
@@ -602,21 +590,8 @@
     /// See [Early Errors for Async Generator Function Definitions][1] from ECMA-262.
     ///
     /// [1]: https://tc39.es/ecma262/#sec-async-generator-function-definitions-static-semantics-early-errors
-    pub fn early_errors(&self, agent: &mut Agent, errs: &mut Vec<Object>, strict: bool) {
-        self.0.early_errors(agent, errs, strict);
-    }
-
-    pub fn function_body_contains_use_strict(&self) -> bool {
-        self.0.function_body_contains_use_strict()
-    }
-
-    pub fn lexically_declared_names(&self) -> Vec<JSString> {
-        self.0.lexically_declared_names()
-=======
-    #[allow(clippy::ptr_arg)]
-    pub fn early_errors(&self, _errs: &mut Vec<Object>, _strict: bool) {
-        todo!()
->>>>>>> 20a246ab
+    pub fn early_errors(&self, errs: &mut Vec<Object>, strict: bool) {
+        self.0.early_errors(errs, strict);
     }
 
     /// Return a list of identifiers defined by the `var` statement for this node.
