--- conflicted
+++ resolved
@@ -167,11 +167,7 @@
 
 impl AssignmentExpression {
     fn parse_core(parser: &mut Parser, scanner: Scanner, in_flag: bool, yield_flag: bool, await_flag: bool) -> ParseResult<Self> {
-<<<<<<< HEAD
-        let result = Err(ParseError::new("AssignmentExpression expected", scanner.line, scanner.column))
-=======
         let result = Err(ParseError::new(PECode::ParseNodeExpected(ParseNodeKind::AssignmentExpression), scanner))
->>>>>>> c1aca809
             .otherwise(|| {
                 if yield_flag {
                     YieldExpression::parse(parser, scanner, in_flag, await_flag).map(|(yieldexp, after_yield)| (Rc::new(AssignmentExpression::Yield(yieldexp)), after_yield, Scanner::new()))
@@ -241,12 +237,8 @@
                 // Re-parse the LHS as an AssignmentPattern.
                 let (ap, after_ap) = AssignmentPattern::parse(parser, scanner, yield_flag, await_flag)?;
                 if after_ap != result.2 {
-<<<<<<< HEAD
-                    return Err(ParseError::new("Invalid Assignment Pattern", scanner.line, scanner.column));
-=======
                     // This _might_ be impossible.
                     return Err(ParseError::new(PECode::InvalidAssignmentPattern, scanner));
->>>>>>> c1aca809
                 }
                 return Ok((Rc::new(AssignmentExpression::Destructuring(ap, ae.clone())), result.1));
             }
