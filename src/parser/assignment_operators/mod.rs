--- conflicted
+++ resolved
@@ -236,19 +236,12 @@
             if lhs.is_object_or_array_literal() {
                 // Re-parse the LHS as an AssignmentPattern.
                 let (ap, after_ap) = AssignmentPattern::parse(parser, scanner, yield_flag, await_flag)?;
-<<<<<<< HEAD
-                if after_ap != result.2 {
-                    // This _might_ be impossible.
-                    return Err(ParseError::new(PECode::InvalidAssignmentPattern, scanner));
-                }
-=======
                 // Note: because the object/array literals require proper nested brackets/braces, and so do the
                 // assignment patterns, we're guaranteed the the text we just parsed as an AssignmentPattern was the
                 // same text that was parsed as a literal. There won't ever be an error where this new parse didn't
                 // consume all the characters. (No need to write a test to cover this won't-ever-happen error
                 // condition.)
                 assert_eq!(after_ap, result.2);
->>>>>>> d305c563
                 return Ok((Rc::new(AssignmentExpression::Destructuring(ap, ae.clone())), result.1));
             }
         }
