use std::fmt;
use std::io::Result as IoResult;
use std::io::Write;

use super::arrow_function_definitions::ArrowFunction;
use super::async_arrow_function_definitions::AsyncArrowFunction;
use super::conditional_operator::ConditionalExpression;
use super::generator_function_definitions::YieldExpression;
use super::left_hand_side_expressions::LeftHandSideExpression;
use super::scanner::{Punctuator, ScanGoal, Scanner, StringToken};
use super::*;
use crate::prettyprint::{pprint_token, prettypad, PrettyPrint, Spot, TokenType};

// AssignmentExpression[In, Yield, Await] :
//      ConditionalExpression[?In, ?Yield, ?Await]
//      [+Yield]YieldExpression[?In, ?Await]
//      ArrowFunction[?In, ?Yield, ?Await]
//      AsyncArrowFunction[?In, ?Yield, ?Await]
//      LeftHandSideExpression[?Yield, ?Await] = AssignmentExpression[?In, ?Yield, ?Await]
//      LeftHandSideExpression[?Yield, ?Await] AssignmentOperator AssignmentExpression[?In, ?Yield, ?Await]
//      LeftHandSideExpression[?Yield, ?Await] &&= AssignmentExpression[?In, ?Yield, ?Await]
//      LeftHandSideExpression[?Yield, ?Await] ||= AssignmentExpression[?In, ?Yield, ?Await]
//      LeftHandSideExpression[?Yield, ?Await] ??= AssignmentExpression[?In, ?Yield, ?Await]
#[derive(Debug)]
pub enum AssignmentExpression {
    FallThru(Rc<ConditionalExpression>),
    Yield(Rc<YieldExpression>),
    Arrow(Rc<ArrowFunction>),
    AsyncArrow(Rc<AsyncArrowFunction>),
    Assignment(Rc<LeftHandSideExpression>, Rc<AssignmentExpression>),
    OpAssignment(Rc<LeftHandSideExpression>, AssignmentOperator, Rc<AssignmentExpression>),
    LandAssignment(Rc<LeftHandSideExpression>, Rc<AssignmentExpression>),
    LorAssignment(Rc<LeftHandSideExpression>, Rc<AssignmentExpression>),
    CoalAssignment(Rc<LeftHandSideExpression>, Rc<AssignmentExpression>),
    Destructuring(Rc<AssignmentPattern>, Rc<AssignmentExpression>),
}

impl fmt::Display for AssignmentExpression {
    fn fmt(&self, f: &mut fmt::Formatter) -> fmt::Result {
        match &self {
            AssignmentExpression::FallThru(node) => node.fmt(f),
            AssignmentExpression::Yield(node) => node.fmt(f),
            AssignmentExpression::Arrow(node) => node.fmt(f),
            AssignmentExpression::AsyncArrow(node) => node.fmt(f),
            AssignmentExpression::Assignment(left, right) => write!(f, "{} = {}", left, right),
            AssignmentExpression::OpAssignment(left, op, right) => write!(f, "{} {} {}", left, op, right),
            AssignmentExpression::LandAssignment(left, right) => write!(f, "{} &&= {}", left, right),
            AssignmentExpression::LorAssignment(left, right) => write!(f, "{} ||= {}", left, right),
            AssignmentExpression::CoalAssignment(left, right) => write!(f, "{} ??= {}", left, right),
            AssignmentExpression::Destructuring(left, right) => write!(f, "{} = {}", left, right),
        }
    }
}

impl PrettyPrint for AssignmentExpression {
    fn pprint_with_leftpad<T>(&self, writer: &mut T, pad: &str, state: Spot) -> IoResult<()>
    where
        T: Write,
    {
        let (first, successive) = prettypad(pad, state);
        writeln!(writer, "{}AssignmentExpression: {}", first, self)?;
        match self {
            AssignmentExpression::FallThru(node) => node.pprint_with_leftpad(writer, &successive, Spot::Final),
            AssignmentExpression::Yield(node) => node.pprint_with_leftpad(writer, &successive, Spot::Final),
            AssignmentExpression::Arrow(node) => node.pprint_with_leftpad(writer, &successive, Spot::Final),
            AssignmentExpression::AsyncArrow(node) => node.pprint_with_leftpad(writer, &successive, Spot::Final),
            AssignmentExpression::Assignment(left, right)
            | AssignmentExpression::LandAssignment(left, right)
            | AssignmentExpression::LorAssignment(left, right)
            | AssignmentExpression::CoalAssignment(left, right) => {
                left.pprint_with_leftpad(writer, &successive, Spot::NotFinal)?;
                right.pprint_with_leftpad(writer, &successive, Spot::Final)
            }
            AssignmentExpression::OpAssignment(left, op, right) => {
                left.pprint_with_leftpad(writer, &successive, Spot::NotFinal)?;
                op.pprint_with_leftpad(writer, &successive, Spot::NotFinal)?;
                right.pprint_with_leftpad(writer, &successive, Spot::Final)
            }
            AssignmentExpression::Destructuring(pat, exp) => {
                pat.pprint_with_leftpad(writer, &successive, Spot::NotFinal)?;
                exp.pprint_with_leftpad(writer, &successive, Spot::Final)
            }
        }
    }
    fn concise_with_leftpad<T>(&self, writer: &mut T, pad: &str, state: Spot) -> IoResult<()>
    where
        T: Write,
    {
        let (first, successive) = prettypad(pad, state);
        match self {
            AssignmentExpression::FallThru(node) => node.concise_with_leftpad(writer, pad, state),
            AssignmentExpression::Yield(node) => node.concise_with_leftpad(writer, pad, state),
            AssignmentExpression::Arrow(node) => node.concise_with_leftpad(writer, pad, state),
            AssignmentExpression::AsyncArrow(node) => node.concise_with_leftpad(writer, pad, state),
            AssignmentExpression::Assignment(left, right) => {
                writeln!(writer, "{}AssignmentExpression: {}", first, self)?;
                left.concise_with_leftpad(writer, &successive, Spot::NotFinal)?;
                pprint_token(writer, "=", TokenType::Punctuator, &successive, Spot::NotFinal)?;
                right.concise_with_leftpad(writer, &successive, Spot::Final)
            }
            AssignmentExpression::OpAssignment(left, op, right) => {
                writeln!(writer, "{}AssignmentExpression: {}", first, self)?;
                left.concise_with_leftpad(writer, &successive, Spot::NotFinal)?;
                op.concise_with_leftpad(writer, &successive, Spot::NotFinal)?;
                right.concise_with_leftpad(writer, &successive, Spot::Final)
            }
            AssignmentExpression::LandAssignment(left, right) => {
                writeln!(writer, "{}AssignmentExpression: {}", first, self)?;
                left.concise_with_leftpad(writer, &successive, Spot::NotFinal)?;
                pprint_token(writer, "&&=", TokenType::Punctuator, &successive, Spot::NotFinal)?;
                right.concise_with_leftpad(writer, &successive, Spot::Final)
            }
            AssignmentExpression::LorAssignment(left, right) => {
                writeln!(writer, "{}AssignmentExpression: {}", first, self)?;
                left.concise_with_leftpad(writer, &successive, Spot::NotFinal)?;
                pprint_token(writer, "||=", TokenType::Punctuator, &successive, Spot::NotFinal)?;
                right.concise_with_leftpad(writer, &successive, Spot::Final)
            }
            AssignmentExpression::CoalAssignment(left, right) => {
                writeln!(writer, "{}AssignmentExpression: {}", first, self)?;
                left.concise_with_leftpad(writer, &successive, Spot::NotFinal)?;
                pprint_token(writer, "??=", TokenType::Punctuator, &successive, Spot::NotFinal)?;
                right.concise_with_leftpad(writer, &successive, Spot::Final)
            }
            AssignmentExpression::Destructuring(pat, exp) => {
                writeln!(writer, "{}AssignmentExpression: {}", first, self)?;
                pat.concise_with_leftpad(writer, &successive, Spot::NotFinal)?;
                pprint_token(writer, "=", TokenType::Punctuator, &successive, Spot::NotFinal)?;
                exp.concise_with_leftpad(writer, &successive, Spot::Final)
            }
        }
    }
}

impl IsFunctionDefinition for AssignmentExpression {
    fn is_function_definition(&self) -> bool {
        match self {
            AssignmentExpression::Yield(_)
            | AssignmentExpression::Assignment(..)
            | AssignmentExpression::OpAssignment(..)
            | AssignmentExpression::LandAssignment(..)
            | AssignmentExpression::LorAssignment(..)
            | AssignmentExpression::CoalAssignment(..)
            | AssignmentExpression::Destructuring(..) => false,
            AssignmentExpression::Arrow(_) | AssignmentExpression::AsyncArrow(_) => true,
            AssignmentExpression::FallThru(node) => node.is_function_definition(),
        }
    }
}

impl AssignmentTargetType for AssignmentExpression {
    fn assignment_target_type(&self) -> ATTKind {
        match self {
            AssignmentExpression::Yield(_)
            | AssignmentExpression::Arrow(_)
            | AssignmentExpression::AsyncArrow(_)
            | AssignmentExpression::Assignment(_, _)
            | AssignmentExpression::OpAssignment(_, _, _)
            | AssignmentExpression::LandAssignment(_, _)
            | AssignmentExpression::LorAssignment(_, _)
            | AssignmentExpression::CoalAssignment(_, _)
            | AssignmentExpression::Destructuring(..) => ATTKind::Invalid,
            AssignmentExpression::FallThru(node) => node.assignment_target_type(),
        }
    }
}

impl AssignmentExpression {
    fn parse_core(parser: &mut Parser, scanner: Scanner, in_flag: bool, yield_flag: bool, await_flag: bool) -> ParseResult<Self> {
        let result = Err(ParseError::new("AssignmentExpression expected", scanner.line, scanner.column))
            .otherwise(|| {
                if yield_flag {
                    YieldExpression::parse(parser, scanner, in_flag, await_flag).map(|(yieldexp, after_yield)| (Rc::new(AssignmentExpression::Yield(yieldexp)), after_yield, Scanner::new()))
                } else {
                    Err(ParseError::new(String::new(), scanner.line, scanner.column))
                }
            })
            .otherwise(|| ArrowFunction::parse(parser, scanner, in_flag, yield_flag, await_flag).map(|(af, after_af)| (Rc::new(AssignmentExpression::Arrow(af)), after_af, Scanner::new())))
            .otherwise(|| {
                AsyncArrowFunction::parse(parser, scanner, in_flag, yield_flag, await_flag)
                    .map(|(aaf, after_aaf)| (Rc::new(AssignmentExpression::AsyncArrow(aaf)), after_aaf, Scanner::new()))
            })
            .otherwise(|| {
                LeftHandSideExpression::parse(parser, scanner, yield_flag, await_flag).and_then(|(lhs, after_lhs)| {
                    scan_for_punct_set(
                        after_lhs,
                        parser.source,
                        ScanGoal::InputElementDiv,
                        &[
                            Punctuator::Eq,
                            Punctuator::AmpAmpEq,
                            Punctuator::PipePipeEq,
                            Punctuator::QQEq,
                            Punctuator::StarEq,
                            Punctuator::SlashEq,
                            Punctuator::PercentEq,
                            Punctuator::PlusEq,
                            Punctuator::MinusEq,
                            Punctuator::LtLtEq,
                            Punctuator::GtGtEq,
                            Punctuator::GtGtGtEq,
                            Punctuator::AmpEq,
                            Punctuator::PipeEq,
                            Punctuator::StarStarEq,
                            Punctuator::CaretEq,
                        ],
                    )
                    .and_then(|(op, after_op)| {
                        let make_ae = match op {
                            Punctuator::Eq => AssignmentExpression::Assignment,
                            Punctuator::AmpAmpEq => AssignmentExpression::LandAssignment,
                            Punctuator::PipePipeEq => AssignmentExpression::LorAssignment,
                            Punctuator::QQEq => AssignmentExpression::CoalAssignment,
                            Punctuator::StarEq => |lhs, ae| AssignmentExpression::OpAssignment(lhs, AssignmentOperator::Multiply, ae),
                            Punctuator::SlashEq => |lhs, ae| AssignmentExpression::OpAssignment(lhs, AssignmentOperator::Divide, ae),
                            Punctuator::PercentEq => |lhs, ae| AssignmentExpression::OpAssignment(lhs, AssignmentOperator::Modulo, ae),
                            Punctuator::PlusEq => |lhs, ae| AssignmentExpression::OpAssignment(lhs, AssignmentOperator::Add, ae),
                            Punctuator::MinusEq => |lhs, ae| AssignmentExpression::OpAssignment(lhs, AssignmentOperator::Subtract, ae),
                            Punctuator::LtLtEq => |lhs, ae| AssignmentExpression::OpAssignment(lhs, AssignmentOperator::LeftShift, ae),
                            Punctuator::GtGtEq => |lhs, ae| AssignmentExpression::OpAssignment(lhs, AssignmentOperator::SignedRightShift, ae),
                            Punctuator::GtGtGtEq => |lhs, ae| AssignmentExpression::OpAssignment(lhs, AssignmentOperator::UnsignedRightShift, ae),
                            Punctuator::AmpEq => |lhs, ae| AssignmentExpression::OpAssignment(lhs, AssignmentOperator::BitwiseAnd, ae),
                            Punctuator::PipeEq => |lhs, ae| AssignmentExpression::OpAssignment(lhs, AssignmentOperator::BitwiseOr, ae),
                            Punctuator::StarStarEq => |lhs, ae| AssignmentExpression::OpAssignment(lhs, AssignmentOperator::Exponentiate, ae),
                            _ => |lhs, ae| AssignmentExpression::OpAssignment(lhs, AssignmentOperator::BitwiseXor, ae),
                        };
                        AssignmentExpression::parse(parser, after_op, in_flag, yield_flag, await_flag).map(|(ae, after_ae)| (Rc::new(make_ae(lhs, ae)), after_ae, after_lhs))
                    })
                })
            })
            .otherwise(|| {
                ConditionalExpression::parse(parser, scanner, in_flag, yield_flag, await_flag).map(|(ce, after_ce)| (Rc::new(AssignmentExpression::FallThru(ce)), after_ce, Scanner::new()))
            })?;

        if let AssignmentExpression::Assignment(lhs, ae) = &*result.0 {
            if lhs.is_object_or_array_literal() {
                // Re-parse the LHS as an AssignmentPattern.
                let (ap, after_ap) = AssignmentPattern::parse(parser, scanner, yield_flag, await_flag)?;
                if after_ap != result.2 {
                    return Err(ParseError::new("Invalid Assignment Pattern", scanner.line, scanner.column));
                }
                return Ok((Rc::new(AssignmentExpression::Destructuring(ap, ae.clone())), result.1));
            }
        }
        Ok((result.0, result.1))
    }

    pub fn parse(parser: &mut Parser, scanner: Scanner, in_flag: bool, yield_flag: bool, await_flag: bool) -> ParseResult<Self> {
        let key = InYieldAwaitKey { scanner, in_flag, yield_flag, await_flag };
        match parser.assignment_expression_cache.get(&key) {
            Some(result) => result.clone(),
            None => {
                let result = Self::parse_core(parser, scanner, in_flag, yield_flag, await_flag);
                parser.assignment_expression_cache.insert(key, result.clone());
                result
            }
        }
    }

    pub fn contains(&self, kind: ParseNodeKind) -> bool {
        match self {
            AssignmentExpression::FallThru(node) => node.contains(kind),
            AssignmentExpression::Yield(node) => node.contains(kind),
            AssignmentExpression::Arrow(node) => node.contains(kind),
            AssignmentExpression::AsyncArrow(node) => node.contains(kind),
            AssignmentExpression::Assignment(left, right) => left.contains(kind) || right.contains(kind),
            AssignmentExpression::OpAssignment(left, op, right) => left.contains(kind) || op.contains(kind) || right.contains(kind),
            AssignmentExpression::LandAssignment(left, right) => left.contains(kind) || right.contains(kind),
            AssignmentExpression::LorAssignment(left, right) => left.contains(kind) || right.contains(kind),
            AssignmentExpression::CoalAssignment(left, right) => left.contains(kind) || right.contains(kind),
            AssignmentExpression::Destructuring(pat, exp) => pat.contains(kind) || exp.contains(kind),
        }
    }

    pub fn as_string_literal(&self) -> Option<StringToken> {
        match self {
            AssignmentExpression::FallThru(node) => node.as_string_literal(),
            _ => None,
        }
    }

    pub fn all_private_identifiers_valid(&self, names: &[JSString]) -> bool {
        // Static Semantics: AllPrivateIdentifiersValid
        // With parameter names.
        //  1. For each child node child of this Parse Node, do
        //      a. If child is an instance of a nonterminal, then
        //          i. If AllPrivateIdentifiersValid of child with argument names is false, return false.
        //  2. Return true.
        match self {
            AssignmentExpression::FallThru(node) => node.all_private_identifiers_valid(names),
            AssignmentExpression::Yield(node) => node.all_private_identifiers_valid(names),
            AssignmentExpression::Arrow(node) => node.all_private_identifiers_valid(names),
            AssignmentExpression::AsyncArrow(node) => node.all_private_identifiers_valid(names),
            AssignmentExpression::Assignment(left, right) => left.all_private_identifiers_valid(names) && right.all_private_identifiers_valid(names),
            AssignmentExpression::OpAssignment(left, _, right) => left.all_private_identifiers_valid(names) && right.all_private_identifiers_valid(names),
            AssignmentExpression::LandAssignment(left, right) => left.all_private_identifiers_valid(names) && right.all_private_identifiers_valid(names),
            AssignmentExpression::LorAssignment(left, right) => left.all_private_identifiers_valid(names) && right.all_private_identifiers_valid(names),
            AssignmentExpression::CoalAssignment(left, right) => left.all_private_identifiers_valid(names) && right.all_private_identifiers_valid(names),
            AssignmentExpression::Destructuring(pat, exp) => pat.all_private_identifiers_valid(names) && exp.all_private_identifiers_valid(names),
        }
    }

    pub fn early_errors(&self, agent: &mut Agent, strict: bool) -> Vec<Object> {
        // Static Semantics: Early Errors
        // AssignmentExpression :
        // LeftHandSideExpression AssignmentOperator AssignmentExpression
        // LeftHandSideExpression &&= AssignmentExpression
        // LeftHandSideExpression ||= AssignmentExpression
        // LeftHandSideExpression ??= AssignmentExpression
        // It is a Syntax Error if AssignmentTargetType of LeftHandSideExpression is not simple.
        let mut errs = vec![];
        match self {
            AssignmentExpression::FallThru(node) => {
                return node.early_errors(agent, strict);
            }
            AssignmentExpression::Yield(node) => {
                return node.early_errors(agent);
            }
            AssignmentExpression::Arrow(node) => {
                return node.early_errors(agent);
            }
            AssignmentExpression::AsyncArrow(node) => {
                return node.early_errors(agent);
            }
            AssignmentExpression::Assignment(left, right)
            | AssignmentExpression::OpAssignment(left, _, right)
            | AssignmentExpression::LandAssignment(left, right)
            | AssignmentExpression::LorAssignment(left, right)
            | AssignmentExpression::CoalAssignment(left, right) => {
                // AssignmentExpression :
                //      LeftHandSideExpression = AssignmentExpression
                //      LeftHandSideExpression AssignmentOperator AssignmentExpression
                //      LeftHandSideExpression &&= AssignmentExpression
                //      LeftHandSideExpression ||= AssignmentExpression
                //      LeftHandSideExpression ??= AssignmentExpression
                //
                //  * It is a Syntax Error if AssignmentTargetType of LeftHandSideExpression is not simple.
                if left.assignment_target_type() != ATTKind::Simple {
                    errs.push(create_syntax_error_object(agent, "Invalid left-hand side in assignment"));
                }
                errs.extend(left.early_errors(agent, strict));
                errs.extend(right.early_errors(agent, strict));
            }
            AssignmentExpression::Destructuring(pat, exp) => {
                errs.extend(pat.early_errors(agent));
                errs.extend(exp.early_errors(agent, strict));
            }
        }
        errs
    }
}

// AssignmentOperator : one of
//      *= /= %= += -= <<= >>= >>>= &= ^= |= **=
#[derive(Debug)]
pub enum AssignmentOperator {
    Multiply,
    Divide,
    Modulo,
    Add,
    Subtract,
    LeftShift,
    SignedRightShift,
    UnsignedRightShift,
    BitwiseAnd,
    BitwiseXor,
    BitwiseOr,
    Exponentiate,
}

impl fmt::Display for AssignmentOperator {
    fn fmt(&self, f: &mut fmt::Formatter) -> fmt::Result {
        match &self {
            AssignmentOperator::Multiply => write!(f, "*="),
            AssignmentOperator::Divide => write!(f, "/="),
            AssignmentOperator::Modulo => write!(f, "%="),
            AssignmentOperator::Add => write!(f, "+="),
            AssignmentOperator::Subtract => write!(f, "-="),
            AssignmentOperator::LeftShift => write!(f, "<<="),
            AssignmentOperator::SignedRightShift => write!(f, ">>="),
            AssignmentOperator::UnsignedRightShift => write!(f, ">>>="),
            AssignmentOperator::BitwiseAnd => write!(f, "&="),
            AssignmentOperator::BitwiseXor => write!(f, "^="),
            AssignmentOperator::BitwiseOr => write!(f, "|="),
            AssignmentOperator::Exponentiate => write!(f, "**="),
        }
    }
}

impl PrettyPrint for AssignmentOperator {
    fn pprint_with_leftpad<T>(&self, writer: &mut T, pad: &str, state: Spot) -> IoResult<()>
    where
        T: Write,
    {
        let (first, _) = prettypad(pad, state);
        writeln!(writer, "{}AssignmentOperator: {}", first, self)
    }
    fn concise_with_leftpad<T>(&self, writer: &mut T, pad: &str, state: Spot) -> IoResult<()>
    where
        T: Write,
    {
        pprint_token(writer, self, TokenType::Punctuator, pad, state)
    }
}

impl AssignmentOperator {
    pub fn contains(&self, _kind: ParseNodeKind) -> bool {
        false
    }
}

// AssignmentPattern[Yield, Await] :
//      ObjectAssignmentPattern[?Yield, ?Await]
//      ArrayAssignmentPattern[?Yield, ?Await]
#[derive(Debug)]
pub enum AssignmentPattern {
    Object(Rc<ObjectAssignmentPattern>),
    Array(Rc<ArrayAssignmentPattern>),
}

impl fmt::Display for AssignmentPattern {
    fn fmt(&self, f: &mut fmt::Formatter) -> fmt::Result {
        match self {
            AssignmentPattern::Object(obj) => obj.fmt(f),
            AssignmentPattern::Array(ary) => ary.fmt(f),
        }
    }
}

impl PrettyPrint for AssignmentPattern {
    fn pprint_with_leftpad<T>(&self, writer: &mut T, pad: &str, state: Spot) -> IoResult<()>
    where
        T: Write,
    {
        let (first, successive) = prettypad(pad, state);
<<<<<<< HEAD
        writeln!(writer, "{}AssignmentExpression: {}", first, self)?;
=======
        writeln!(writer, "{}AssignmentPattern: {}", first, self)?;
>>>>>>> 5fc8f478
        match self {
            AssignmentPattern::Object(obj) => obj.pprint_with_leftpad(writer, &successive, Spot::Final),
            AssignmentPattern::Array(ary) => ary.pprint_with_leftpad(writer, &successive, Spot::Final),
        }
    }
    fn concise_with_leftpad<T>(&self, writer: &mut T, pad: &str, state: Spot) -> IoResult<()>
    where
        T: Write,
    {
        match self {
            AssignmentPattern::Object(obj) => obj.concise_with_leftpad(writer, pad, state),
            AssignmentPattern::Array(ary) => ary.concise_with_leftpad(writer, pad, state),
        }
    }
}

impl AssignmentPattern {
    pub fn parse(parser: &mut Parser, scanner: Scanner, yield_flag: bool, await_flag: bool) -> ParseResult<Self> {
<<<<<<< HEAD
        Err(ParseError::new("invalid assignment pattern", scanner.line, scanner.column))
=======
        Err(ParseError::new("AssignmentPattern expected", scanner.line, scanner.column))
>>>>>>> 5fc8f478
            .otherwise(|| ObjectAssignmentPattern::parse(parser, scanner, yield_flag, await_flag).map(|(oap, after_oap)| (Rc::new(AssignmentPattern::Object(oap)), after_oap)))
            .otherwise(|| ArrayAssignmentPattern::parse(parser, scanner, yield_flag, await_flag).map(|(aap, after_aap)| (Rc::new(AssignmentPattern::Array(aap)), after_aap)))
    }

    pub fn contains(&self, kind: ParseNodeKind) -> bool {
        match self {
            AssignmentPattern::Object(obj) => obj.contains(kind),
            AssignmentPattern::Array(ary) => ary.contains(kind),
        }
    }

    pub fn all_private_identifiers_valid(&self, names: &[JSString]) -> bool {
        // Static Semantics: AllPrivateIdentifiersValid
        // With parameter names.
        //  1. For each child node child of this Parse Node, do
        //      a. If child is an instance of a nonterminal, then
        //          i. If AllPrivateIdentifiersValid of child with argument names is false, return false.
        //  2. Return true.
        match self {
            AssignmentPattern::Object(obj) => obj.all_private_identifiers_valid(names),
            AssignmentPattern::Array(ary) => ary.all_private_identifiers_valid(names),
        }
    }

    pub fn early_errors(&self, _agent: &mut Agent) -> Vec<Object> {
        // todo!()
        println!("{}:{}: Not yet implemented", file!(), line!());
        Vec::new()
    }
}

// ObjectAssignmentPattern[Yield, Await] :
//      { }
//      { AssignmentRestProperty[?Yield, ?Await] }
//      { AssignmentPropertyList[?Yield, ?Await] }
//      { AssignmentPropertyList[?Yield, ?Await] , AssignmentRestProperty[?Yield, ?Await]opt }
#[derive(Debug)]
pub enum ObjectAssignmentPattern {
    Empty,
    RestOnly(Rc<AssignmentRestProperty>),
    ListOnly(Rc<AssignmentPropertyList>),
    ListRest(Rc<AssignmentPropertyList>, Option<Rc<AssignmentRestProperty>>),
}

impl fmt::Display for ObjectAssignmentPattern {
    fn fmt(&self, f: &mut fmt::Formatter) -> fmt::Result {
        match self {
            ObjectAssignmentPattern::Empty => write!(f, "{{ }}"),
            ObjectAssignmentPattern::RestOnly(arp) => write!(f, "{{ {} }}", arp),
            ObjectAssignmentPattern::ListOnly(apl) => write!(f, "{{ {} }}", apl),
            ObjectAssignmentPattern::ListRest(apl, None) => write!(f, "{{ {} , }}", apl),
            ObjectAssignmentPattern::ListRest(apl, Some(arp)) => write!(f, "{{ {} , {} }}", apl, arp),
        }
    }
}

impl PrettyPrint for ObjectAssignmentPattern {
    fn pprint_with_leftpad<T>(&self, writer: &mut T, pad: &str, state: Spot) -> IoResult<()>
    where
        T: Write,
    {
        let (first, successive) = prettypad(pad, state);
        writeln!(writer, "{}ObjectAssignmentPattern: {}", first, self)?;
        match self {
            ObjectAssignmentPattern::Empty => Ok(()),
            ObjectAssignmentPattern::RestOnly(arp) => arp.pprint_with_leftpad(writer, &successive, Spot::Final),
            ObjectAssignmentPattern::ListOnly(apl) | ObjectAssignmentPattern::ListRest(apl, None) => apl.pprint_with_leftpad(writer, &successive, Spot::Final),
            ObjectAssignmentPattern::ListRest(apl, Some(arp)) => {
                apl.pprint_with_leftpad(writer, &successive, Spot::NotFinal)?;
                arp.pprint_with_leftpad(writer, &successive, Spot::Final)
            }
        }
    }
    fn concise_with_leftpad<T>(&self, writer: &mut T, pad: &str, state: Spot) -> IoResult<()>
    where
        T: Write,
    {
        let (first, successive) = prettypad(pad, state);
        writeln!(writer, "{}ObjectAssignmentPattern: {}", first, self)?;
        pprint_token(writer, "{", TokenType::Punctuator, &successive, Spot::NotFinal)?;
        match self {
            ObjectAssignmentPattern::ListOnly(apl) | ObjectAssignmentPattern::ListRest(apl, _) => {
                apl.concise_with_leftpad(writer, &successive, Spot::NotFinal)?;
            }
            _ => {}
        }
        if matches!(self, ObjectAssignmentPattern::ListRest(..)) {
            pprint_token(writer, ",", TokenType::Punctuator, &successive, Spot::NotFinal)?;
        }
        match self {
            ObjectAssignmentPattern::RestOnly(arp) | ObjectAssignmentPattern::ListRest(_, Some(arp)) => {
                arp.concise_with_leftpad(writer, &successive, Spot::NotFinal)?;
            }
            _ => {}
        }
        pprint_token(writer, "}", TokenType::Punctuator, &successive, Spot::Final)
    }
}

impl ObjectAssignmentPattern {
    pub fn parse(parser: &mut Parser, scanner: Scanner, yield_flag: bool, await_flag: bool) -> ParseResult<Self> {
        let after_brace = scan_for_punct(scanner, parser.source, ScanGoal::InputElementRegExp, Punctuator::LeftBrace)?;
        Err(ParseError::new("‘}’, an AssignmentRestProperty, or an AssignmentPropertyList expected", after_brace.line, after_brace.column))
            .otherwise(|| {
                let (apl, after_apl) = AssignmentPropertyList::parse(parser, after_brace, yield_flag, await_flag)?;
                let (punct, after_punct) = scan_for_punct_set(after_apl, parser.source, ScanGoal::InputElementDiv, &[Punctuator::Comma, Punctuator::RightBrace])?;
                match punct {
                    Punctuator::RightBrace => Ok((Rc::new(ObjectAssignmentPattern::ListOnly(apl)), after_punct)),
                    _ => {
                        let (arp, after_arp) = match AssignmentRestProperty::parse(parser, after_punct, yield_flag, await_flag) {
                            Ok((node, scan)) => (Some(node), scan),
                            Err(_) => (None, after_punct),
                        };
                        let after_close = scan_for_punct(after_arp, parser.source, ScanGoal::InputElementDiv, Punctuator::RightBrace)?;
                        Ok((Rc::new(ObjectAssignmentPattern::ListRest(apl, arp)), after_close))
                    }
                }
            })
            .otherwise(|| {
                let (arp, after_arp) = AssignmentRestProperty::parse(parser, after_brace, yield_flag, await_flag)?;
                let after_close = scan_for_punct(after_arp, parser.source, ScanGoal::InputElementDiv, Punctuator::RightBrace)?;
                Ok((Rc::new(ObjectAssignmentPattern::RestOnly(arp)), after_close))
            })
            .otherwise(|| {
                let after_close = scan_for_punct(after_brace, parser.source, ScanGoal::InputElementDiv, Punctuator::RightBrace)?;
                Ok((Rc::new(ObjectAssignmentPattern::Empty), after_close))
            })
    }

    pub fn contains(&self, kind: ParseNodeKind) -> bool {
        match self {
            ObjectAssignmentPattern::Empty => false,
            ObjectAssignmentPattern::RestOnly(arp) => arp.contains(kind),
            ObjectAssignmentPattern::ListOnly(apl) | ObjectAssignmentPattern::ListRest(apl, None) => apl.contains(kind),
            ObjectAssignmentPattern::ListRest(apl, Some(arp)) => apl.contains(kind) || arp.contains(kind),
        }
    }

    pub fn all_private_identifiers_valid(&self, names: &[JSString]) -> bool {
        // Static Semantics: AllPrivateIdentifiersValid
        // With parameter names.
        //  1. For each child node child of this Parse Node, do
        //      a. If child is an instance of a nonterminal, then
        //          i. If AllPrivateIdentifiersValid of child with argument names is false, return false.
        //  2. Return true.
        match self {
            ObjectAssignmentPattern::Empty => true,
            ObjectAssignmentPattern::RestOnly(arp) => arp.all_private_identifiers_valid(names),
            ObjectAssignmentPattern::ListOnly(apl) | ObjectAssignmentPattern::ListRest(apl, None) => apl.all_private_identifiers_valid(names),
            ObjectAssignmentPattern::ListRest(apl, Some(apr)) => apl.all_private_identifiers_valid(names) && apr.all_private_identifiers_valid(names),
        }
    }
}

// ArrayAssignmentPattern[Yield, Await] :
//      [ Elision_opt AssignmentRestElement[?Yield, ?Await]opt ]
//      [ AssignmentElementList[?Yield, ?Await] ]
//      [ AssignmentElementList[?Yield, ?Await] , Elision_opt AssignmentRestElement[?Yield, ?Await]opt ]
#[derive(Debug)]
pub enum ArrayAssignmentPattern {
    RestOnly(Option<Rc<Elisions>>, Option<Rc<AssignmentRestElement>>),
    ListOnly(Rc<AssignmentElementList>),
    ListRest(Rc<AssignmentElementList>, Option<Rc<Elisions>>, Option<Rc<AssignmentRestElement>>),
}

impl fmt::Display for ArrayAssignmentPattern {
    fn fmt(&self, f: &mut fmt::Formatter) -> fmt::Result {
        match self {
            ArrayAssignmentPattern::RestOnly(None, None) => write!(f, "[ ]"),
            ArrayAssignmentPattern::RestOnly(Some(elisions), None) => write!(f, "[ {} ]", elisions),
            ArrayAssignmentPattern::RestOnly(None, Some(are)) => write!(f, "[ {} ]", are),
            ArrayAssignmentPattern::RestOnly(Some(elisions), Some(are)) => write!(f, "[ {} {} ]", elisions, are),
            ArrayAssignmentPattern::ListOnly(ael) => write!(f, "[ {} ]", ael),
            ArrayAssignmentPattern::ListRest(ael, None, None) => write!(f, "[ {} , ]", ael),
            ArrayAssignmentPattern::ListRest(ael, Some(elisions), None) => write!(f, "[ {} , {} ]", ael, elisions),
            ArrayAssignmentPattern::ListRest(ael, None, Some(are)) => write!(f, "[ {} , {} ]", ael, are),
            ArrayAssignmentPattern::ListRest(ael, Some(elisions), Some(are)) => write!(f, "[ {} , {} {} ]", ael, elisions, are),
        }
    }
}

impl PrettyPrint for ArrayAssignmentPattern {
    fn pprint_with_leftpad<T>(&self, writer: &mut T, pad: &str, state: Spot) -> IoResult<()>
    where
        T: Write,
    {
        let (first, successive) = prettypad(pad, state);
        writeln!(writer, "{}ArrayAssignmentPattern: {}", first, self)?;
        match self {
            ArrayAssignmentPattern::RestOnly(None, None) => Ok(()),
            ArrayAssignmentPattern::RestOnly(Some(elisions), None) => elisions.pprint_with_leftpad(writer, &successive, Spot::Final),
            ArrayAssignmentPattern::RestOnly(None, Some(are)) => are.pprint_with_leftpad(writer, &successive, Spot::Final),
            ArrayAssignmentPattern::RestOnly(Some(elisions), Some(are)) => {
                elisions.pprint_with_leftpad(writer, &successive, Spot::NotFinal)?;
                are.pprint_with_leftpad(writer, &successive, Spot::Final)
            }
            ArrayAssignmentPattern::ListOnly(ael) | ArrayAssignmentPattern::ListRest(ael, None, None) => ael.pprint_with_leftpad(writer, &successive, Spot::Final),
            ArrayAssignmentPattern::ListRest(ael, Some(elisions), None) => {
                ael.pprint_with_leftpad(writer, &successive, Spot::NotFinal)?;
                elisions.pprint_with_leftpad(writer, &successive, Spot::Final)
            }
            ArrayAssignmentPattern::ListRest(ael, None, Some(are)) => {
                ael.pprint_with_leftpad(writer, &successive, Spot::NotFinal)?;
                are.pprint_with_leftpad(writer, &successive, Spot::Final)
            }
            ArrayAssignmentPattern::ListRest(ael, Some(elisions), Some(are)) => {
                ael.pprint_with_leftpad(writer, &successive, Spot::NotFinal)?;
                elisions.pprint_with_leftpad(writer, &successive, Spot::NotFinal)?;
                are.pprint_with_leftpad(writer, &successive, Spot::Final)
            }
        }
    }
    fn concise_with_leftpad<T>(&self, writer: &mut T, pad: &str, state: Spot) -> IoResult<()>
    where
        T: Write,
    {
        let (first, successive) = prettypad(pad, state);
        writeln!(writer, "{}ArrayAssignmentPattern: {}", first, self)?;
        pprint_token(writer, "[", TokenType::Punctuator, &successive, Spot::NotFinal)?;
        match self {
            ArrayAssignmentPattern::ListOnly(ael) | ArrayAssignmentPattern::ListRest(ael, ..) => {
                ael.concise_with_leftpad(writer, &successive, Spot::NotFinal)?;
            }
            _ => {}
        }
        if matches!(self, ArrayAssignmentPattern::ListRest(..)) {
            pprint_token(writer, ",", TokenType::Punctuator, &successive, Spot::NotFinal)?;
        }
        match self {
            ArrayAssignmentPattern::RestOnly(Some(e), _) | ArrayAssignmentPattern::ListRest(_, Some(e), _) => {
                e.concise_with_leftpad(writer, &successive, Spot::NotFinal)?;
            }
            _ => {}
        }
        match self {
            ArrayAssignmentPattern::RestOnly(_, Some(are)) | ArrayAssignmentPattern::ListRest(_, _, Some(are)) => {
                are.concise_with_leftpad(writer, &successive, Spot::NotFinal)?;
            }
            _ => {}
        }
        pprint_token(writer, "]", TokenType::Punctuator, &successive, Spot::Final)
    }
}

impl ArrayAssignmentPattern {
    pub fn parse(parser: &mut Parser, scanner: Scanner, yield_flag: bool, await_flag: bool) -> ParseResult<Self> {
        let after_open = scan_for_punct(scanner, parser.source, ScanGoal::InputElementRegExp, Punctuator::LeftBracket)?;
        Err(ParseError::new("‘,’, ‘]’, or an AssignmentElementList expected", after_open.line, after_open.column))
            .otherwise(|| {
                let (el, after_el) = AssignmentElementList::parse(parser, after_open, yield_flag, await_flag)?;
                let (punct, after_punct) = scan_for_punct_set(after_el, parser.source, ScanGoal::InputElementDiv, &[Punctuator::Comma, Punctuator::RightBracket])?;
                match punct {
                    Punctuator::RightBracket => Ok((Rc::new(ArrayAssignmentPattern::ListOnly(el)), after_punct)),
                    _ => {
                        let (elisions, after_elisions) = match Elisions::parse(parser, after_punct) {
                            Ok((node, scan)) => (Some(node), scan),
                            Err(_) => (None, after_punct),
                        };
                        let (are, after_are) = match AssignmentRestElement::parse(parser, after_elisions, yield_flag, await_flag) {
                            Ok((node, scan)) => (Some(node), scan),
                            Err(_) => (None, after_elisions),
                        };
                        let after_close = scan_for_punct(after_are, parser.source, ScanGoal::InputElementDiv, Punctuator::RightBracket)?;
                        Ok((Rc::new(ArrayAssignmentPattern::ListRest(el, elisions, are)), after_close))
                    }
                }
            })
            .otherwise(|| {
                let (elisions, after_elisions) = match Elisions::parse(parser, after_open) {
                    Ok((node, scan)) => (Some(node), scan),
                    Err(_) => (None, after_open),
                };
                let (are, after_are) = match AssignmentRestElement::parse(parser, after_elisions, yield_flag, await_flag) {
                    Ok((node, scan)) => (Some(node), scan),
                    Err(_) => (None, after_elisions),
                };
                let after_close = scan_for_punct(after_are, parser.source, ScanGoal::InputElementDiv, Punctuator::RightBracket)?;
                Ok((Rc::new(ArrayAssignmentPattern::RestOnly(elisions, are)), after_close))
            })
    }

    pub fn contains(&self, kind: ParseNodeKind) -> bool {
        match self {
            ArrayAssignmentPattern::RestOnly(_, None) => false,
            ArrayAssignmentPattern::RestOnly(_, Some(are)) => are.contains(kind),
            ArrayAssignmentPattern::ListOnly(ael) | ArrayAssignmentPattern::ListRest(ael, _, None) => ael.contains(kind),
            ArrayAssignmentPattern::ListRest(ael, _, Some(are)) => ael.contains(kind) || are.contains(kind),
        }
    }

    pub fn all_private_identifiers_valid(&self, names: &[JSString]) -> bool {
        // Static Semantics: AllPrivateIdentifiersValid
        // With parameter names.
        //  1. For each child node child of this Parse Node, do
        //      a. If child is an instance of a nonterminal, then
        //          i. If AllPrivateIdentifiersValid of child with argument names is false, return false.
        //  2. Return true.
        match self {
            ArrayAssignmentPattern::RestOnly(_, None) => true,
            ArrayAssignmentPattern::RestOnly(_, Some(are)) => are.all_private_identifiers_valid(names),
            ArrayAssignmentPattern::ListOnly(ael) | ArrayAssignmentPattern::ListRest(ael, _, None) => ael.all_private_identifiers_valid(names),
            ArrayAssignmentPattern::ListRest(ael, _, Some(are)) => ael.all_private_identifiers_valid(names) && are.all_private_identifiers_valid(names),
        }
    }
}

// AssignmentRestProperty[Yield, Await] :
//      ... DestructuringAssignmentTarget[?Yield, ?Await]
#[derive(Debug)]
pub struct AssignmentRestProperty(Rc<DestructuringAssignmentTarget>);

impl fmt::Display for AssignmentRestProperty {
    fn fmt(&self, f: &mut fmt::Formatter) -> fmt::Result {
        write!(f, "... {}", self.0)
    }
}

impl PrettyPrint for AssignmentRestProperty {
    fn pprint_with_leftpad<T>(&self, writer: &mut T, pad: &str, state: Spot) -> IoResult<()>
    where
        T: Write,
    {
        let (first, successive) = prettypad(pad, state);
        writeln!(writer, "{}AssignmentRestProperty: {}", first, self)?;
        self.0.pprint_with_leftpad(writer, &successive, Spot::Final)
    }
    fn concise_with_leftpad<T>(&self, writer: &mut T, pad: &str, state: Spot) -> IoResult<()>
    where
        T: Write,
    {
        let (first, successive) = prettypad(pad, state);
        writeln!(writer, "{}AssignmentRestProperty: {}", first, self)?;
        pprint_token(writer, "...", TokenType::Punctuator, &successive, Spot::NotFinal)?;
        self.0.concise_with_leftpad(writer, &successive, Spot::Final)
    }
}

impl AssignmentRestProperty {
    pub fn parse(parser: &mut Parser, scanner: Scanner, yield_flag: bool, await_flag: bool) -> ParseResult<Self> {
        let after_dots = scan_for_punct(scanner, parser.source, ScanGoal::InputElementDiv, Punctuator::Ellipsis)?;
        let (dat, after_dat) = DestructuringAssignmentTarget::parse(parser, after_dots, yield_flag, await_flag)?;
        Ok((Rc::new(AssignmentRestProperty(dat)), after_dat))
    }

    pub fn contains(&self, kind: ParseNodeKind) -> bool {
        self.0.contains(kind)
    }

    pub fn all_private_identifiers_valid(&self, names: &[JSString]) -> bool {
        // Static Semantics: AllPrivateIdentifiersValid
        // With parameter names.
        //  1. For each child node child of this Parse Node, do
        //      a. If child is an instance of a nonterminal, then
        //          i. If AllPrivateIdentifiersValid of child with argument names is false, return false.
        //  2. Return true.
        self.0.all_private_identifiers_valid(names)
    }
}

// AssignmentPropertyList[Yield, Await] :
//      AssignmentProperty[?Yield, ?Await]
//      AssignmentPropertyList[?Yield, ?Await] , AssignmentProperty[?Yield, ?Await]
#[derive(Debug)]
pub enum AssignmentPropertyList {
    Item(Rc<AssignmentProperty>),
    List(Rc<AssignmentPropertyList>, Rc<AssignmentProperty>),
}

impl fmt::Display for AssignmentPropertyList {
    fn fmt(&self, f: &mut fmt::Formatter) -> fmt::Result {
        match self {
            AssignmentPropertyList::Item(item) => item.fmt(f),
            AssignmentPropertyList::List(lst, item) => write!(f, "{} , {}", lst, item),
        }
    }
}

impl PrettyPrint for AssignmentPropertyList {
    fn pprint_with_leftpad<T>(&self, writer: &mut T, pad: &str, state: Spot) -> IoResult<()>
    where
        T: Write,
    {
        let (first, successive) = prettypad(pad, state);
        writeln!(writer, "{}AssignmentPropertyList: {}", first, self)?;
        match self {
            AssignmentPropertyList::Item(item) => item.pprint_with_leftpad(writer, &successive, Spot::Final),
            AssignmentPropertyList::List(lst, item) => {
                lst.pprint_with_leftpad(writer, &successive, Spot::NotFinal)?;
                item.pprint_with_leftpad(writer, &successive, Spot::Final)
            }
        }
    }
    fn concise_with_leftpad<T>(&self, writer: &mut T, pad: &str, state: Spot) -> IoResult<()>
    where
        T: Write,
    {
        match self {
            AssignmentPropertyList::Item(item) => item.concise_with_leftpad(writer, pad, state),
            AssignmentPropertyList::List(lst, item) => {
                let (first, successive) = prettypad(pad, state);
                writeln!(writer, "{}AssignmentPropertyList: {}", first, self)?;
                lst.concise_with_leftpad(writer, &successive, Spot::NotFinal)?;
                pprint_token(writer, ",", TokenType::Punctuator, &successive, Spot::NotFinal)?;
                item.concise_with_leftpad(writer, &successive, Spot::Final)
            }
        }
    }
}

impl AssignmentPropertyList {
    pub fn parse(parser: &mut Parser, scanner: Scanner, yield_flag: bool, await_flag: bool) -> ParseResult<Self> {
        let (item, after_item) = AssignmentProperty::parse(parser, scanner, yield_flag, await_flag)?;
        let mut current_production = Rc::new(AssignmentPropertyList::Item(item));
        let mut current_scanner = after_item;
        while let Ok((next_item, after_next)) = scan_for_punct(current_scanner, parser.source, ScanGoal::InputElementDiv, Punctuator::Comma)
            .and_then(|after_comma| AssignmentProperty::parse(parser, after_comma, yield_flag, await_flag))
        {
            current_production = Rc::new(AssignmentPropertyList::List(current_production, next_item));
            current_scanner = after_next;
        }
        Ok((current_production, current_scanner))
    }

    pub fn contains(&self, kind: ParseNodeKind) -> bool {
        match self {
            AssignmentPropertyList::Item(item) => item.contains(kind),
            AssignmentPropertyList::List(lst, item) => lst.contains(kind) || item.contains(kind),
        }
    }

    pub fn all_private_identifiers_valid(&self, names: &[JSString]) -> bool {
        // Static Semantics: AllPrivateIdentifiersValid
        // With parameter names.
        //  1. For each child node child of this Parse Node, do
        //      a. If child is an instance of a nonterminal, then
        //          i. If AllPrivateIdentifiersValid of child with argument names is false, return false.
        //  2. Return true.
        match self {
            AssignmentPropertyList::Item(item) => item.all_private_identifiers_valid(names),
            AssignmentPropertyList::List(list, item) => list.all_private_identifiers_valid(names) && item.all_private_identifiers_valid(names),
        }
    }
}

// AssignmentElementList[Yield, Await] :
//      AssignmentElisionElement[?Yield, ?Await]
//      AssignmentElementList[?Yield, ?Await] , AssignmentElisionElement[?Yield, ?Await]
#[derive(Debug)]
pub enum AssignmentElementList {
    Item(Rc<AssignmentElisionElement>),
    List(Rc<AssignmentElementList>, Rc<AssignmentElisionElement>),
}

impl fmt::Display for AssignmentElementList {
    fn fmt(&self, f: &mut fmt::Formatter) -> fmt::Result {
        match self {
            AssignmentElementList::Item(item) => item.fmt(f),
            AssignmentElementList::List(list, item) => write!(f, "{} , {}", list, item),
        }
    }
}

impl PrettyPrint for AssignmentElementList {
    fn pprint_with_leftpad<T>(&self, writer: &mut T, pad: &str, state: Spot) -> IoResult<()>
    where
        T: Write,
    {
        let (first, successive) = prettypad(pad, state);
        writeln!(writer, "{}AssignmentElementList: {}", first, self)?;
        match self {
            AssignmentElementList::Item(item) => item.pprint_with_leftpad(writer, &successive, Spot::Final),
            AssignmentElementList::List(list, item) => {
                list.pprint_with_leftpad(writer, &successive, Spot::NotFinal)?;
                item.pprint_with_leftpad(writer, &successive, Spot::Final)
            }
        }
    }
    fn concise_with_leftpad<T>(&self, writer: &mut T, pad: &str, state: Spot) -> IoResult<()>
    where
        T: Write,
    {
        match self {
            AssignmentElementList::Item(item) => item.concise_with_leftpad(writer, pad, state),
            AssignmentElementList::List(list, item) => {
                let (first, successive) = prettypad(pad, state);
                writeln!(writer, "{}AssignmentElementList: {}", first, self)?;
                list.concise_with_leftpad(writer, &successive, Spot::NotFinal)?;
                pprint_token(writer, ",", TokenType::Punctuator, &successive, Spot::NotFinal)?;
                item.concise_with_leftpad(writer, &successive, Spot::Final)
            }
        }
    }
}

impl AssignmentElementList {
    pub fn parse(parser: &mut Parser, scanner: Scanner, yield_flag: bool, await_flag: bool) -> ParseResult<Self> {
        let (item, after_item) = AssignmentElisionElement::parse(parser, scanner, yield_flag, await_flag)?;
        let mut current_production = Rc::new(AssignmentElementList::Item(item));
        let mut current_scanner = after_item;
        while let Ok((next_item, after_next)) = scan_for_punct(current_scanner, parser.source, ScanGoal::InputElementDiv, Punctuator::Comma)
            .and_then(|after_comma| AssignmentElisionElement::parse(parser, after_comma, yield_flag, await_flag))
        {
            current_production = Rc::new(AssignmentElementList::List(current_production, next_item));
            current_scanner = after_next;
        }
        Ok((current_production, current_scanner))
    }

    pub fn contains(&self, kind: ParseNodeKind) -> bool {
        match self {
            AssignmentElementList::Item(item) => item.contains(kind),
            AssignmentElementList::List(list, item) => list.contains(kind) || item.contains(kind),
        }
    }

    pub fn all_private_identifiers_valid(&self, names: &[JSString]) -> bool {
        // Static Semantics: AllPrivateIdentifiersValid
        // With parameter names.
        //  1. For each child node child of this Parse Node, do
        //      a. If child is an instance of a nonterminal, then
        //          i. If AllPrivateIdentifiersValid of child with argument names is false, return false.
        //  2. Return true.
        match self {
            AssignmentElementList::Item(item) => item.all_private_identifiers_valid(names),
            AssignmentElementList::List(list, item) => list.all_private_identifiers_valid(names) && item.all_private_identifiers_valid(names),
        }
    }
}

// AssignmentElisionElement[Yield, Await] :
//      Elision_opt AssignmentElement[?Yield, ?Await]
#[derive(Debug)]
pub struct AssignmentElisionElement {
    elisions: Option<Rc<Elisions>>,
    element: Rc<AssignmentElement>,
}

impl fmt::Display for AssignmentElisionElement {
    fn fmt(&self, f: &mut fmt::Formatter) -> fmt::Result {
        match &self.elisions {
            Some(elisions) => write!(f, "{} {}", elisions, self.element),
            None => self.element.fmt(f),
        }
    }
}

impl PrettyPrint for AssignmentElisionElement {
    fn pprint_with_leftpad<T>(&self, writer: &mut T, pad: &str, state: Spot) -> IoResult<()>
    where
        T: Write,
    {
        let (first, successive) = prettypad(pad, state);
        writeln!(writer, "{}AssignmentElisionElement: {}", first, self)?;
        if let Some(elisions) = &self.elisions {
            elisions.pprint_with_leftpad(writer, &successive, Spot::NotFinal)?;
        }
        self.element.pprint_with_leftpad(writer, &successive, Spot::Final)
    }
    fn concise_with_leftpad<T>(&self, writer: &mut T, pad: &str, state: Spot) -> IoResult<()>
    where
        T: Write,
    {
        match &self.elisions {
            Some(elisions) => {
                let (first, successive) = prettypad(pad, state);
                writeln!(writer, "{}AssignmentElisionElement: {}", first, self)?;
                elisions.concise_with_leftpad(writer, &successive, Spot::NotFinal)?;
                self.element.concise_with_leftpad(writer, &successive, Spot::Final)
            }
            None => self.element.concise_with_leftpad(writer, pad, state),
        }
    }
}

impl AssignmentElisionElement {
    pub fn parse(parser: &mut Parser, scanner: Scanner, yield_flag: bool, await_flag: bool) -> ParseResult<Self> {
        let (elisions, after_elision) = match Elisions::parse(parser, scanner) {
            Ok((node, scan)) => (Some(node), scan),
            Err(_) => (None, scanner),
        };
        let (element, after_ae) = AssignmentElement::parse(parser, after_elision, yield_flag, await_flag)?;
        Ok((Rc::new(AssignmentElisionElement { elisions, element }), after_ae))
    }

    pub fn contains(&self, kind: ParseNodeKind) -> bool {
        self.element.contains(kind)
    }

    pub fn all_private_identifiers_valid(&self, names: &[JSString]) -> bool {
        // Static Semantics: AllPrivateIdentifiersValid
        // With parameter names.
        //  1. For each child node child of this Parse Node, do
        //      a. If child is an instance of a nonterminal, then
        //          i. If AllPrivateIdentifiersValid of child with argument names is false, return false.
        //  2. Return true.
        self.element.all_private_identifiers_valid(names)
    }
}

// AssignmentProperty[Yield, Await] :
//      IdentifierReference[?Yield, ?Await] Initializer[+In, ?Yield, ?Await]opt
//      PropertyName[?Yield, ?Await] : AssignmentElement[?Yield, ?Await]
#[derive(Debug)]
pub enum AssignmentProperty {
    Ident(Rc<IdentifierReference>, Option<Rc<Initializer>>),
    Property(Rc<PropertyName>, Rc<AssignmentElement>),
}

impl fmt::Display for AssignmentProperty {
    fn fmt(&self, f: &mut fmt::Formatter) -> fmt::Result {
        match self {
            AssignmentProperty::Ident(id, None) => id.fmt(f),
            AssignmentProperty::Ident(id, Some(init)) => write!(f, "{} {}", id, init),
            AssignmentProperty::Property(name, ae) => write!(f, "{} : {}", name, ae),
        }
    }
}

impl PrettyPrint for AssignmentProperty {
    fn pprint_with_leftpad<T>(&self, writer: &mut T, pad: &str, state: Spot) -> IoResult<()>
    where
        T: Write,
    {
        let (first, successive) = prettypad(pad, state);
        writeln!(writer, "{}AssignmentProperty: {}", first, self)?;
        match self {
            AssignmentProperty::Ident(id, None) => id.pprint_with_leftpad(writer, &successive, Spot::Final),
            AssignmentProperty::Ident(id, Some(init)) => {
                id.pprint_with_leftpad(writer, &successive, Spot::NotFinal)?;
                init.pprint_with_leftpad(writer, &successive, Spot::Final)
            }
            AssignmentProperty::Property(name, ae) => {
                name.pprint_with_leftpad(writer, &successive, Spot::NotFinal)?;
                ae.pprint_with_leftpad(writer, &successive, Spot::Final)
            }
        }
    }
    fn concise_with_leftpad<T>(&self, writer: &mut T, pad: &str, state: Spot) -> IoResult<()>
    where
        T: Write,
    {
        let write_head = |writer: &mut T, pad, state| {
            let (first, successive) = prettypad(pad, state);
            writeln!(writer, "{}AssignmentProperty: {}", first, self)?;
            IoResult::<String>::Ok(successive)
        };

        match self {
            AssignmentProperty::Ident(id, None) => id.concise_with_leftpad(writer, pad, state),
            AssignmentProperty::Ident(id, Some(init)) => {
                let successive = write_head(writer, pad, state)?;
                id.concise_with_leftpad(writer, &successive, Spot::NotFinal)?;
                init.concise_with_leftpad(writer, &successive, Spot::Final)
            }
            AssignmentProperty::Property(name, ae) => {
                let successive = write_head(writer, pad, state)?;
                name.concise_with_leftpad(writer, &successive, Spot::NotFinal)?;
                pprint_token(writer, ":", TokenType::Punctuator, &successive, Spot::NotFinal)?;
                ae.concise_with_leftpad(writer, &successive, Spot::Final)
            }
        }
    }
}

impl AssignmentProperty {
    pub fn parse(parser: &mut Parser, scanner: Scanner, yield_flag: bool, await_flag: bool) -> ParseResult<Self> {
        Err(ParseError::new("IdentifierReference or PropertyName expected", scanner.line, scanner.column))
            .otherwise(|| {
<<<<<<< HEAD
=======
                let (name, after_name) = PropertyName::parse(parser, scanner, yield_flag, await_flag)?;
                let after_colon = scan_for_punct(after_name, parser.source, ScanGoal::InputElementDiv, Punctuator::Colon)?;
                let (element, after_element) = AssignmentElement::parse(parser, after_colon, yield_flag, await_flag)?;
                Ok((Rc::new(AssignmentProperty::Property(name, element)), after_element))
            })
            .otherwise(|| {
>>>>>>> 5fc8f478
                let (idref, after_id) = IdentifierReference::parse(parser, scanner, yield_flag, await_flag)?;
                let (init, after_init) = match Initializer::parse(parser, after_id, true, yield_flag, await_flag) {
                    Ok((node, scan)) => (Some(node), scan),
                    Err(_) => (None, after_id),
                };
                Ok((Rc::new(AssignmentProperty::Ident(idref, init)), after_init))
            })
<<<<<<< HEAD
            .otherwise(|| {
                let (name, after_name) = PropertyName::parse(parser, scanner, yield_flag, await_flag)?;
                let after_colon = scan_for_punct(after_name, parser.source, ScanGoal::InputElementDiv, Punctuator::Colon)?;
                let (element, after_element) = AssignmentElement::parse(parser, after_colon, yield_flag, await_flag)?;
                Ok((Rc::new(AssignmentProperty::Property(name, element)), after_element))
            })
=======
>>>>>>> 5fc8f478
    }

    pub fn contains(&self, kind: ParseNodeKind) -> bool {
        match self {
            AssignmentProperty::Ident(id, None) => id.contains(kind),
            AssignmentProperty::Ident(id, Some(init)) => id.contains(kind) || init.contains(kind),
            AssignmentProperty::Property(name, element) => name.contains(kind) || element.contains(kind),
        }
    }

    pub fn all_private_identifiers_valid(&self, names: &[JSString]) -> bool {
        // Static Semantics: AllPrivateIdentifiersValid
        // With parameter names.
        //  1. For each child node child of this Parse Node, do
        //      a. If child is an instance of a nonterminal, then
        //          i. If AllPrivateIdentifiersValid of child with argument names is false, return false.
        //  2. Return true.
        match self {
            AssignmentProperty::Ident(_, None) => true,
            AssignmentProperty::Ident(_, Some(init)) => init.all_private_identifiers_valid(names),
            AssignmentProperty::Property(name, element) => name.all_private_identifiers_valid(names) && element.all_private_identifiers_valid(names),
        }
    }
}

// AssignmentElement[Yield, Await] :
//      DestructuringAssignmentTarget[?Yield, ?Await] Initializer[+In, ?Yield, ?Await]opt
#[derive(Debug)]
pub struct AssignmentElement {
    target: Rc<DestructuringAssignmentTarget>,
    initializer: Option<Rc<Initializer>>,
}

impl fmt::Display for AssignmentElement {
    fn fmt(&self, f: &mut fmt::Formatter) -> fmt::Result {
        match &self.initializer {
            None => self.target.fmt(f),
            Some(init) => write!(f, "{} {}", self.target, init),
        }
    }
}

impl PrettyPrint for AssignmentElement {
    fn pprint_with_leftpad<T>(&self, writer: &mut T, pad: &str, state: Spot) -> IoResult<()>
    where
        T: Write,
    {
        let (first, successive) = prettypad(pad, state);
        writeln!(writer, "{}AssignmentElement: {}", first, self)?;
        match &self.initializer {
            None => self.target.pprint_with_leftpad(writer, &successive, Spot::Final),
            Some(init) => {
                self.target.pprint_with_leftpad(writer, &successive, Spot::NotFinal)?;
                init.pprint_with_leftpad(writer, &successive, Spot::Final)
            }
        }
    }
    fn concise_with_leftpad<T>(&self, writer: &mut T, pad: &str, state: Spot) -> IoResult<()>
    where
        T: Write,
    {
        match &self.initializer {
            None => self.target.concise_with_leftpad(writer, pad, state),
            Some(init) => {
                let (first, successive) = prettypad(pad, state);
                writeln!(writer, "{}AssignmentElement: {}", first, self)?;
                self.target.concise_with_leftpad(writer, &successive, Spot::NotFinal)?;
                init.concise_with_leftpad(writer, &successive, Spot::Final)
            }
        }
    }
}

impl AssignmentElement {
    pub fn parse(parser: &mut Parser, scanner: Scanner, yield_flag: bool, await_flag: bool) -> ParseResult<Self> {
        let (target, after_target) = DestructuringAssignmentTarget::parse(parser, scanner, yield_flag, await_flag)?;
        let (initializer, after_init) = match Initializer::parse(parser, after_target, true, yield_flag, await_flag) {
            Ok((node, scan)) => (Some(node), scan),
            Err(_) => (None, after_target),
        };
        Ok((Rc::new(AssignmentElement { target, initializer }), after_init))
    }

    pub fn contains(&self, kind: ParseNodeKind) -> bool {
        match &self.initializer {
            Some(init) => self.target.contains(kind) || init.contains(kind),
            None => self.target.contains(kind),
        }
    }

    pub fn all_private_identifiers_valid(&self, names: &[JSString]) -> bool {
        // Static Semantics: AllPrivateIdentifiersValid
        // With parameter names.
        //  1. For each child node child of this Parse Node, do
        //      a. If child is an instance of a nonterminal, then
        //          i. If AllPrivateIdentifiersValid of child with argument names is false, return false.
        //  2. Return true.
        match &self.initializer {
            Some(init) => self.target.all_private_identifiers_valid(names) && init.all_private_identifiers_valid(names),
            None => self.target.all_private_identifiers_valid(names),
        }
    }
}

// AssignmentRestElement[Yield, Await] :
//      ... DestructuringAssignmentTarget[?Yield, ?Await]
#[derive(Debug)]
pub struct AssignmentRestElement(Rc<DestructuringAssignmentTarget>);

impl fmt::Display for AssignmentRestElement {
    fn fmt(&self, f: &mut fmt::Formatter) -> fmt::Result {
        write!(f, "... {}", self.0)
    }
}

impl PrettyPrint for AssignmentRestElement {
    fn pprint_with_leftpad<T>(&self, writer: &mut T, pad: &str, state: Spot) -> IoResult<()>
    where
        T: Write,
    {
        let (first, successive) = prettypad(pad, state);
        writeln!(writer, "{}AssignmentRestElement: {}", first, self)?;
        self.0.pprint_with_leftpad(writer, &successive, Spot::Final)
    }
    fn concise_with_leftpad<T>(&self, writer: &mut T, pad: &str, state: Spot) -> IoResult<()>
    where
        T: Write,
    {
        let (first, successive) = prettypad(pad, state);
        writeln!(writer, "{}AssignmentRestElement: {}", first, self)?;
        pprint_token(writer, "...", TokenType::Punctuator, &successive, Spot::NotFinal)?;
        self.0.concise_with_leftpad(writer, &successive, Spot::Final)
    }
}

impl AssignmentRestElement {
    pub fn parse(parser: &mut Parser, scanner: Scanner, yield_flag: bool, await_flag: bool) -> ParseResult<Self> {
        let after_dots = scan_for_punct(scanner, parser.source, ScanGoal::InputElementRegExp, Punctuator::Ellipsis)?;
        let (target, after_target) = DestructuringAssignmentTarget::parse(parser, after_dots, yield_flag, await_flag)?;
        Ok((Rc::new(AssignmentRestElement(target)), after_target))
    }

    pub fn contains(&self, kind: ParseNodeKind) -> bool {
        self.0.contains(kind)
    }

    pub fn all_private_identifiers_valid(&self, names: &[JSString]) -> bool {
        // Static Semantics: AllPrivateIdentifiersValid
        // With parameter names.
        //  1. For each child node child of this Parse Node, do
        //      a. If child is an instance of a nonterminal, then
        //          i. If AllPrivateIdentifiersValid of child with argument names is false, return false.
        //  2. Return true.
        self.0.all_private_identifiers_valid(names)
    }
}

// DestructuringAssignmentTarget[Yield, Await] :
//      LeftHandSideExpression[?Yield, ?Await]
#[derive(Debug)]
<<<<<<< HEAD
pub struct DestructuringAssignmentTarget(Rc<LeftHandSideExpression>);

impl fmt::Display for DestructuringAssignmentTarget {
    fn fmt(&self, f: &mut fmt::Formatter) -> fmt::Result {
        self.0.fmt(f)
=======
pub enum DestructuringAssignmentTarget {
    LeftHandSideExpression(Rc<LeftHandSideExpression>),
    AssignmentPattern(Rc<AssignmentPattern>),
}

impl fmt::Display for DestructuringAssignmentTarget {
    fn fmt(&self, f: &mut fmt::Formatter) -> fmt::Result {
        match self {
            DestructuringAssignmentTarget::LeftHandSideExpression(lhs) => lhs.fmt(f),
            DestructuringAssignmentTarget::AssignmentPattern(pat) => pat.fmt(f),
        }
>>>>>>> 5fc8f478
    }
}

impl PrettyPrint for DestructuringAssignmentTarget {
    fn pprint_with_leftpad<T>(&self, writer: &mut T, pad: &str, state: Spot) -> IoResult<()>
    where
        T: Write,
    {
        let (first, successive) = prettypad(pad, state);
        writeln!(writer, "{}DestructuringAssignmentTarget: {}", first, self)?;
<<<<<<< HEAD
        self.0.pprint_with_leftpad(writer, &successive, Spot::Final)
=======
        match self {
            DestructuringAssignmentTarget::LeftHandSideExpression(lhs) => lhs.pprint_with_leftpad(writer, &successive, Spot::Final),
            DestructuringAssignmentTarget::AssignmentPattern(pat) => pat.pprint_with_leftpad(writer, &successive, Spot::Final),
        }
>>>>>>> 5fc8f478
    }
    fn concise_with_leftpad<T>(&self, writer: &mut T, pad: &str, state: Spot) -> IoResult<()>
    where
        T: Write,
    {
<<<<<<< HEAD
        self.0.concise_with_leftpad(writer, pad, state)
=======
        match self {
            DestructuringAssignmentTarget::LeftHandSideExpression(lhs) => lhs.concise_with_leftpad(writer, pad, state),
            DestructuringAssignmentTarget::AssignmentPattern(pat) => pat.concise_with_leftpad(writer, pad, state),
        }
>>>>>>> 5fc8f478
    }
}

impl DestructuringAssignmentTarget {
    pub fn parse(parser: &mut Parser, scanner: Scanner, yield_flag: bool, await_flag: bool) -> ParseResult<Self> {
        let (lhs, after_lhs) = LeftHandSideExpression::parse(parser, scanner, yield_flag, await_flag)?;
<<<<<<< HEAD
        Ok((Rc::new(DestructuringAssignmentTarget(lhs)), after_lhs))
    }

    pub fn contains(&self, kind: ParseNodeKind) -> bool {
        self.0.contains(kind)
=======

        if lhs.is_object_or_array_literal() {
            // Re-parse the LHS as an AssignmentPattern.
            let (ap, after_ap) = AssignmentPattern::parse(parser, scanner, yield_flag, await_flag)?;
            assert_eq!(after_ap, after_lhs);
            Ok((Rc::new(DestructuringAssignmentTarget::AssignmentPattern(ap)), after_ap))
        } else {
            Ok((Rc::new(DestructuringAssignmentTarget::LeftHandSideExpression(lhs)), after_lhs))
        }
    }

    pub fn contains(&self, kind: ParseNodeKind) -> bool {
        match self {
            DestructuringAssignmentTarget::AssignmentPattern(pat) => pat.contains(kind),
            DestructuringAssignmentTarget::LeftHandSideExpression(lhs) => lhs.contains(kind),
        }
>>>>>>> 5fc8f478
    }

    pub fn all_private_identifiers_valid(&self, names: &[JSString]) -> bool {
        // Static Semantics: AllPrivateIdentifiersValid
        // With parameter names.
        //  1. For each child node child of this Parse Node, do
        //      a. If child is an instance of a nonterminal, then
        //          i. If AllPrivateIdentifiersValid of child with argument names is false, return false.
        //  2. Return true.
<<<<<<< HEAD
        self.0.all_private_identifiers_valid(names)
=======
        match self {
            DestructuringAssignmentTarget::LeftHandSideExpression(lhs) => lhs.all_private_identifiers_valid(names),
            DestructuringAssignmentTarget::AssignmentPattern(pat) => pat.all_private_identifiers_valid(names),
        }
>>>>>>> 5fc8f478
    }
}

#[cfg(test)]
mod tests;<|MERGE_RESOLUTION|>--- conflicted
+++ resolved
@@ -433,11 +433,7 @@
         T: Write,
     {
         let (first, successive) = prettypad(pad, state);
-<<<<<<< HEAD
-        writeln!(writer, "{}AssignmentExpression: {}", first, self)?;
-=======
         writeln!(writer, "{}AssignmentPattern: {}", first, self)?;
->>>>>>> 5fc8f478
         match self {
             AssignmentPattern::Object(obj) => obj.pprint_with_leftpad(writer, &successive, Spot::Final),
             AssignmentPattern::Array(ary) => ary.pprint_with_leftpad(writer, &successive, Spot::Final),
@@ -456,11 +452,7 @@
 
 impl AssignmentPattern {
     pub fn parse(parser: &mut Parser, scanner: Scanner, yield_flag: bool, await_flag: bool) -> ParseResult<Self> {
-<<<<<<< HEAD
-        Err(ParseError::new("invalid assignment pattern", scanner.line, scanner.column))
-=======
         Err(ParseError::new("AssignmentPattern expected", scanner.line, scanner.column))
->>>>>>> 5fc8f478
             .otherwise(|| ObjectAssignmentPattern::parse(parser, scanner, yield_flag, await_flag).map(|(oap, after_oap)| (Rc::new(AssignmentPattern::Object(oap)), after_oap)))
             .otherwise(|| ArrayAssignmentPattern::parse(parser, scanner, yield_flag, await_flag).map(|(aap, after_aap)| (Rc::new(AssignmentPattern::Array(aap)), after_aap)))
     }
@@ -1129,15 +1121,12 @@
     pub fn parse(parser: &mut Parser, scanner: Scanner, yield_flag: bool, await_flag: bool) -> ParseResult<Self> {
         Err(ParseError::new("IdentifierReference or PropertyName expected", scanner.line, scanner.column))
             .otherwise(|| {
-<<<<<<< HEAD
-=======
                 let (name, after_name) = PropertyName::parse(parser, scanner, yield_flag, await_flag)?;
                 let after_colon = scan_for_punct(after_name, parser.source, ScanGoal::InputElementDiv, Punctuator::Colon)?;
                 let (element, after_element) = AssignmentElement::parse(parser, after_colon, yield_flag, await_flag)?;
                 Ok((Rc::new(AssignmentProperty::Property(name, element)), after_element))
             })
             .otherwise(|| {
->>>>>>> 5fc8f478
                 let (idref, after_id) = IdentifierReference::parse(parser, scanner, yield_flag, await_flag)?;
                 let (init, after_init) = match Initializer::parse(parser, after_id, true, yield_flag, await_flag) {
                     Ok((node, scan)) => (Some(node), scan),
@@ -1145,15 +1134,6 @@
                 };
                 Ok((Rc::new(AssignmentProperty::Ident(idref, init)), after_init))
             })
-<<<<<<< HEAD
-            .otherwise(|| {
-                let (name, after_name) = PropertyName::parse(parser, scanner, yield_flag, await_flag)?;
-                let after_colon = scan_for_punct(after_name, parser.source, ScanGoal::InputElementDiv, Punctuator::Colon)?;
-                let (element, after_element) = AssignmentElement::parse(parser, after_colon, yield_flag, await_flag)?;
-                Ok((Rc::new(AssignmentProperty::Property(name, element)), after_element))
-            })
-=======
->>>>>>> 5fc8f478
     }
 
     pub fn contains(&self, kind: ParseNodeKind) -> bool {
@@ -1314,13 +1294,6 @@
 // DestructuringAssignmentTarget[Yield, Await] :
 //      LeftHandSideExpression[?Yield, ?Await]
 #[derive(Debug)]
-<<<<<<< HEAD
-pub struct DestructuringAssignmentTarget(Rc<LeftHandSideExpression>);
-
-impl fmt::Display for DestructuringAssignmentTarget {
-    fn fmt(&self, f: &mut fmt::Formatter) -> fmt::Result {
-        self.0.fmt(f)
-=======
 pub enum DestructuringAssignmentTarget {
     LeftHandSideExpression(Rc<LeftHandSideExpression>),
     AssignmentPattern(Rc<AssignmentPattern>),
@@ -1332,7 +1305,6 @@
             DestructuringAssignmentTarget::LeftHandSideExpression(lhs) => lhs.fmt(f),
             DestructuringAssignmentTarget::AssignmentPattern(pat) => pat.fmt(f),
         }
->>>>>>> 5fc8f478
     }
 }
 
@@ -1343,40 +1315,25 @@
     {
         let (first, successive) = prettypad(pad, state);
         writeln!(writer, "{}DestructuringAssignmentTarget: {}", first, self)?;
-<<<<<<< HEAD
-        self.0.pprint_with_leftpad(writer, &successive, Spot::Final)
-=======
         match self {
             DestructuringAssignmentTarget::LeftHandSideExpression(lhs) => lhs.pprint_with_leftpad(writer, &successive, Spot::Final),
             DestructuringAssignmentTarget::AssignmentPattern(pat) => pat.pprint_with_leftpad(writer, &successive, Spot::Final),
         }
->>>>>>> 5fc8f478
     }
     fn concise_with_leftpad<T>(&self, writer: &mut T, pad: &str, state: Spot) -> IoResult<()>
     where
         T: Write,
     {
-<<<<<<< HEAD
-        self.0.concise_with_leftpad(writer, pad, state)
-=======
         match self {
             DestructuringAssignmentTarget::LeftHandSideExpression(lhs) => lhs.concise_with_leftpad(writer, pad, state),
             DestructuringAssignmentTarget::AssignmentPattern(pat) => pat.concise_with_leftpad(writer, pad, state),
         }
->>>>>>> 5fc8f478
     }
 }
 
 impl DestructuringAssignmentTarget {
     pub fn parse(parser: &mut Parser, scanner: Scanner, yield_flag: bool, await_flag: bool) -> ParseResult<Self> {
         let (lhs, after_lhs) = LeftHandSideExpression::parse(parser, scanner, yield_flag, await_flag)?;
-<<<<<<< HEAD
-        Ok((Rc::new(DestructuringAssignmentTarget(lhs)), after_lhs))
-    }
-
-    pub fn contains(&self, kind: ParseNodeKind) -> bool {
-        self.0.contains(kind)
-=======
 
         if lhs.is_object_or_array_literal() {
             // Re-parse the LHS as an AssignmentPattern.
@@ -1393,7 +1350,6 @@
             DestructuringAssignmentTarget::AssignmentPattern(pat) => pat.contains(kind),
             DestructuringAssignmentTarget::LeftHandSideExpression(lhs) => lhs.contains(kind),
         }
->>>>>>> 5fc8f478
     }
 
     pub fn all_private_identifiers_valid(&self, names: &[JSString]) -> bool {
@@ -1403,14 +1359,10 @@
         //      a. If child is an instance of a nonterminal, then
         //          i. If AllPrivateIdentifiersValid of child with argument names is false, return false.
         //  2. Return true.
-<<<<<<< HEAD
-        self.0.all_private_identifiers_valid(names)
-=======
         match self {
             DestructuringAssignmentTarget::LeftHandSideExpression(lhs) => lhs.all_private_identifiers_valid(names),
             DestructuringAssignmentTarget::AssignmentPattern(pat) => pat.all_private_identifiers_valid(names),
         }
->>>>>>> 5fc8f478
     }
 }
 
