use std::fmt;
use std::io::Result as IoResult;
use std::io::Write;

use super::assignment_operators::AssignmentExpression;
use super::class_definitions::ClassElementName;
use super::function_definitions::FunctionBody;
use super::identifiers::BindingIdentifier;
use super::parameter_lists::{FormalParameters, UniqueFormalParameters};
use super::scanner::Scanner;
use super::*;
use crate::prettyprint::{pprint_token, prettypad, PrettyPrint, Spot, TokenType};

// GeneratorMethod[Yield, Await] :
//      * ClassElementName[?Yield, ?Await] ( UniqueFormalParameters[+Yield, ~Await] ) { GeneratorBody }
#[derive(Debug)]
pub struct GeneratorMethod {
    name: Rc<ClassElementName>,
    params: Rc<UniqueFormalParameters>,
    body: Rc<GeneratorBody>,
}

impl fmt::Display for GeneratorMethod {
    fn fmt(&self, f: &mut fmt::Formatter) -> fmt::Result {
        write!(f, "* {} ( {} ) {{ {} }}", self.name, self.params, self.body)
    }
}

impl PrettyPrint for GeneratorMethod {
    fn pprint_with_leftpad<T>(&self, writer: &mut T, pad: &str, state: Spot) -> IoResult<()>
    where
        T: Write,
    {
        let (first, successive) = prettypad(pad, state);
        writeln!(writer, "{}GeneratorMethod: {}", first, self)?;
        self.name.pprint_with_leftpad(writer, &successive, Spot::NotFinal)?;
        self.params.pprint_with_leftpad(writer, &successive, Spot::NotFinal)?;
        self.body.pprint_with_leftpad(writer, &successive, Spot::Final)
    }

    fn concise_with_leftpad<T>(&self, writer: &mut T, pad: &str, state: Spot) -> IoResult<()>
    where
        T: Write,
    {
        let (first, successive) = prettypad(pad, state);
        writeln!(writer, "{}GeneratorMethod: {}", first, self)?;
        pprint_token(writer, "*", TokenType::Punctuator, &successive, Spot::NotFinal)?;
        self.name.concise_with_leftpad(writer, &successive, Spot::NotFinal)?;
        pprint_token(writer, "(", TokenType::Punctuator, &successive, Spot::NotFinal)?;
        self.params.concise_with_leftpad(writer, &successive, Spot::NotFinal)?;
        pprint_token(writer, ")", TokenType::Punctuator, &successive, Spot::NotFinal)?;
        pprint_token(writer, "{", TokenType::Punctuator, &successive, Spot::NotFinal)?;
        self.body.concise_with_leftpad(writer, &successive, Spot::NotFinal)?;
        pprint_token(writer, "}", TokenType::Punctuator, &successive, Spot::Final)
    }
}

impl GeneratorMethod {
    pub fn parse(parser: &mut Parser, scanner: Scanner, yield_flag: bool, await_flag: bool) -> ParseResult<Self> {
        let after_star = scan_for_punct(scanner, parser.source, ScanGoal::InputElementRegExp, Punctuator::Star)?;
        let (name, after_name) = ClassElementName::parse(parser, after_star, yield_flag, await_flag)?;
        let after_lp = scan_for_punct(after_name, parser.source, ScanGoal::InputElementDiv, Punctuator::LeftParen)?;
        let (params, after_params) = UniqueFormalParameters::parse(parser, after_lp, true, false);
        let after_rp = scan_for_punct(after_params, parser.source, ScanGoal::InputElementDiv, Punctuator::RightParen)?;
        let after_lb = scan_for_punct(after_rp, parser.source, ScanGoal::InputElementDiv, Punctuator::LeftBrace)?;
        let (body, after_body) = GeneratorBody::parse(parser, after_lb);
        let after_rb = scan_for_punct(after_body, parser.source, ScanGoal::InputElementDiv, Punctuator::RightBrace)?;
        Ok((Rc::new(GeneratorMethod { name, params, body }), after_rb))
    }

    pub fn contains(&self, kind: ParseNodeKind) -> bool {
        self.name.contains(kind) || self.params.contains(kind) || self.body.contains(kind)
    }

    pub fn computed_property_contains(&self, kind: ParseNodeKind) -> bool {
        self.name.computed_property_contains(kind)
    }

    pub fn private_bound_identifiers(&self) -> Vec<JSString> {
        // Static Semantics: PrivateBoundIdentifiers
        // GeneratorMethod : * ClassElementName ( UniqueFormalParameters ) { GeneratorBody }
        //  1. Return PrivateBoundIdentifiers of ClassElementName.
        self.name.private_bound_identifiers()
    }

    pub fn all_private_identifiers_valid(&self, names: &[JSString]) -> bool {
        // Static Semantics: AllPrivateIdentifiersValid
        // With parameter names.
        //  1. For each child node child of this Parse Node, do
        //      a. If child is an instance of a nonterminal, then
        //          i. If AllPrivateIdentifiersValid of child with argument names is false, return false.
        //  2. Return true.
        self.name.all_private_identifiers_valid(names) && self.params.all_private_identifiers_valid(names) && self.body.all_private_identifiers_valid(names)
    }

    pub fn has_direct_super(&self) -> bool {
        // Static Semantics: HasDirectSuper
        //      The syntax-directed operation HasDirectSuper takes no arguments.
        // GeneratorMethod : * ClassElementName ( UniqueFormalParameters ) { GeneratorBody }
        //  1. If UniqueFormalParameters Contains SuperCall is true, return true.
        //  2. Return GeneratorBody Contains SuperCall.
        self.params.contains(ParseNodeKind::SuperCall) || self.body.contains(ParseNodeKind::SuperCall)
    }

<<<<<<< HEAD
    pub fn early_errors(&self, _agent: &mut Agent, _strict: bool) -> Vec<Object> {
        // todo!()
        println!("{}:{}: Not yet implemented", file!(), line!());
        Vec::new()
=======
    pub fn early_errors(&self, _agent: &mut Agent, _errs: &mut Vec<Object>, _strict: bool) {
        todo!()
>>>>>>> 7013d8b6
    }
}

// GeneratorDeclaration[Yield, Await, Default] :
//      function * BindingIdentifier[?Yield, ?Await] ( FormalParameters[+Yield, ~Await] ) { GeneratorBody }
//      [+Default] function * ( FormalParameters[+Yield, ~Await] ) { GeneratorBody }
#[derive(Debug)]
pub struct GeneratorDeclaration {
    ident: Option<Rc<BindingIdentifier>>,
    params: Rc<FormalParameters>,
    body: Rc<GeneratorBody>,
}

impl fmt::Display for GeneratorDeclaration {
    fn fmt(&self, f: &mut fmt::Formatter) -> fmt::Result {
        match &self.ident {
            None => write!(f, "function * ( {} ) {{ {} }}", self.params, self.body),
            Some(id) => write!(f, "function * {} ( {} ) {{ {} }}", id, self.params, self.body),
        }
    }
}

impl PrettyPrint for GeneratorDeclaration {
    fn pprint_with_leftpad<T>(&self, writer: &mut T, pad: &str, state: Spot) -> IoResult<()>
    where
        T: Write,
    {
        let (first, successive) = prettypad(pad, state);
        writeln!(writer, "{}GeneratorDeclaration: {}", first, self)?;
        if let Some(id) = &self.ident {
            id.pprint_with_leftpad(writer, &successive, Spot::NotFinal)?;
        }
        self.params.pprint_with_leftpad(writer, &successive, Spot::NotFinal)?;
        self.body.pprint_with_leftpad(writer, &successive, Spot::Final)
    }

    fn concise_with_leftpad<T>(&self, writer: &mut T, pad: &str, state: Spot) -> IoResult<()>
    where
        T: Write,
    {
        let (first, successive) = prettypad(pad, state);
        writeln!(writer, "{}GeneratorDeclaration: {}", first, self)?;
        pprint_token(writer, "function", TokenType::Keyword, &successive, Spot::NotFinal)?;
        pprint_token(writer, "*", TokenType::Punctuator, &successive, Spot::NotFinal)?;
        if let Some(id) = &self.ident {
            id.concise_with_leftpad(writer, &successive, Spot::NotFinal)?;
        }
        pprint_token(writer, "(", TokenType::Punctuator, &successive, Spot::NotFinal)?;
        self.params.concise_with_leftpad(writer, &successive, Spot::NotFinal)?;
        pprint_token(writer, ")", TokenType::Punctuator, &successive, Spot::NotFinal)?;
        pprint_token(writer, "{", TokenType::Punctuator, &successive, Spot::NotFinal)?;
        self.body.concise_with_leftpad(writer, &successive, Spot::NotFinal)?;
        pprint_token(writer, "}", TokenType::Punctuator, &successive, Spot::Final)
    }
}

impl GeneratorDeclaration {
    pub fn parse(parser: &mut Parser, scanner: Scanner, yield_flag: bool, await_flag: bool, default_flag: bool) -> ParseResult<Self> {
        let after_func = scan_for_keyword(scanner, parser.source, ScanGoal::InputElementRegExp, Keyword::Function)?;
        let after_star = scan_for_punct(after_func, parser.source, ScanGoal::InputElementDiv, Punctuator::Star)?;
        let (ident, after_bi) = match BindingIdentifier::parse(parser, after_star, yield_flag, await_flag) {
            Err(err) => {
                if default_flag {
                    Ok((None, after_star))
                } else {
                    Err(err)
                }
            }
            Ok((node, scan)) => Ok((Some(node), scan)),
        }?;
        let after_lp = scan_for_punct(after_bi, parser.source, ScanGoal::InputElementDiv, Punctuator::LeftParen)?;
        let (params, after_fp) = FormalParameters::parse(parser, after_lp, true, false);
        let after_rp = scan_for_punct(after_fp, parser.source, ScanGoal::InputElementDiv, Punctuator::RightParen)?;
        let after_lb = scan_for_punct(after_rp, parser.source, ScanGoal::InputElementDiv, Punctuator::LeftBrace)?;
        let (body, after_body) = GeneratorBody::parse(parser, after_lb);
        let after_rb = scan_for_punct(after_body, parser.source, ScanGoal::InputElementDiv, Punctuator::RightBrace)?;
        Ok((Rc::new(GeneratorDeclaration { ident, params, body }), after_rb))
    }

    pub fn bound_names(&self) -> Vec<JSString> {
        match &self.ident {
            None => vec![JSString::from("*default*")],
            Some(node) => node.bound_names(),
        }
    }

    pub fn contains(&self, _kind: ParseNodeKind) -> bool {
        false
    }

    pub fn all_private_identifiers_valid(&self, names: &[JSString]) -> bool {
        // Static Semantics: AllPrivateIdentifiersValid
        // With parameter names.
        //  1. For each child node child of this Parse Node, do
        //      a. If child is an instance of a nonterminal, then
        //          i. If AllPrivateIdentifiersValid of child with argument names is false, return false.
        //  2. Return true.
        self.params.all_private_identifiers_valid(names) && self.body.all_private_identifiers_valid(names)
    }

<<<<<<< HEAD
    pub fn early_errors(&self, _agent: &mut Agent) -> Vec<Object> {
        // todo!()
        println!("{}:{}: Not yet implemented", file!(), line!());
        Vec::new()
=======
    pub fn early_errors(&self, _agent: &mut Agent, _errs: &mut Vec<Object>, _strict: bool) {
        todo!()
>>>>>>> 7013d8b6
    }
}

// GeneratorExpression :
//      function * BindingIdentifier[+Yield, ~Await]opt ( FormalParameters[+Yield, ~Await] ) { GeneratorBody }
#[derive(Debug)]
pub struct GeneratorExpression {
    ident: Option<Rc<BindingIdentifier>>,
    params: Rc<FormalParameters>,
    body: Rc<GeneratorBody>,
}

impl fmt::Display for GeneratorExpression {
    fn fmt(&self, f: &mut fmt::Formatter) -> fmt::Result {
        match &self.ident {
            None => write!(f, "function * ( {} ) {{ {} }}", self.params, self.body),
            Some(id) => write!(f, "function * {} ( {} ) {{ {} }}", id, self.params, self.body),
        }
    }
}

impl PrettyPrint for GeneratorExpression {
    fn pprint_with_leftpad<T>(&self, writer: &mut T, pad: &str, state: Spot) -> IoResult<()>
    where
        T: Write,
    {
        let (first, successive) = prettypad(pad, state);
        writeln!(writer, "{}GeneratorExpression: {}", first, self)?;
        if let Some(id) = &self.ident {
            id.pprint_with_leftpad(writer, &successive, Spot::NotFinal)?;
        }
        self.params.pprint_with_leftpad(writer, &successive, Spot::NotFinal)?;
        self.body.pprint_with_leftpad(writer, &successive, Spot::Final)
    }

    fn concise_with_leftpad<T>(&self, writer: &mut T, pad: &str, state: Spot) -> IoResult<()>
    where
        T: Write,
    {
        let (first, successive) = prettypad(pad, state);
        writeln!(writer, "{}GeneratorExpression: {}", first, self)?;
        pprint_token(writer, "function", TokenType::Keyword, &successive, Spot::NotFinal)?;
        pprint_token(writer, "*", TokenType::Punctuator, &successive, Spot::NotFinal)?;
        if let Some(id) = &self.ident {
            id.concise_with_leftpad(writer, &successive, Spot::NotFinal)?;
        }
        pprint_token(writer, "(", TokenType::Punctuator, &successive, Spot::NotFinal)?;
        self.params.concise_with_leftpad(writer, &successive, Spot::NotFinal)?;
        pprint_token(writer, ")", TokenType::Punctuator, &successive, Spot::NotFinal)?;
        pprint_token(writer, "{", TokenType::Punctuator, &successive, Spot::NotFinal)?;
        self.body.concise_with_leftpad(writer, &successive, Spot::NotFinal)?;
        pprint_token(writer, "}", TokenType::Punctuator, &successive, Spot::Final)
    }
}

impl IsFunctionDefinition for GeneratorExpression {
    fn is_function_definition(&self) -> bool {
        true
    }
}

impl GeneratorExpression {
    pub fn parse(parser: &mut Parser, scanner: Scanner) -> ParseResult<Self> {
        let after_func = scan_for_keyword(scanner, parser.source, ScanGoal::InputElementRegExp, Keyword::Function)?;
        let after_star = scan_for_punct(after_func, parser.source, ScanGoal::InputElementDiv, Punctuator::Star)?;
        let (ident, after_bi) = match BindingIdentifier::parse(parser, after_star, true, false) {
            Err(_) => (None, after_star),
            Ok((node, scan)) => (Some(node), scan),
        };
        let after_lp = scan_for_punct(after_bi, parser.source, ScanGoal::InputElementDiv, Punctuator::LeftParen)?;
        let (params, after_fp) = FormalParameters::parse(parser, after_lp, true, false);
        let after_rp = scan_for_punct(after_fp, parser.source, ScanGoal::InputElementDiv, Punctuator::RightParen)?;
        let after_lb = scan_for_punct(after_rp, parser.source, ScanGoal::InputElementDiv, Punctuator::LeftBrace)?;
        let (body, after_body) = GeneratorBody::parse(parser, after_lb);
        let after_rb = scan_for_punct(after_body, parser.source, ScanGoal::InputElementDiv, Punctuator::RightBrace)?;
        Ok((Rc::new(GeneratorExpression { ident, params, body }), after_rb))
    }

    pub fn contains(&self, _kind: ParseNodeKind) -> bool {
        false
    }

    pub fn all_private_identifiers_valid(&self, names: &[JSString]) -> bool {
        // Static Semantics: AllPrivateIdentifiersValid
        // With parameter names.
        //  1. For each child node child of this Parse Node, do
        //      a. If child is an instance of a nonterminal, then
        //          i. If AllPrivateIdentifiersValid of child with argument names is false, return false.
        //  2. Return true.
        self.params.all_private_identifiers_valid(names) && self.body.all_private_identifiers_valid(names)
    }

<<<<<<< HEAD
    pub fn early_errors(&self, _agent: &mut Agent, _strict: bool) -> Vec<Object> {
        // todo!()
        println!("{}:{}: Not yet implemented", file!(), line!());
        Vec::new()
=======
    pub fn early_errors(&self, _agent: &mut Agent, _errs: &mut Vec<Object>, _strict: bool) {
        todo!()
>>>>>>> 7013d8b6
    }
}

// GeneratorBody :
//      FunctionBody[+Yield, ~Await]
#[derive(Debug)]
pub struct GeneratorBody(Rc<FunctionBody>);

impl fmt::Display for GeneratorBody {
    fn fmt(&self, f: &mut fmt::Formatter) -> fmt::Result {
        self.0.fmt(f)
    }
}

impl PrettyPrint for GeneratorBody {
    fn pprint_with_leftpad<T>(&self, writer: &mut T, pad: &str, state: Spot) -> IoResult<()>
    where
        T: Write,
    {
        let (first, successive) = prettypad(pad, state);
        writeln!(writer, "{}GeneratorBody: {}", first, self)?;
        self.0.pprint_with_leftpad(writer, &successive, Spot::Final)
    }

    fn concise_with_leftpad<T>(&self, writer: &mut T, pad: &str, state: Spot) -> IoResult<()>
    where
        T: Write,
    {
        self.0.concise_with_leftpad(writer, pad, state)
    }
}

impl GeneratorBody {
    fn parse_core(parser: &mut Parser, scanner: Scanner) -> (Rc<Self>, Scanner) {
        let (fb, after_fb) = FunctionBody::parse(parser, scanner, true, false);
        (Rc::new(GeneratorBody(fb)), after_fb)
    }

    pub fn parse(parser: &mut Parser, scanner: Scanner) -> (Rc<Self>, Scanner) {
        match parser.generator_body_cache.get(&scanner) {
            Some(result) => result.clone(),
            None => {
                let result = Self::parse_core(parser, scanner);
                parser.generator_body_cache.insert(scanner, result.clone());
                result
            }
        }
    }

    pub fn contains(&self, kind: ParseNodeKind) -> bool {
        self.0.contains(kind)
    }

    pub fn all_private_identifiers_valid(&self, names: &[JSString]) -> bool {
        // Static Semantics: AllPrivateIdentifiersValid
        // With parameter names.
        //  1. For each child node child of this Parse Node, do
        //      a. If child is an instance of a nonterminal, then
        //          i. If AllPrivateIdentifiersValid of child with argument names is false, return false.
        //  2. Return true.
        self.0.all_private_identifiers_valid(names)
    }

<<<<<<< HEAD
    pub fn early_errors(&self, _agent: &mut Agent, _strict: bool) -> Vec<Object> {
        // todo!()
        println!("{}:{}: Not yet implemented", file!(), line!());
        Vec::new()
=======
    pub fn early_errors(&self, _agent: &mut Agent, _errs: &mut Vec<Object>, _strict: bool) {
        todo!()
>>>>>>> 7013d8b6
    }
}

// YieldExpression[In, Await] :
//      yield
//      yield [no LineTerminator here] AssignmentExpression[?In, +Yield, ?Await]
//      yield [no LineTerminator here] * AssignmentExpression[?In, +Yield, ?Await]
#[derive(Debug)]
pub enum YieldExpression {
    Simple,
    Expression(Rc<AssignmentExpression>),
    From(Rc<AssignmentExpression>),
}

impl fmt::Display for YieldExpression {
    fn fmt(&self, f: &mut fmt::Formatter) -> fmt::Result {
        match self {
            YieldExpression::Simple => f.write_str("yield"),
            YieldExpression::Expression(node) => write!(f, "yield {}", node),
            YieldExpression::From(node) => write!(f, "yield * {}", node),
        }
    }
}

impl PrettyPrint for YieldExpression {
    fn pprint_with_leftpad<T>(&self, writer: &mut T, pad: &str, state: Spot) -> IoResult<()>
    where
        T: Write,
    {
        let (first, successive) = prettypad(pad, state);
        writeln!(writer, "{}YieldExpression: {}", first, self)?;
        match self {
            YieldExpression::Simple => Ok(()),
            YieldExpression::Expression(node) => node.pprint_with_leftpad(writer, &successive, Spot::Final),
            YieldExpression::From(node) => node.pprint_with_leftpad(writer, &successive, Spot::Final),
        }
    }

    fn concise_with_leftpad<T>(&self, writer: &mut T, pad: &str, state: Spot) -> IoResult<()>
    where
        T: Write,
    {
        let head = |writer: &mut T| {
            let (first, successive) = prettypad(pad, state);
            writeln!(writer, "{}YieldExpression: {}", first, self).and(Ok(successive))
        };
        match self {
            YieldExpression::Simple => pprint_token(writer, "yield", TokenType::Keyword, pad, state),
            YieldExpression::Expression(node) => {
                let successive = head(writer)?;
                pprint_token(writer, "yield", TokenType::Keyword, &successive, Spot::NotFinal)?;
                node.concise_with_leftpad(writer, &successive, Spot::Final)
            }
            YieldExpression::From(node) => {
                let successive = head(writer)?;
                pprint_token(writer, "yield", TokenType::Keyword, &successive, Spot::NotFinal)?;
                pprint_token(writer, "*", TokenType::Punctuator, &successive, Spot::NotFinal)?;
                node.concise_with_leftpad(writer, &successive, Spot::Final)
            }
        }
    }
}

impl YieldExpression {
    fn parse_after_nlt(parser: &mut Parser, scanner: Scanner, in_flag: bool, await_flag: bool) -> ParseResult<Self> {
        Err(ParseError::new(String::new(), scanner.line, scanner.column))
            .otherwise(|| {
                let after_star = scan_for_punct(scanner, parser.source, ScanGoal::InputElementRegExp, Punctuator::Star)?;
                let (ae, after_ae) = AssignmentExpression::parse(parser, after_star, in_flag, true, await_flag)?;
                Ok((Rc::new(YieldExpression::From(ae)), after_ae))
            })
            .otherwise(|| {
                let (ae, after_ae) = AssignmentExpression::parse(parser, scanner, in_flag, true, await_flag)?;
                Ok((Rc::new(YieldExpression::Expression(ae)), after_ae))
            })
    }

    pub fn parse(parser: &mut Parser, scanner: Scanner, in_flag: bool, await_flag: bool) -> ParseResult<Self> {
        let after_yield = scan_for_keyword(scanner, parser.source, ScanGoal::InputElementRegExp, Keyword::Yield)?;
        no_line_terminator(after_yield, parser.source)
            .and_then(|()| Self::parse_after_nlt(parser, after_yield, in_flag, await_flag))
            .otherwise(|| Ok((Rc::new(YieldExpression::Simple), after_yield)))
    }

    pub fn contains(&self, kind: ParseNodeKind) -> bool {
        match self {
            YieldExpression::Simple => false,
            YieldExpression::Expression(node) => node.contains(kind),
            YieldExpression::From(node) => node.contains(kind),
        }
    }

    pub fn all_private_identifiers_valid(&self, names: &[JSString]) -> bool {
        // Static Semantics: AllPrivateIdentifiersValid
        // With parameter names.
        //  1. For each child node child of this Parse Node, do
        //      a. If child is an instance of a nonterminal, then
        //          i. If AllPrivateIdentifiersValid of child with argument names is false, return false.
        //  2. Return true.
        match self {
            YieldExpression::Simple => true,
            YieldExpression::Expression(node) => node.all_private_identifiers_valid(names),
            YieldExpression::From(node) => node.all_private_identifiers_valid(names),
        }
    }

<<<<<<< HEAD
    pub fn early_errors(&self, _agent: &mut Agent) -> Vec<Object> {
        // todo!()
        println!("{}:{}: Not yet implemented", file!(), line!());
        Vec::new()
=======
    pub fn early_errors(&self, _agent: &mut Agent, _errs: &mut Vec<Object>, _strict: bool) {
        todo!()
>>>>>>> 7013d8b6
    }
}

#[cfg(test)]
mod tests;<|MERGE_RESOLUTION|>--- conflicted
+++ resolved
@@ -102,15 +102,8 @@
         self.params.contains(ParseNodeKind::SuperCall) || self.body.contains(ParseNodeKind::SuperCall)
     }
 
-<<<<<<< HEAD
-    pub fn early_errors(&self, _agent: &mut Agent, _strict: bool) -> Vec<Object> {
-        // todo!()
-        println!("{}:{}: Not yet implemented", file!(), line!());
-        Vec::new()
-=======
     pub fn early_errors(&self, _agent: &mut Agent, _errs: &mut Vec<Object>, _strict: bool) {
         todo!()
->>>>>>> 7013d8b6
     }
 }
 
@@ -211,15 +204,8 @@
         self.params.all_private_identifiers_valid(names) && self.body.all_private_identifiers_valid(names)
     }
 
-<<<<<<< HEAD
-    pub fn early_errors(&self, _agent: &mut Agent) -> Vec<Object> {
-        // todo!()
-        println!("{}:{}: Not yet implemented", file!(), line!());
-        Vec::new()
-=======
     pub fn early_errors(&self, _agent: &mut Agent, _errs: &mut Vec<Object>, _strict: bool) {
         todo!()
->>>>>>> 7013d8b6
     }
 }
 
@@ -312,15 +298,8 @@
         self.params.all_private_identifiers_valid(names) && self.body.all_private_identifiers_valid(names)
     }
 
-<<<<<<< HEAD
-    pub fn early_errors(&self, _agent: &mut Agent, _strict: bool) -> Vec<Object> {
-        // todo!()
-        println!("{}:{}: Not yet implemented", file!(), line!());
-        Vec::new()
-=======
     pub fn early_errors(&self, _agent: &mut Agent, _errs: &mut Vec<Object>, _strict: bool) {
         todo!()
->>>>>>> 7013d8b6
     }
 }
 
@@ -384,15 +363,8 @@
         self.0.all_private_identifiers_valid(names)
     }
 
-<<<<<<< HEAD
-    pub fn early_errors(&self, _agent: &mut Agent, _strict: bool) -> Vec<Object> {
-        // todo!()
-        println!("{}:{}: Not yet implemented", file!(), line!());
-        Vec::new()
-=======
     pub fn early_errors(&self, _agent: &mut Agent, _errs: &mut Vec<Object>, _strict: bool) {
         todo!()
->>>>>>> 7013d8b6
     }
 }
 
@@ -499,15 +471,8 @@
         }
     }
 
-<<<<<<< HEAD
-    pub fn early_errors(&self, _agent: &mut Agent) -> Vec<Object> {
-        // todo!()
-        println!("{}:{}: Not yet implemented", file!(), line!());
-        Vec::new()
-=======
     pub fn early_errors(&self, _agent: &mut Agent, _errs: &mut Vec<Object>, _strict: bool) {
         todo!()
->>>>>>> 7013d8b6
     }
 }
 
