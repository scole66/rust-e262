use std::fmt;
use std::io::Result as IoResult;
use std::io::Write;

use super::bitwise_shift_operators::ShiftExpression;
use super::scanner::{scan_token, Keyword, Punctuator, ScanGoal, Scanner, StringToken, Token};
use super::*;
use crate::prettyprint::{pprint_token, prettypad, PrettyPrint, Spot, TokenType};

// RelationalExpression[In, Yield, Await] :
//      ShiftExpression[?Yield, ?Await]
//      RelationalExpression[?In, ?Yield, ?Await] < ShiftExpression[?Yield, ?Await]
//      RelationalExpression[?In, ?Yield, ?Await] > ShiftExpression[?Yield, ?Await]
//      RelationalExpression[?In, ?Yield, ?Await] <= ShiftExpression[?Yield, ?Await]
//      RelationalExpression[?In, ?Yield, ?Await] >= ShiftExpression[?Yield, ?Await]
//      RelationalExpression[?In, ?Yield, ?Await] instanceof ShiftExpression[?Yield, ?Await]
//      [+In] RelationalExpression[+In, ?Yield, ?Await] in ShiftExpression[?Yield, ?Await]
//      [+In] PrivateIdentifier in ShiftExpression[?Yield, ?Await]
#[derive(Debug)]
pub enum RelationalExpression {
    ShiftExpression(Rc<ShiftExpression>),
    Less(Rc<RelationalExpression>, Rc<ShiftExpression>),
    Greater(Rc<RelationalExpression>, Rc<ShiftExpression>),
    LessEqual(Rc<RelationalExpression>, Rc<ShiftExpression>),
    GreaterEqual(Rc<RelationalExpression>, Rc<ShiftExpression>),
    InstanceOf(Rc<RelationalExpression>, Rc<ShiftExpression>),
    In(Rc<RelationalExpression>, Rc<ShiftExpression>),
    PrivateIn(IdentifierData, Rc<ShiftExpression>),
}

impl fmt::Display for RelationalExpression {
    fn fmt(&self, f: &mut fmt::Formatter) -> fmt::Result {
        match self {
            RelationalExpression::ShiftExpression(se) => write!(f, "{}", se),
            RelationalExpression::Less(re, se) => write!(f, "{} < {}", re, se),
            RelationalExpression::Greater(re, se) => write!(f, "{} > {}", re, se),
            RelationalExpression::LessEqual(re, se) => write!(f, "{} <= {}", re, se),
            RelationalExpression::GreaterEqual(re, se) => write!(f, "{} >= {}", re, se),
            RelationalExpression::InstanceOf(re, se) => write!(f, "{} instanceof {}", re, se),
            RelationalExpression::In(re, se) => write!(f, "{} in {}", re, se),
            RelationalExpression::PrivateIn(id, se) => write!(f, "#{} in {}", id, se),
        }
    }
}

impl PrettyPrint for RelationalExpression {
    fn pprint_with_leftpad<T>(&self, writer: &mut T, pad: &str, state: Spot) -> IoResult<()>
    where
        T: Write,
    {
        let (first, successive) = prettypad(pad, state);
        writeln!(writer, "{}RelationalExpression: {}", first, self)?;
        match &self {
            RelationalExpression::ShiftExpression(se) => se.pprint_with_leftpad(writer, &successive, Spot::Final),
            RelationalExpression::Less(re, se)
            | RelationalExpression::Greater(re, se)
            | RelationalExpression::LessEqual(re, se)
            | RelationalExpression::GreaterEqual(re, se)
            | RelationalExpression::InstanceOf(re, se)
            | RelationalExpression::In(re, se) => {
                re.pprint_with_leftpad(writer, &successive, Spot::NotFinal)?;
                se.pprint_with_leftpad(writer, &successive, Spot::Final)
            }
            RelationalExpression::PrivateIn(_, se) => se.pprint_with_leftpad(writer, &successive, Spot::Final),
        }
    }

    fn concise_with_leftpad<T>(&self, writer: &mut T, pad: &str, state: Spot) -> IoResult<()>
    where
        T: Write,
    {
        let mut work = |re: &RelationalExpression, se: &ShiftExpression, op, kind| {
            let (first, successive) = prettypad(pad, state);
            writeln!(writer, "{}RelationalExpression: {}", first, self)
                .and_then(|_| re.concise_with_leftpad(writer, &successive, Spot::NotFinal))
                .and_then(|_| pprint_token(writer, op, kind, &successive, Spot::NotFinal))
                .and_then(|_| se.concise_with_leftpad(writer, &successive, Spot::Final))
        };

        match self {
            RelationalExpression::ShiftExpression(node) => node.concise_with_leftpad(writer, pad, state),
            RelationalExpression::Less(re, se) => work(re, se, "<", TokenType::Punctuator),
            RelationalExpression::Greater(re, se) => work(re, se, ">", TokenType::Punctuator),
            RelationalExpression::LessEqual(re, se) => work(re, se, "<=", TokenType::Punctuator),
            RelationalExpression::GreaterEqual(re, se) => work(re, se, ">=", TokenType::Punctuator),
            RelationalExpression::InstanceOf(re, se) => work(re, se, "instanceof", TokenType::Keyword),
            RelationalExpression::In(re, se) => work(re, se, "in", TokenType::Keyword),
            RelationalExpression::PrivateIn(id, se) => {
                let (first, successive) = prettypad(pad, state);
                writeln!(writer, "{}RelationalExpression: {}", first, self)?;
                pprint_token(writer, format!("#{}", id), TokenType::PrivateIdentifier, &successive, Spot::NotFinal)?;
                pprint_token(writer, "in", TokenType::Keyword, &successive, Spot::NotFinal)?;
                se.concise_with_leftpad(writer, &successive, Spot::Final)
            }
        }
    }
}

impl IsFunctionDefinition for RelationalExpression {
    fn is_function_definition(&self) -> bool {
        match self {
            RelationalExpression::ShiftExpression(se) => se.is_function_definition(),
            _ => false,
        }
    }
}

impl AssignmentTargetType for RelationalExpression {
    fn assignment_target_type(&self) -> ATTKind {
        match self {
            RelationalExpression::ShiftExpression(se) => se.assignment_target_type(),
            _ => ATTKind::Invalid,
        }
    }
}

impl RelationalExpression {
    fn is_relational_token(tok: &Token, in_flag: bool) -> bool {
        tok.matches_punct(Punctuator::Lt)
            || tok.matches_punct(Punctuator::Gt)
            || tok.matches_punct(Punctuator::LtEq)
            || tok.matches_punct(Punctuator::GtEq)
            || tok.matches_keyword(Keyword::Instanceof)
            || (tok.matches_keyword(Keyword::In) && in_flag)
    }

    pub fn parse(parser: &mut Parser, scanner: Scanner, in_flag: bool, yield_flag: bool, await_flag: bool) -> ParseResult<Self> {
        Err(ParseError::new("RelationalExpression expected", scanner.line, scanner.column))
            .otherwise(|| {
                ShiftExpression::parse(parser, scanner, yield_flag, await_flag).map(|(se, after_se)| {
                    let mut current = Rc::new(RelationalExpression::ShiftExpression(se));
                    let mut current_scanner = after_se;
                    loop {
                        let (op, after_op) = scan_token(&current_scanner, parser.source, ScanGoal::InputElementDiv);
                        let make_re = match &op {
                            Token::Punctuator(Punctuator::Lt) => RelationalExpression::Less,
                            Token::Punctuator(Punctuator::Gt) => RelationalExpression::Greater,
                            Token::Punctuator(Punctuator::LtEq) => RelationalExpression::LessEqual,
                            Token::Punctuator(Punctuator::GtEq) => RelationalExpression::GreaterEqual,
                            Token::Identifier(id) if id.matches(Keyword::Instanceof) => RelationalExpression::InstanceOf,
                            _ => RelationalExpression::In,
                        };
                        if Self::is_relational_token(&op, in_flag) {
                            match ShiftExpression::parse(parser, after_op, yield_flag, await_flag) {
                                Err(_) => {
                                    break;
                                }
                                Ok((se2, after_se2)) => {
                                    current = Rc::new(make_re(current, se2));
                                    current_scanner = after_se2;
                                }
                            }
                        } else {
                            break;
                        }
                    }
                    (current, current_scanner)
                })
            })
            .otherwise(|| {
                if in_flag {
                    scan_for_private_identifier(scanner, parser.source, ScanGoal::InputElementRegExp).and_then(|(pid, after_pid)| {
                        scan_for_keyword(after_pid, parser.source, ScanGoal::InputElementDiv, Keyword::In).and_then(|after_in| {
                            ShiftExpression::parse(parser, after_in, yield_flag, await_flag).map(|(se, after_se)| (Rc::new(RelationalExpression::PrivateIn(pid, se)), after_se))
                        })
                    })
                } else {
                    Err(ParseError::new("", 0, 0))
                }
            })
    }

    pub fn contains(&self, kind: ParseNodeKind) -> bool {
        match self {
            RelationalExpression::ShiftExpression(n) => n.contains(kind),
            RelationalExpression::Less(l, r) => l.contains(kind) || r.contains(kind),
            RelationalExpression::Greater(l, r) => l.contains(kind) || r.contains(kind),
            RelationalExpression::LessEqual(l, r) => l.contains(kind) || r.contains(kind),
            RelationalExpression::GreaterEqual(l, r) => l.contains(kind) || r.contains(kind),
            RelationalExpression::InstanceOf(l, r) => l.contains(kind) || r.contains(kind),
            RelationalExpression::In(l, r) => l.contains(kind) || r.contains(kind),
            RelationalExpression::PrivateIn(_, r) => r.contains(kind),
        }
    }

    pub fn as_string_literal(&self) -> Option<StringToken> {
        match self {
            RelationalExpression::ShiftExpression(n) => n.as_string_literal(),
            _ => None,
        }
    }

    pub fn all_private_identifiers_valid(&self, names: &[JSString]) -> bool {
        // Static Semantics: AllPrivateIdentifiersValid
        // With parameter names.
        match self {
            //  1. For each child node child of this Parse Node, do
            //      a. If child is an instance of a nonterminal, then
            //          i. If AllPrivateIdentifiersValid of child with argument names is false, return false.
            //  2. Return true.
            RelationalExpression::ShiftExpression(n) => n.all_private_identifiers_valid(names),
            RelationalExpression::Less(l, r) => l.all_private_identifiers_valid(names) && r.all_private_identifiers_valid(names),
            RelationalExpression::Greater(l, r) => l.all_private_identifiers_valid(names) && r.all_private_identifiers_valid(names),
            RelationalExpression::LessEqual(l, r) => l.all_private_identifiers_valid(names) && r.all_private_identifiers_valid(names),
            RelationalExpression::GreaterEqual(l, r) => l.all_private_identifiers_valid(names) && r.all_private_identifiers_valid(names),
            RelationalExpression::InstanceOf(l, r) => l.all_private_identifiers_valid(names) && r.all_private_identifiers_valid(names),
            RelationalExpression::In(l, r) => l.all_private_identifiers_valid(names) && r.all_private_identifiers_valid(names),

            // RelationalExpression : PrivateIdentifier in ShiftExpression
            //  1. If names contains the StringValue of PrivateIdentifier, then
            //      a. Return AllPrivateIdentifiersValid of ShiftExpression with argument names.
            //  2. Return false.
            RelationalExpression::PrivateIn(pid, r) => names.contains(&pid.string_value) && r.all_private_identifiers_valid(names),
        }
    }

<<<<<<< HEAD
    pub fn early_errors(&self, agent: &mut Agent, strict: bool) -> Vec<Object> {
        match self {
            RelationalExpression::ShiftExpression(n) => n.early_errors(agent, strict),
            RelationalExpression::Less(l, r)
            | RelationalExpression::Greater(l, r)
            | RelationalExpression::LessEqual(l, r)
            | RelationalExpression::GreaterEqual(l, r)
            | RelationalExpression::InstanceOf(l, r)
            | RelationalExpression::In(l, r) => {
                let mut errs = l.early_errors(agent, strict);
                errs.extend(r.early_errors(agent, strict));
                errs
            }
            RelationalExpression::PrivateIn(_, r) => r.early_errors(agent, strict),
        }
=======
    pub fn early_errors(&self, _agent: &mut Agent, _errs: &mut Vec<Object>, _strict: bool) {
        todo!()
>>>>>>> 7013d8b6
    }
}

#[cfg(test)]
mod tests;<|MERGE_RESOLUTION|>--- conflicted
+++ resolved
@@ -214,26 +214,20 @@
         }
     }
 
-<<<<<<< HEAD
-    pub fn early_errors(&self, agent: &mut Agent, strict: bool) -> Vec<Object> {
-        match self {
-            RelationalExpression::ShiftExpression(n) => n.early_errors(agent, strict),
+    pub fn early_errors(&self, agent: &mut Agent, errs: &mut Vec<Object>, strict: bool) {
+        match self {
+            RelationalExpression::ShiftExpression(n) => n.early_errors(agent, errs, strict),
             RelationalExpression::Less(l, r)
             | RelationalExpression::Greater(l, r)
             | RelationalExpression::LessEqual(l, r)
             | RelationalExpression::GreaterEqual(l, r)
             | RelationalExpression::InstanceOf(l, r)
             | RelationalExpression::In(l, r) => {
-                let mut errs = l.early_errors(agent, strict);
-                errs.extend(r.early_errors(agent, strict));
-                errs
+                l.early_errors(agent, errs, strict);
+                r.early_errors(agent, errs, strict);
             }
-            RelationalExpression::PrivateIn(_, r) => r.early_errors(agent, strict),
-        }
-=======
-    pub fn early_errors(&self, _agent: &mut Agent, _errs: &mut Vec<Object>, _strict: bool) {
-        todo!()
->>>>>>> 7013d8b6
+            RelationalExpression::PrivateIn(_, r) => r.early_errors(agent, errs, strict),
+        }
     }
 }
 
