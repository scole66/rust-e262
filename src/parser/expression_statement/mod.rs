--- conflicted
+++ resolved
@@ -94,15 +94,9 @@
         node.all_private_identifiers_valid(names)
     }
 
-<<<<<<< HEAD
     pub fn early_errors(&self, agent: &mut Agent, errs: &mut Vec<Object>, strict: bool) {
         let ExpressionStatement::Expression(node) = self;
         node.early_errors(agent, errs, strict);
-=======
-    #[allow(clippy::ptr_arg)]
-    pub fn early_errors(&self, _agent: &mut Agent, _errs: &mut Vec<Object>, _strict: bool) {
-        todo!()
->>>>>>> 32d990b6
     }
 }
 
