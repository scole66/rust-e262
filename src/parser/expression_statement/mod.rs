--- conflicted
+++ resolved
@@ -94,14 +94,9 @@
         node.all_private_identifiers_valid(names)
     }
 
-<<<<<<< HEAD
-    pub fn early_errors(&self, agent: &mut Agent, strict: bool) -> Vec<Object> {
+    pub fn early_errors(&self, agent: &mut Agent, errs: &mut Vec<Object>, strict: bool) {
         let ExpressionStatement::Expression(node) = self;
-        node.early_errors(agent, strict)
-=======
-    pub fn early_errors(&self, _agent: &mut Agent, _errs: &mut Vec<Object>, _strict: bool) {
-        todo!()
->>>>>>> 7013d8b6
+        node.early_errors(agent, errs, strict);
     }
 }
 
