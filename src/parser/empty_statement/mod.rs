--- conflicted
+++ resolved
@@ -44,14 +44,7 @@
         false
     }
 
-<<<<<<< HEAD
-    pub fn early_errors(&self, _agent: &mut Agent) -> Vec<Object> {
-        Vec::new()
-=======
-    pub fn early_errors(&self, _agent: &mut Agent, _errs: &mut Vec<Object>, _strict: bool) {
-        todo!()
->>>>>>> 7013d8b6
-    }
+    pub fn early_errors(&self, _agent: &mut Agent, _errs: &mut Vec<Object>) {}
 }
 
 #[cfg(test)]
