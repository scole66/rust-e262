--- conflicted
+++ resolved
@@ -45,11 +45,7 @@
     }
 
     #[allow(clippy::ptr_arg)]
-<<<<<<< HEAD
-    pub fn early_errors(&self, _agent: &mut Agent, _errs: &mut Vec<Object>) {}
-=======
     pub fn early_errors(&self, _agent: &mut Agent, _errs: &mut Vec<Object>, _strict: bool) {}
->>>>>>> bf0b4ed5
 }
 
 #[cfg(test)]
