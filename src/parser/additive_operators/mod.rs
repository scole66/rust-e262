--- conflicted
+++ resolved
@@ -133,20 +133,14 @@
         }
     }
 
-<<<<<<< HEAD
-    pub fn early_errors(&self, agent: &mut Agent, strict: bool) -> Vec<Object> {
+    pub fn early_errors(&self, agent: &mut Agent, errs: &mut Vec<Object>, strict: bool) {
         match self {
-            AdditiveExpression::MultiplicativeExpression(n) => n.early_errors(agent, strict),
+            AdditiveExpression::MultiplicativeExpression(n) => n.early_errors(agent, errs, strict),
             AdditiveExpression::Add(l, r) | AdditiveExpression::Subtract(l, r) => {
-                let mut errs = l.early_errors(agent, strict);
-                errs.extend(r.early_errors(agent, strict));
-                errs
+                l.early_errors(agent, errs, strict);
+                r.early_errors(agent, errs, strict);
             }
         }
-=======
-    pub fn early_errors(&self, _agent: &mut Agent, _errs: &mut Vec<Object>, _strict: bool) {
-        todo!()
->>>>>>> 7013d8b6
     }
 }
 
