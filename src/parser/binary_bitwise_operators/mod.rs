use std::fmt;
use std::io::Result as IoResult;
use std::io::Write;

use super::equality_operators::EqualityExpression;
use super::scanner::{Punctuator, ScanGoal, Scanner, StringToken};
use super::*;
use crate::prettyprint::{pprint_token, prettypad, PrettyPrint, Spot, TokenType};

// BitwiseANDExpression[In, Yield, Await] :
//      EqualityExpression[?In, ?Yield, ?Await]
//      BitwiseANDExpression[?In, ?Yield, ?Await] & EqualityExpression[?In, ?Yield, ?Await]
#[derive(Debug)]
pub enum BitwiseANDExpression {
    EqualityExpression(Rc<EqualityExpression>),
    BitwiseAND(Rc<BitwiseANDExpression>, Rc<EqualityExpression>),
}

impl fmt::Display for BitwiseANDExpression {
    fn fmt(&self, f: &mut fmt::Formatter) -> fmt::Result {
        match &self {
            BitwiseANDExpression::EqualityExpression(ee) => write!(f, "{}", ee),
            BitwiseANDExpression::BitwiseAND(be, ee) => write!(f, "{} & {}", be, ee),
        }
    }
}

impl PrettyPrint for BitwiseANDExpression {
    fn pprint_with_leftpad<T>(&self, writer: &mut T, pad: &str, state: Spot) -> IoResult<()>
    where
        T: Write,
    {
        let (first, successive) = prettypad(pad, state);
        writeln!(writer, "{}BitwiseANDExpression: {}", first, self)?;
        match self {
            BitwiseANDExpression::EqualityExpression(ee) => ee.pprint_with_leftpad(writer, &successive, Spot::Final),
            BitwiseANDExpression::BitwiseAND(be, ee) => {
                be.pprint_with_leftpad(writer, &successive, Spot::NotFinal)?;
                ee.pprint_with_leftpad(writer, &successive, Spot::Final)
            }
        }
    }
    fn concise_with_leftpad<T>(&self, writer: &mut T, pad: &str, state: Spot) -> IoResult<()>
    where
        T: Write,
    {
        match self {
            BitwiseANDExpression::EqualityExpression(node) => node.concise_with_leftpad(writer, pad, state),
            BitwiseANDExpression::BitwiseAND(be, ee) => {
                let (first, successive) = prettypad(pad, state);
                writeln!(writer, "{}BitwiseANDExpression: {}", first, self)?;
                be.concise_with_leftpad(writer, &successive, Spot::NotFinal)?;
                pprint_token(writer, "&", TokenType::Punctuator, &successive, Spot::NotFinal)?;
                ee.concise_with_leftpad(writer, &successive, Spot::Final)
            }
        }
    }
}

impl IsFunctionDefinition for BitwiseANDExpression {
    fn is_function_definition(&self) -> bool {
        match self {
            BitwiseANDExpression::EqualityExpression(ee) => ee.is_function_definition(),
            _ => false,
        }
    }
}

impl AssignmentTargetType for BitwiseANDExpression {
    fn assignment_target_type(&self) -> ATTKind {
        match self {
            BitwiseANDExpression::EqualityExpression(ee) => ee.assignment_target_type(),
            _ => ATTKind::Invalid,
        }
    }
}

impl BitwiseANDExpression {
    // No caching needed. Only one parent.
    pub fn parse(parser: &mut Parser, scanner: Scanner, in_flag: bool, yield_flag: bool, await_flag: bool) -> ParseResult<Self> {
        EqualityExpression::parse(parser, scanner, in_flag, yield_flag, await_flag).map(|(ee1, after_ee1)| {
            let mut current = Rc::new(BitwiseANDExpression::EqualityExpression(ee1));
            let mut current_scanner = after_ee1;
            while let Ok((ee2, after_ee2)) = scan_for_punct(current_scanner, parser.source, ScanGoal::InputElementDiv, Punctuator::Amp)
                .and_then(|after_op| EqualityExpression::parse(parser, after_op, in_flag, yield_flag, await_flag))
            {
                current = Rc::new(BitwiseANDExpression::BitwiseAND(current, ee2));
                current_scanner = after_ee2;
            }
            (current, current_scanner)
        })
    }

    pub fn contains(&self, kind: ParseNodeKind) -> bool {
        match self {
            BitwiseANDExpression::EqualityExpression(n) => n.contains(kind),
            BitwiseANDExpression::BitwiseAND(l, r) => l.contains(kind) || r.contains(kind),
        }
    }

    pub fn as_string_literal(&self) -> Option<StringToken> {
        match self {
            BitwiseANDExpression::EqualityExpression(n) => n.as_string_literal(),
            _ => None,
        }
    }

    pub fn all_private_identifiers_valid(&self, names: &[JSString]) -> bool {
        // Static Semantics: AllPrivateIdentifiersValid
        // With parameter names.
        //  1. For each child node child of this Parse Node, do
        //      a. If child is an instance of a nonterminal, then
        //          i. If AllPrivateIdentifiersValid of child with argument names is false, return false.
        //  2. Return true.
        match self {
            BitwiseANDExpression::EqualityExpression(n) => n.all_private_identifiers_valid(names),
            BitwiseANDExpression::BitwiseAND(l, r) => l.all_private_identifiers_valid(names) && r.all_private_identifiers_valid(names),
        }
    }

<<<<<<< HEAD
    pub fn early_errors(&self, agent: &mut Agent, strict: bool) -> Vec<Object> {
        match self {
            BitwiseANDExpression::EqualityExpression(n) => n.early_errors(agent, strict),
            BitwiseANDExpression::BitwiseAND(l, r) => {
                let mut errs = l.early_errors(agent, strict);
                errs.extend(r.early_errors(agent, strict));
                errs
            }
        }
=======
    pub fn early_errors(&self, _agent: &mut Agent, _errs: &mut Vec<Object>, _strict: bool) {
        todo!()
>>>>>>> 7013d8b6
    }
}

// BitwiseXORExpression[In, Yield, Await] :
//      BitwiseANDExpression[?In, ?Yield, ?Await]
//      BitwiseXORExpression[?In, ?Yield, ?Await] ^ BitwiseANDExpression[?In, ?Yield, ?Await]
#[derive(Debug)]
pub enum BitwiseXORExpression {
    BitwiseANDExpression(Rc<BitwiseANDExpression>),
    BitwiseXOR(Rc<BitwiseXORExpression>, Rc<BitwiseANDExpression>),
}

impl fmt::Display for BitwiseXORExpression {
    fn fmt(&self, f: &mut fmt::Formatter) -> fmt::Result {
        match &self {
            BitwiseXORExpression::BitwiseANDExpression(band) => write!(f, "{}", band),
            BitwiseXORExpression::BitwiseXOR(bxor, band) => write!(f, "{} ^ {}", bxor, band),
        }
    }
}

impl PrettyPrint for BitwiseXORExpression {
    fn pprint_with_leftpad<T>(&self, writer: &mut T, pad: &str, state: Spot) -> IoResult<()>
    where
        T: Write,
    {
        let (first, successive) = prettypad(pad, state);
        writeln!(writer, "{}BitwiseXORExpression: {}", first, self)?;
        match &self {
            BitwiseXORExpression::BitwiseANDExpression(band) => band.pprint_with_leftpad(writer, &successive, Spot::Final),
            BitwiseXORExpression::BitwiseXOR(bxor, band) => {
                bxor.pprint_with_leftpad(writer, &successive, Spot::NotFinal)?;
                band.pprint_with_leftpad(writer, &successive, Spot::Final)
            }
        }
    }
    fn concise_with_leftpad<T>(&self, writer: &mut T, pad: &str, state: Spot) -> IoResult<()>
    where
        T: Write,
    {
        match self {
            BitwiseXORExpression::BitwiseANDExpression(node) => node.concise_with_leftpad(writer, pad, state),
            BitwiseXORExpression::BitwiseXOR(bxor, band) => {
                let (first, successive) = prettypad(pad, state);
                writeln!(writer, "{}BitwiseXORExpression: {}", first, self)?;
                bxor.concise_with_leftpad(writer, &successive, Spot::NotFinal)?;
                pprint_token(writer, "^", TokenType::Punctuator, &successive, Spot::NotFinal)?;
                band.concise_with_leftpad(writer, &successive, Spot::Final)
            }
        }
    }
}

impl IsFunctionDefinition for BitwiseXORExpression {
    fn is_function_definition(&self) -> bool {
        match self {
            BitwiseXORExpression::BitwiseANDExpression(band) => band.is_function_definition(),
            _ => false,
        }
    }
}

impl AssignmentTargetType for BitwiseXORExpression {
    fn assignment_target_type(&self) -> ATTKind {
        match self {
            BitwiseXORExpression::BitwiseANDExpression(band) => band.assignment_target_type(),
            _ => ATTKind::Invalid,
        }
    }
}

impl BitwiseXORExpression {
    // Only one parent. No need to cache.
    pub fn parse(parser: &mut Parser, scanner: Scanner, in_flag: bool, yield_flag: bool, await_flag: bool) -> ParseResult<Self> {
        BitwiseANDExpression::parse(parser, scanner, in_flag, yield_flag, await_flag).map(|(band1, after_band1)| {
            let mut current = Rc::new(BitwiseXORExpression::BitwiseANDExpression(band1));
            let mut current_scanner = after_band1;
            while let Ok((band2, after_band2)) = scan_for_punct(current_scanner, parser.source, ScanGoal::InputElementDiv, Punctuator::Caret)
                .and_then(|after_op| BitwiseANDExpression::parse(parser, after_op, in_flag, yield_flag, await_flag))
            {
                current = Rc::new(BitwiseXORExpression::BitwiseXOR(current, band2));
                current_scanner = after_band2;
            }
            (current, current_scanner)
        })
    }

    pub fn contains(&self, kind: ParseNodeKind) -> bool {
        match self {
            BitwiseXORExpression::BitwiseANDExpression(n) => n.contains(kind),
            BitwiseXORExpression::BitwiseXOR(l, r) => l.contains(kind) || r.contains(kind),
        }
    }

    pub fn as_string_literal(&self) -> Option<StringToken> {
        match self {
            BitwiseXORExpression::BitwiseANDExpression(n) => n.as_string_literal(),
            _ => None,
        }
    }

    pub fn all_private_identifiers_valid(&self, names: &[JSString]) -> bool {
        // Static Semantics: AllPrivateIdentifiersValid
        // With parameter names.
        //  1. For each child node child of this Parse Node, do
        //      a. If child is an instance of a nonterminal, then
        //          i. If AllPrivateIdentifiersValid of child with argument names is false, return false.
        //  2. Return true.
        match self {
            BitwiseXORExpression::BitwiseANDExpression(n) => n.all_private_identifiers_valid(names),
            BitwiseXORExpression::BitwiseXOR(l, r) => l.all_private_identifiers_valid(names) && r.all_private_identifiers_valid(names),
        }
    }

<<<<<<< HEAD
    pub fn early_errors(&self, agent: &mut Agent, strict: bool) -> Vec<Object> {
        match self {
            BitwiseXORExpression::BitwiseANDExpression(n) => n.early_errors(agent, strict),
            BitwiseXORExpression::BitwiseXOR(l, r) => {
                let mut errs = l.early_errors(agent, strict);
                errs.extend(r.early_errors(agent, strict));
                errs
            }
        }
=======
    pub fn early_errors(&self, _agent: &mut Agent, _errs: &mut Vec<Object>, _strict: bool) {
        todo!()
>>>>>>> 7013d8b6
    }
}

// BitwiseORExpression[In, Yield, Await] :
//      BitwiseXORExpression[?In, ?Yield, ?Await]
//      BitwiseORExpression[?In, ?Yield, ?Await] | BitwiseXORExpression[?In, ?Yield, ?Await]
#[derive(Debug)]
pub enum BitwiseORExpression {
    BitwiseXORExpression(Rc<BitwiseXORExpression>),
    BitwiseOR(Rc<BitwiseORExpression>, Rc<BitwiseXORExpression>),
}

impl fmt::Display for BitwiseORExpression {
    fn fmt(&self, f: &mut fmt::Formatter) -> fmt::Result {
        match &self {
            BitwiseORExpression::BitwiseXORExpression(bxor) => write!(f, "{}", bxor),
            BitwiseORExpression::BitwiseOR(bor, bxor) => write!(f, "{} | {}", bor, bxor),
        }
    }
}

impl PrettyPrint for BitwiseORExpression {
    fn pprint_with_leftpad<T>(&self, writer: &mut T, pad: &str, state: Spot) -> IoResult<()>
    where
        T: Write,
    {
        let (first, successive) = prettypad(pad, state);
        writeln!(writer, "{}BitwiseORExpression: {}", first, self)?;
        match &self {
            BitwiseORExpression::BitwiseXORExpression(bxor) => bxor.pprint_with_leftpad(writer, &successive, Spot::Final),
            BitwiseORExpression::BitwiseOR(bor, bxor) => {
                bor.pprint_with_leftpad(writer, &successive, Spot::NotFinal)?;
                bxor.pprint_with_leftpad(writer, &successive, Spot::Final)
            }
        }
    }
    fn concise_with_leftpad<T>(&self, writer: &mut T, pad: &str, state: Spot) -> IoResult<()>
    where
        T: Write,
    {
        match self {
            BitwiseORExpression::BitwiseXORExpression(node) => node.concise_with_leftpad(writer, pad, state),
            BitwiseORExpression::BitwiseOR(bor, bxor) => {
                let (first, successive) = prettypad(pad, state);
                writeln!(writer, "{}BitwiseORExpression: {}", first, self)?;
                bor.concise_with_leftpad(writer, &successive, Spot::NotFinal)?;
                pprint_token(writer, "|", TokenType::Punctuator, &successive, Spot::NotFinal)?;
                bxor.concise_with_leftpad(writer, &successive, Spot::Final)
            }
        }
    }
}

impl IsFunctionDefinition for BitwiseORExpression {
    fn is_function_definition(&self) -> bool {
        match self {
            BitwiseORExpression::BitwiseXORExpression(bxor) => bxor.is_function_definition(),
            _ => false,
        }
    }
}

impl AssignmentTargetType for BitwiseORExpression {
    fn assignment_target_type(&self) -> ATTKind {
        match self {
            BitwiseORExpression::BitwiseXORExpression(bxor) => bxor.assignment_target_type(),
            _ => ATTKind::Invalid,
        }
    }
}

impl BitwiseORExpression {
    fn parse_core(parser: &mut Parser, scanner: Scanner, in_flag: bool, yield_flag: bool, await_flag: bool) -> ParseResult<Self> {
        BitwiseXORExpression::parse(parser, scanner, in_flag, yield_flag, await_flag).map(|(bxor1, after_bxor1)| {
            let mut current = Rc::new(BitwiseORExpression::BitwiseXORExpression(bxor1));
            let mut current_scanner = after_bxor1;
            while let Ok((bxor2, after_bxor2)) = scan_for_punct(current_scanner, parser.source, ScanGoal::InputElementDiv, Punctuator::Pipe)
                .and_then(|after_op| BitwiseXORExpression::parse(parser, after_op, in_flag, yield_flag, await_flag))
            {
                current = Rc::new(BitwiseORExpression::BitwiseOR(current, bxor2));
                current_scanner = after_bxor2;
            }
            (current, current_scanner)
        })
    }

    pub fn parse(parser: &mut Parser, scanner: Scanner, in_flag: bool, yield_flag: bool, await_flag: bool) -> ParseResult<Self> {
        let key = InYieldAwaitKey { scanner, in_flag, yield_flag, await_flag };
        match parser.bitwise_or_expression_cache.get(&key) {
            Some(result) => result.clone(),
            None => {
                let result = Self::parse_core(parser, scanner, in_flag, yield_flag, await_flag);
                parser.bitwise_or_expression_cache.insert(key, result.clone());
                result
            }
        }
    }

    pub fn contains(&self, kind: ParseNodeKind) -> bool {
        match self {
            BitwiseORExpression::BitwiseXORExpression(n) => n.contains(kind),
            BitwiseORExpression::BitwiseOR(l, r) => l.contains(kind) || r.contains(kind),
        }
    }

    pub fn as_string_literal(&self) -> Option<StringToken> {
        match self {
            BitwiseORExpression::BitwiseXORExpression(n) => n.as_string_literal(),
            _ => None,
        }
    }

    pub fn all_private_identifiers_valid(&self, names: &[JSString]) -> bool {
        // Static Semantics: AllPrivateIdentifiersValid
        // With parameter names.
        //  1. For each child node child of this Parse Node, do
        //      a. If child is an instance of a nonterminal, then
        //          i. If AllPrivateIdentifiersValid of child with argument names is false, return false.
        //  2. Return true.
        match self {
            BitwiseORExpression::BitwiseXORExpression(n) => n.all_private_identifiers_valid(names),
            BitwiseORExpression::BitwiseOR(l, r) => l.all_private_identifiers_valid(names) && r.all_private_identifiers_valid(names),
        }
    }

<<<<<<< HEAD
    pub fn early_errors(&self, agent: &mut Agent, strict: bool) -> Vec<Object> {
        match self {
            BitwiseORExpression::BitwiseXORExpression(n) => n.early_errors(agent, strict),
            BitwiseORExpression::BitwiseOR(l, r) => {
                let mut errs = l.early_errors(agent, strict);
                errs.extend(r.early_errors(agent, strict));
                errs
            }
        }
=======
    pub fn early_errors(&self, _agent: &mut Agent, _errs: &mut Vec<Object>, _strict: bool) {
        todo!()
>>>>>>> 7013d8b6
    }
}

#[cfg(test)]
mod tests;<|MERGE_RESOLUTION|>--- conflicted
+++ resolved
@@ -118,20 +118,14 @@
         }
     }
 
-<<<<<<< HEAD
-    pub fn early_errors(&self, agent: &mut Agent, strict: bool) -> Vec<Object> {
-        match self {
-            BitwiseANDExpression::EqualityExpression(n) => n.early_errors(agent, strict),
+    pub fn early_errors(&self, agent: &mut Agent, errs: &mut Vec<Object>, strict: bool) {
+        match self {
+            BitwiseANDExpression::EqualityExpression(n) => n.early_errors(agent, errs, strict),
             BitwiseANDExpression::BitwiseAND(l, r) => {
-                let mut errs = l.early_errors(agent, strict);
-                errs.extend(r.early_errors(agent, strict));
-                errs
-            }
-        }
-=======
-    pub fn early_errors(&self, _agent: &mut Agent, _errs: &mut Vec<Object>, _strict: bool) {
-        todo!()
->>>>>>> 7013d8b6
+                l.early_errors(agent, errs, strict);
+                r.early_errors(agent, errs, strict);
+            }
+        }
     }
 }
 
@@ -246,20 +240,14 @@
         }
     }
 
-<<<<<<< HEAD
-    pub fn early_errors(&self, agent: &mut Agent, strict: bool) -> Vec<Object> {
-        match self {
-            BitwiseXORExpression::BitwiseANDExpression(n) => n.early_errors(agent, strict),
+    pub fn early_errors(&self, agent: &mut Agent, errs: &mut Vec<Object>, strict: bool) {
+        match self {
+            BitwiseXORExpression::BitwiseANDExpression(n) => n.early_errors(agent, errs, strict),
             BitwiseXORExpression::BitwiseXOR(l, r) => {
-                let mut errs = l.early_errors(agent, strict);
-                errs.extend(r.early_errors(agent, strict));
-                errs
-            }
-        }
-=======
-    pub fn early_errors(&self, _agent: &mut Agent, _errs: &mut Vec<Object>, _strict: bool) {
-        todo!()
->>>>>>> 7013d8b6
+                l.early_errors(agent, errs, strict);
+                r.early_errors(agent, errs, strict);
+            }
+        }
     }
 }
 
@@ -385,20 +373,14 @@
         }
     }
 
-<<<<<<< HEAD
-    pub fn early_errors(&self, agent: &mut Agent, strict: bool) -> Vec<Object> {
-        match self {
-            BitwiseORExpression::BitwiseXORExpression(n) => n.early_errors(agent, strict),
+    pub fn early_errors(&self, agent: &mut Agent, errs: &mut Vec<Object>, strict: bool) {
+        match self {
+            BitwiseORExpression::BitwiseXORExpression(n) => n.early_errors(agent, errs, strict),
             BitwiseORExpression::BitwiseOR(l, r) => {
-                let mut errs = l.early_errors(agent, strict);
-                errs.extend(r.early_errors(agent, strict));
-                errs
-            }
-        }
-=======
-    pub fn early_errors(&self, _agent: &mut Agent, _errs: &mut Vec<Object>, _strict: bool) {
-        todo!()
->>>>>>> 7013d8b6
+                l.early_errors(agent, errs, strict);
+                r.early_errors(agent, errs, strict);
+            }
+        }
     }
 }
 
