--- conflicted
+++ resolved
@@ -1569,7 +1569,6 @@
 mod property_name {
     use super::*;
     use test_case::test_case;
-<<<<<<< HEAD
     #[test_case("0", true => AHashSet::<String>::new(); "LiteralPropertyName")]
     #[test_case("[a.#invalid]", true => panics "not yet implemented"; "ComputedPropertyName")]
     fn early_errors(src: &str, strict: bool) -> AHashSet<String> {
@@ -1577,13 +1576,6 @@
         let mut errs = vec![];
         PropertyName::parse(&mut newparser(src), Scanner::new(), true, true).unwrap().0.early_errors(&mut agent, &mut errs, strict);
         AHashSet::from_iter(errs.iter().map(|err| unwind_syntax_error_object(&mut agent, err.clone())))
-=======
-
-    #[test]
-    #[should_panic(expected = "not yet implemented")]
-    fn early_errors() {
-        PropertyName::parse(&mut newparser("b"), Scanner::new(), true, true).unwrap().0.early_errors(&mut test_agent(), &mut vec![], true);
->>>>>>> 7227ed08
     }
 
     #[test_case("a" => Some(JSString::from("a")); "normal")]
