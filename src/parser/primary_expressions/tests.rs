--- conflicted
+++ resolved
@@ -3401,201 +3401,6 @@
 }
 
 // COVER PARENTHESIZED EXPRESSION AND ARROW PARAMETER LIST
-<<<<<<< HEAD
-#[test]
-fn cpeaapl_test_01() {
-    let (node, scanner) = check(CoverParenthesizedExpressionAndArrowParameterList::parse(
-        &mut newparser("()"),
-        Scanner::new(),
-        false,
-        false,
-    ));
-    chk_scan(&scanner, 2);
-    assert!(matches!(&*node, CoverParenthesizedExpressionAndArrowParameterList::Empty { .. }));
-    pretty_check(&*node, "CoverParenthesizedExpressionAndArrowParameterList: ( )", vec![]);
-    concise_check(
-        &*node,
-        "CoverParenthesizedExpressionAndArrowParameterList: ( )",
-        vec!["Punctuator: (", "Punctuator: )"],
-    );
-    format!("{:?}", node);
-}
-#[test]
-fn cpeaapl_test_02() {
-    let (node, scanner) = check(CoverParenthesizedExpressionAndArrowParameterList::parse(
-        &mut newparser("(8 in [1,2,3])"),
-        Scanner::new(),
-        false,
-        false,
-    ));
-    chk_scan(&scanner, 14);
-    assert!(matches!(&*node, CoverParenthesizedExpressionAndArrowParameterList::Expression { .. }));
-    pretty_check(
-        &*node,
-        "CoverParenthesizedExpressionAndArrowParameterList: ( 8 in [ 1 , 2 , 3 ] )",
-        vec!["Expression: 8 in [ 1 , 2 , 3 ]"],
-    );
-    concise_check(
-        &*node,
-        "CoverParenthesizedExpressionAndArrowParameterList: ( 8 in [ 1 , 2 , 3 ] )",
-        vec!["Punctuator: (", "RelationalExpression: 8 in [ 1 , 2 , 3 ]", "Punctuator: )"],
-    );
-    format!("{:?}", node);
-}
-#[test]
-fn cpeaapl_test_03() {
-    let (node, scanner) = check(CoverParenthesizedExpressionAndArrowParameterList::parse(
-        &mut newparser("(8 in a,)"),
-        Scanner::new(),
-        false,
-        false,
-    ));
-    chk_scan(&scanner, 9);
-    assert!(matches!(&*node, CoverParenthesizedExpressionAndArrowParameterList::ExpComma { .. }));
-    pretty_check(&*node, "CoverParenthesizedExpressionAndArrowParameterList: ( 8 in a , )", vec!["Expression: 8 in a"]);
-    concise_check(
-        &*node,
-        "CoverParenthesizedExpressionAndArrowParameterList: ( 8 in a , )",
-        vec!["Punctuator: (", "RelationalExpression: 8 in a", "Punctuator: ,", "Punctuator: )"],
-    );
-    format!("{:?}", node);
-}
-#[test]
-fn cpeaapl_test_04() {
-    let (node, scanner) = check(CoverParenthesizedExpressionAndArrowParameterList::parse(
-        &mut newparser("(...a)"),
-        Scanner::new(),
-        false,
-        false,
-    ));
-    chk_scan(&scanner, 6);
-    assert!(matches!(&*node, CoverParenthesizedExpressionAndArrowParameterList::Ident { .. }));
-    pretty_check(&*node, "CoverParenthesizedExpressionAndArrowParameterList: ( ... a )", vec!["BindingIdentifier: a"]);
-    concise_check(
-        &*node,
-        "CoverParenthesizedExpressionAndArrowParameterList: ( ... a )",
-        vec!["Punctuator: (", "Punctuator: ...", "IdentifierName: a", "Punctuator: )"],
-    );
-    format!("{:?}", node);
-}
-#[test]
-fn cpeaapl_test_05() {
-    let (node, scanner) = check(CoverParenthesizedExpressionAndArrowParameterList::parse(
-        &mut newparser("(...{})"),
-        Scanner::new(),
-        false,
-        false,
-    ));
-    chk_scan(&scanner, 7);
-    assert!(matches!(&*node, CoverParenthesizedExpressionAndArrowParameterList::Pattern { .. }));
-    pretty_check(&*node, "CoverParenthesizedExpressionAndArrowParameterList: ( ... { } )", vec!["BindingPattern: { }"]);
-    concise_check(
-        &*node,
-        "CoverParenthesizedExpressionAndArrowParameterList: ( ... { } )",
-        vec!["Punctuator: (", "Punctuator: ...", "ObjectBindingPattern: { }", "Punctuator: )"],
-    );
-    format!("{:?}", node);
-}
-#[test]
-fn cpeaapl_test_06() {
-    let (node, scanner) = check(CoverParenthesizedExpressionAndArrowParameterList::parse(
-        &mut newparser("(a,...b)"),
-        Scanner::new(),
-        false,
-        false,
-    ));
-    chk_scan(&scanner, 8);
-    assert!(matches!(&*node, CoverParenthesizedExpressionAndArrowParameterList::ExpIdent { .. }));
-    pretty_check(
-        &*node,
-        "CoverParenthesizedExpressionAndArrowParameterList: ( a , ... b )",
-        vec!["Expression: a", "BindingIdentifier: b"],
-    );
-    concise_check(
-        &*node,
-        "CoverParenthesizedExpressionAndArrowParameterList: ( a , ... b )",
-        vec![
-            "Punctuator: (",
-            "IdentifierName: a",
-            "Punctuator: ,",
-            "Punctuator: ...",
-            "IdentifierName: b",
-            "Punctuator: )",
-        ],
-    );
-    format!("{:?}", node);
-}
-#[test]
-fn cpeaapl_test_07() {
-    let (node, scanner) = check(CoverParenthesizedExpressionAndArrowParameterList::parse(
-        &mut newparser("(a,...[])"),
-        Scanner::new(),
-        false,
-        false,
-    ));
-    chk_scan(&scanner, 9);
-    assert!(matches!(&*node, CoverParenthesizedExpressionAndArrowParameterList::ExpPattern { .. }));
-    pretty_check(
-        &*node,
-        "CoverParenthesizedExpressionAndArrowParameterList: ( a , ... [ ] )",
-        vec!["Expression: a", "BindingPattern: [ ]"],
-    );
-    concise_check(
-        &*node,
-        "CoverParenthesizedExpressionAndArrowParameterList: ( a , ... [ ] )",
-        vec![
-            "Punctuator: (",
-            "IdentifierName: a",
-            "Punctuator: ,",
-            "Punctuator: ...",
-            "ArrayBindingPattern: [ ]",
-            "Punctuator: )",
-        ],
-    );
-    format!("{:?}", node);
-}
-#[test]
-fn cpeaapl_test_08() {
-    check_err(
-        CoverParenthesizedExpressionAndArrowParameterList::parse(&mut newparser(""), Scanner::new(), false, false),
-        "‘(’ expected",
-        1,
-        1,
-    );
-}
-#[test]
-fn cpeaapl_test_09() {
-    check_err(
-        CoverParenthesizedExpressionAndArrowParameterList::parse(&mut newparser("("), Scanner::new(), false, false),
-        "Expression, spread pattern, or closing paren expected",
-        1,
-        2,
-    );
-}
-#[test]
-fn cpeaapl_test_10() {
-    check_err(
-        CoverParenthesizedExpressionAndArrowParameterList::parse(&mut newparser("(..."), Scanner::new(), false, false),
-        "BindingIdentifier or BindingPattern expected",
-        1,
-        5,
-    );
-}
-#[test]
-fn cpeaapl_test_11() {
-    check_err(
-        CoverParenthesizedExpressionAndArrowParameterList::parse(&mut newparser("(...a"), Scanner::new(), false, false),
-        "‘)’ expected",
-        1,
-        6,
-    );
-}
-#[test]
-fn cpeaapl_test_12() {
-    check_err(
-        CoverParenthesizedExpressionAndArrowParameterList::parse(
-            &mut newparser("(...[]"),
-=======
 mod cover_parenthesized_expression_and_arrow_parameter_list {
     use super::*;
     use test_case::test_case;
@@ -3604,7 +3409,6 @@
     fn test_01() {
         let (node, scanner) = check(CoverParenthesizedExpressionAndArrowParameterList::parse(
             &mut newparser("()"),
->>>>>>> 2fe5e767
             Scanner::new(),
             false,
             false,
