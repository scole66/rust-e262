--- conflicted
+++ resolved
@@ -373,19 +373,11 @@
         match &self.kind {
             PrimaryExpressionKind::This => {}
             PrimaryExpressionKind::IdentifierReference(id) => id.early_errors(agent, errs, strict),
-<<<<<<< HEAD
-            PrimaryExpressionKind::Literal(lit) => lit.early_errors(agent, errs),
-            PrimaryExpressionKind::ArrayLiteral(boxed) => boxed.early_errors(agent, errs, strict),
-            PrimaryExpressionKind::ObjectLiteral(boxed) => boxed.early_errors(agent, errs, strict),
-            PrimaryExpressionKind::Parenthesized(boxed) => boxed.early_errors(agent, errs, strict),
-            PrimaryExpressionKind::TemplateLiteral(boxed) => boxed.early_errors(agent, errs, strict),
-=======
             PrimaryExpressionKind::Literal(lit) => lit.early_errors(agent, errs, strict),
             PrimaryExpressionKind::ArrayLiteral(boxed) => boxed.early_errors(agent, errs, strict),
             PrimaryExpressionKind::ObjectLiteral(boxed) => boxed.early_errors(agent, errs, strict),
             PrimaryExpressionKind::Parenthesized(boxed) => boxed.early_errors(agent, errs, strict),
             PrimaryExpressionKind::TemplateLiteral(boxed) => boxed.early_errors(agent, errs, strict, 0xffff_ffff),
->>>>>>> 32d990b6
             PrimaryExpressionKind::Function(node) => node.early_errors(agent, errs, strict),
             PrimaryExpressionKind::Class(node) => node.early_errors(agent, errs, strict),
             PrimaryExpressionKind::Generator(node) => node.early_errors(agent, errs, strict),
@@ -395,13 +387,8 @@
                 // Static Semantics: Early Errors
                 //      PrimaryExpression : RegularExpressionLiteral
                 //  * It is a Syntax Error if IsValidRegularExpressionLiteral(RegularExpressionLiteral) is false.
-<<<<<<< HEAD
-                if !regex.is_valid_regular_expression_literal() {
-                    errs.push(create_syntax_error_object(agent, "Invalid regular expression"));
-=======
                 if let Err(msg) = regex.validate_regular_expression_literal() {
                     errs.push(create_syntax_error_object(agent, msg));
->>>>>>> 32d990b6
                 }
             }
         }
@@ -1904,9 +1891,6 @@
         }
     }
 
-<<<<<<< HEAD
-    pub fn early_errors(&self, _agent: &mut Agent, _errs: &mut Vec<Object>) {}
-=======
     #[allow(clippy::ptr_arg)]
     pub fn early_errors(&self, _agent: &mut Agent, _errs: &mut Vec<Object>, _strict: bool) {
         // Since we don't implement Legacy Octal syntax (yet), these two errors are never generated. That makes this
@@ -1937,7 +1921,6 @@
         //    }
         //}
     }
->>>>>>> 32d990b6
 }
 
 // TemplateLiteral[Yield, Await, Tagged] :
@@ -2152,15 +2135,6 @@
 
     pub fn early_errors(&self, agent: &mut Agent, errs: &mut Vec<Object>, strict: bool) {
         // Static Semantics: Early Errors
-<<<<<<< HEAD
-        // SubstitutionTemplate[Yield, Await, Tagged] : TemplateHead Expression[+In, ?Yield, ?Await] TemplateSpans[?Yield, ?Await, ?Tagged]
-        //  * It is a Syntax Error if the [Tagged] parameter was not set and TemplateHead Contains NotEscapeSequence.
-        if !self.tagged && self.template_head.tv.is_none() {
-            errs.push(create_syntax_error_object(agent, "invalid escape sequence in template literal"));
-        }
-        self.expression.early_errors(agent, errs, strict);
-        self.template_spans.early_errors(agent, errs, strict);
-=======
         // SubstitutionTemplate : TemplateHead Expression TemplateSpans
         //  * It is a Syntax Error if the [Tagged] parameter was not set and TemplateHead Contains NotEscapeSequence.
         if !self.tagged && self.template_head.tv.is_none() {
@@ -2190,7 +2164,6 @@
         let tail = self.template_spans.template_strings(raw);
         head.extend(tail);
         head
->>>>>>> 32d990b6
     }
 }
 
@@ -2290,20 +2263,6 @@
 
     pub fn early_errors(&self, agent: &mut Agent, errs: &mut Vec<Object>, strict: bool) {
         // Static Semantics: Early Errors
-<<<<<<< HEAD
-        // TemplateSpans[Yield, Await, Tagged] : TemplateTail
-        //  * It is a Syntax Error if the [Tagged] parameter was not set and TemplateTail Contains NotEscapeSequence.
-        let (tail, tagged) = match self {
-            TemplateSpans::Tail(tail, tagged) | TemplateSpans::List(_, tail, tagged) => (tail, *tagged),
-        };
-        if !tagged && tail.tv.is_none() {
-            errs.push(create_syntax_error_object(agent, "invalid escape sequence in template literal"));
-        }
-        match self {
-            TemplateSpans::Tail(..) => {}
-            TemplateSpans::List(lst, ..) => {
-                lst.early_errors(agent, errs, strict);
-=======
         //  TemplateSpans :
         //      TemplateTail
         //      TemplateMiddleList TemplateTail
@@ -2353,7 +2312,6 @@
                 };
                 middle.push(tail);
                 middle
->>>>>>> 32d990b6
             }
         }
     }
@@ -2463,26 +2421,6 @@
 
     pub fn early_errors(&self, agent: &mut Agent, errs: &mut Vec<Object>, strict: bool) {
         // Static Semantics: Early Errors
-<<<<<<< HEAD
-        //  TemplateMiddleList[Yield, Await, Tagged] :
-        //      TemplateMiddle Expression[+In, ?Yield, ?Await]
-        //      TemplateMiddleList[?Yield, ?Await, ?Tagged] TemplateMiddle Expression[+In, ?Yield, ?Await]
-        //
-        //  * It is a Syntax Error if the [Tagged] parameter was not set and TemplateMiddle Contains NotEscapeSequence.
-        let (template_middle, tagged) = match self {
-            TemplateMiddleList::ListHead(tm, _, tagged) | TemplateMiddleList::ListMid(_, tm, _, tagged) => (tm, *tagged),
-        };
-        if !tagged && template_middle.tv.is_none() {
-            errs.push(create_syntax_error_object(agent, "Invalid escape sequence in template"));
-        }
-        match self {
-            TemplateMiddleList::ListHead(_, exp, _) => {
-                exp.early_errors(agent, errs, strict);
-            }
-            TemplateMiddleList::ListMid(tml, _, exp, _) => {
-                tml.early_errors(agent, errs, strict);
-                exp.early_errors(agent, errs, strict);
-=======
         //  TemplateMiddleList :
         //      TemplateMiddle Expression
         //      TemplateMiddleList TemplateMiddle Expression
@@ -2533,7 +2471,6 @@
                 };
                 front.push(last);
                 front
->>>>>>> 32d990b6
             }
         }
     }
@@ -2616,15 +2553,8 @@
     }
 
     pub fn early_errors(&self, agent: &mut Agent, errs: &mut Vec<Object>, strict: bool) {
-<<<<<<< HEAD
-        // Static Semantics: Early Errors
-        // Nothing specific: just pitch to the child nodes
-        let ParenthesizedExpression::Expression(e) = self;
-        e.early_errors(agent, errs, strict);
-=======
         let ParenthesizedExpression::Expression(e) = self;
         e.early_errors(agent, errs, strict)
->>>>>>> 32d990b6
     }
 }
 
@@ -2832,11 +2762,6 @@
     }
 
     pub fn early_errors(&self, agent: &mut Agent, errs: &mut Vec<Object>, strict: bool) {
-<<<<<<< HEAD
-        // Static Semantics: Early Errors
-        // Nothing specific: just pitch to the child nodes
-=======
->>>>>>> 32d990b6
         match self {
             CoverParenthesizedExpressionAndArrowParameterList::Expression(node) => node.early_errors(agent, errs, strict),
             CoverParenthesizedExpressionAndArrowParameterList::ExpComma(node) => node.early_errors(agent, errs, strict),
