use super::assignment_operators::AssignmentExpression;
use super::async_function_definitions::AsyncFunctionExpression;
use super::async_generator_function_definitions::AsyncGeneratorExpression;
use super::class_definitions::ClassExpression;
use super::comma_operator::Expression;
use super::declarations_and_variables::BindingPattern;
use super::function_definitions::FunctionExpression;
use super::generator_function_definitions::GeneratorExpression;
use super::identifiers::{BindingIdentifier, IdentifierReference};
use super::method_definitions::MethodDefinition;
use super::scanner::{scan_token, Keyword, Punctuator, RegularExpressionData, ScanGoal, Scanner, StringToken, TemplateData, Token};
use super::*;
use crate::prettyprint::{pprint_token, prettypad, PrettyPrint, Spot, TokenType};
use crate::values::number_to_string;
use num::bigint::BigInt;
use std::fmt;
use std::io::Result as IoResult;
use std::io::Write;

//////// 12.2 Primary Expression
// PrimaryExpression[Yield, Await] :
//      this
//      IdentifierReference[?Yield, ?Await]
//      Literal
//      ArrayLiteral[?Yield, ?Await]
//      ObjectLiteral[?Yield, ?Await]
//      FunctionExpression
//      ClassExpression[?Yield, ?Await]
//      GeneratorExpression
//      AsyncFunctionExpression
//      AsyncGeneratorExpression
//      RegularExpressionLiteral
//      TemplateLiteral[?Yield, ?Await, ~Tagged]
//      CoverParenthesizedExpressionAndArrowParameterList[?Yield, ?Await]

#[derive(Debug)]
pub enum PrimaryExpressionKind {
    This,
    IdentifierReference(Rc<IdentifierReference>),
    Literal(Rc<Literal>),
    ArrayLiteral(Rc<ArrayLiteral>),
    ObjectLiteral(Rc<ObjectLiteral>),
    Parenthesized(Rc<ParenthesizedExpression>),
    TemplateLiteral(Rc<TemplateLiteral>),
    Function(Rc<FunctionExpression>),
    Class(Rc<ClassExpression>),
    Generator(Rc<GeneratorExpression>),
    AsyncFunction(Rc<AsyncFunctionExpression>),
    AsyncGenerator(Rc<AsyncGeneratorExpression>),
    RegularExpression(RegularExpressionData),
}

#[derive(Debug)]
pub struct PrimaryExpression {
    kind: PrimaryExpressionKind,
}

impl fmt::Display for PrimaryExpression {
    fn fmt(&self, f: &mut fmt::Formatter) -> fmt::Result {
        match &self.kind {
            PrimaryExpressionKind::This => write!(f, "this"),
            PrimaryExpressionKind::IdentifierReference(boxed) => boxed.fmt(f),
            PrimaryExpressionKind::Literal(boxed) => boxed.fmt(f),
            PrimaryExpressionKind::ArrayLiteral(boxed) => boxed.fmt(f),
            PrimaryExpressionKind::ObjectLiteral(boxed) => boxed.fmt(f),
            PrimaryExpressionKind::Parenthesized(boxed) => boxed.fmt(f),
            PrimaryExpressionKind::TemplateLiteral(boxed) => boxed.fmt(f),
            PrimaryExpressionKind::Function(node) => node.fmt(f),
            PrimaryExpressionKind::Class(node) => node.fmt(f),
            PrimaryExpressionKind::Generator(node) => node.fmt(f),
            PrimaryExpressionKind::AsyncFunction(node) => node.fmt(f),
            PrimaryExpressionKind::AsyncGenerator(node) => node.fmt(f),
            PrimaryExpressionKind::RegularExpression(node) => node.fmt(f),
        }
    }
}

impl PrettyPrint for PrimaryExpression {
    fn pprint_with_leftpad<T>(&self, writer: &mut T, pad: &str, state: Spot) -> IoResult<()>
    where
        T: Write,
    {
        let (first, successive) = prettypad(pad, state);
        writeln!(writer, "{}PrimaryExpression: {}", first, self)?;
        match &self.kind {
            PrimaryExpressionKind::This => Ok(()),
            PrimaryExpressionKind::IdentifierReference(boxed) => boxed.pprint_with_leftpad(writer, &successive, Spot::Final),
            PrimaryExpressionKind::Literal(boxed) => boxed.pprint_with_leftpad(writer, &successive, Spot::Final),
            PrimaryExpressionKind::ArrayLiteral(boxed) => boxed.pprint_with_leftpad(writer, &successive, Spot::Final),
            PrimaryExpressionKind::ObjectLiteral(boxed) => boxed.pprint_with_leftpad(writer, &successive, Spot::Final),
            PrimaryExpressionKind::Parenthesized(boxed) => boxed.pprint_with_leftpad(writer, &successive, Spot::Final),
            PrimaryExpressionKind::TemplateLiteral(boxed) => boxed.pprint_with_leftpad(writer, &successive, Spot::Final),
            PrimaryExpressionKind::Function(node) => node.pprint_with_leftpad(writer, &successive, Spot::Final),
            PrimaryExpressionKind::Class(node) => node.pprint_with_leftpad(writer, &successive, Spot::Final),
            PrimaryExpressionKind::Generator(node) => node.pprint_with_leftpad(writer, &successive, Spot::Final),
            PrimaryExpressionKind::AsyncFunction(node) => node.pprint_with_leftpad(writer, &successive, Spot::Final),
            PrimaryExpressionKind::AsyncGenerator(node) => node.pprint_with_leftpad(writer, &successive, Spot::Final),
            PrimaryExpressionKind::RegularExpression(_) => Ok(()),
        }
    }

    fn concise_with_leftpad<T>(&self, writer: &mut T, pad: &str, state: Spot) -> IoResult<()>
    where
        T: Write,
    {
        match &self.kind {
            PrimaryExpressionKind::This => pprint_token(writer, "this", TokenType::Keyword, pad, state),
            PrimaryExpressionKind::IdentifierReference(boxed) => boxed.concise_with_leftpad(writer, pad, state),
            PrimaryExpressionKind::Literal(boxed) => boxed.concise_with_leftpad(writer, pad, state),
            PrimaryExpressionKind::ArrayLiteral(boxed) => boxed.concise_with_leftpad(writer, pad, state),
            PrimaryExpressionKind::ObjectLiteral(boxed) => boxed.concise_with_leftpad(writer, pad, state),
            PrimaryExpressionKind::Parenthesized(boxed) => boxed.concise_with_leftpad(writer, pad, state),
            PrimaryExpressionKind::TemplateLiteral(boxed) => boxed.concise_with_leftpad(writer, pad, state),
            PrimaryExpressionKind::Function(node) => node.concise_with_leftpad(writer, pad, state),
            PrimaryExpressionKind::Class(node) => node.concise_with_leftpad(writer, pad, state),
            PrimaryExpressionKind::Generator(node) => node.concise_with_leftpad(writer, pad, state),
            PrimaryExpressionKind::AsyncFunction(node) => node.concise_with_leftpad(writer, pad, state),
            PrimaryExpressionKind::AsyncGenerator(node) => node.concise_with_leftpad(writer, pad, state),
            PrimaryExpressionKind::RegularExpression(item) => pprint_token(writer, item, TokenType::RegularExpression, pad, state),
        }
    }
}

impl IsFunctionDefinition for PrimaryExpression {
    fn is_function_definition(&self) -> bool {
        use PrimaryExpressionKind::*;
        match &self.kind {
            This | IdentifierReference(_) | Literal(_) | ArrayLiteral(_) | ObjectLiteral(_) | TemplateLiteral(_) | RegularExpression(_) => false,
            Parenthesized(exp) => exp.is_function_definition(),
            Function(node) => node.is_function_definition(),
            Class(node) => node.is_function_definition(),
            Generator(node) => node.is_function_definition(),
            AsyncFunction(node) => node.is_function_definition(),
            AsyncGenerator(node) => node.is_function_definition(),
        }
    }
}

impl IsIdentifierReference for PrimaryExpression {
    fn is_identifier_reference(&self) -> bool {
        use PrimaryExpressionKind::*;
        match &self.kind {
            This | Literal(_) | ArrayLiteral(_) | ObjectLiteral(_) | Parenthesized(_) | TemplateLiteral(_) | RegularExpression(_) | Function(_) | Class(_) | Generator(_)
            | AsyncFunction(_) | AsyncGenerator(_) => false,
            IdentifierReference(_) => true,
        }
    }
}

impl AssignmentTargetType for PrimaryExpression {
    fn assignment_target_type(&self) -> ATTKind {
        use PrimaryExpressionKind::*;
        match &self.kind {
            This | Literal(_) | ArrayLiteral(_) | ObjectLiteral(_) | TemplateLiteral(_) | RegularExpression(_) | Function(_) | Class(_) | Generator(_) | AsyncFunction(_)
            | AsyncGenerator(_) => ATTKind::Invalid,
            IdentifierReference(id) => id.assignment_target_type(),
            Parenthesized(expr) => expr.assignment_target_type(),
        }
    }
}

pub trait ToPrimaryExpressionKind {
    fn to_primary_expression_kind(node: Rc<Self>) -> PrimaryExpressionKind;
    fn to_primary_expression_result(node: Rc<Self>, scanner: Scanner) -> ParseResult<PrimaryExpression> {
        Ok((Rc::new(PrimaryExpression { kind: Self::to_primary_expression_kind(node) }), scanner))
    }
}

impl ToPrimaryExpressionKind for IdentifierReference {
    fn to_primary_expression_kind(node: Rc<Self>) -> PrimaryExpressionKind {
        PrimaryExpressionKind::IdentifierReference(node)
    }
}

impl ToPrimaryExpressionKind for Literal {
    fn to_primary_expression_kind(node: Rc<Self>) -> PrimaryExpressionKind {
        PrimaryExpressionKind::Literal(node)
    }
}

impl ToPrimaryExpressionKind for ArrayLiteral {
    fn to_primary_expression_kind(node: Rc<Self>) -> PrimaryExpressionKind {
        PrimaryExpressionKind::ArrayLiteral(node)
    }
}

impl ToPrimaryExpressionKind for ObjectLiteral {
    fn to_primary_expression_kind(node: Rc<Self>) -> PrimaryExpressionKind {
        PrimaryExpressionKind::ObjectLiteral(node)
    }
}

impl ToPrimaryExpressionKind for ParenthesizedExpression {
    fn to_primary_expression_kind(node: Rc<Self>) -> PrimaryExpressionKind {
        PrimaryExpressionKind::Parenthesized(node)
    }
}

impl ToPrimaryExpressionKind for TemplateLiteral {
    fn to_primary_expression_kind(node: Rc<Self>) -> PrimaryExpressionKind {
        PrimaryExpressionKind::TemplateLiteral(node)
    }
}

impl ToPrimaryExpressionKind for FunctionExpression {
    fn to_primary_expression_kind(node: Rc<Self>) -> PrimaryExpressionKind {
        PrimaryExpressionKind::Function(node)
    }
}

impl ToPrimaryExpressionKind for ClassExpression {
    fn to_primary_expression_kind(node: Rc<Self>) -> PrimaryExpressionKind {
        PrimaryExpressionKind::Class(node)
    }
}

impl ToPrimaryExpressionKind for GeneratorExpression {
    fn to_primary_expression_kind(node: Rc<Self>) -> PrimaryExpressionKind {
        PrimaryExpressionKind::Generator(node)
    }
}

impl ToPrimaryExpressionKind for AsyncFunctionExpression {
    fn to_primary_expression_kind(node: Rc<Self>) -> PrimaryExpressionKind {
        PrimaryExpressionKind::AsyncFunction(node)
    }
}

impl ToPrimaryExpressionKind for AsyncGeneratorExpression {
    fn to_primary_expression_kind(node: Rc<Self>) -> PrimaryExpressionKind {
        PrimaryExpressionKind::AsyncGenerator(node)
    }
}

impl PrimaryExpression {
    fn parse_this(parser: &mut Parser, scanner: Scanner) -> ParseResult<Self> {
        let after = scan_for_keyword(scanner, parser.source, ScanGoal::InputElementRegExp, Keyword::This)?;
        Ok((Rc::new(PrimaryExpression { kind: PrimaryExpressionKind::This }), after))
    }

    fn parse_idref(parser: &mut Parser, scanner: Scanner, yield_flag: bool, await_flag: bool) -> ParseResult<Self> {
        let (node, after) = IdentifierReference::parse(parser, scanner, yield_flag, await_flag)?;
        IdentifierReference::to_primary_expression_result(node, after)
    }

    fn parse_literal(parser: &mut Parser, scanner: Scanner) -> ParseResult<Self> {
        let (node, after) = Literal::parse(parser, scanner)?;
        Literal::to_primary_expression_result(node, after)
    }

    fn parse_array_literal(parser: &mut Parser, scanner: Scanner, yield_flag: bool, await_flag: bool) -> ParseResult<Self> {
        let (node, after) = ArrayLiteral::parse(parser, scanner, yield_flag, await_flag)?;
        ArrayLiteral::to_primary_expression_result(node, after)
    }

    fn parse_object_literal(parser: &mut Parser, scanner: Scanner, yield_flag: bool, await_flag: bool) -> ParseResult<Self> {
        let (node, after) = ObjectLiteral::parse(parser, scanner, yield_flag, await_flag)?;
        ObjectLiteral::to_primary_expression_result(node, after)
    }

    fn parse_function_exp(parser: &mut Parser, scanner: Scanner) -> ParseResult<Self> {
        let (node, after) = FunctionExpression::parse(parser, scanner)?;
        FunctionExpression::to_primary_expression_result(node, after)
    }
    fn parse_parenthesized_exp(parser: &mut Parser, scanner: Scanner, yield_flag: bool, await_flag: bool) -> ParseResult<Self> {
        let (node, after) = ParenthesizedExpression::parse(parser, scanner, yield_flag, await_flag)?;
        ParenthesizedExpression::to_primary_expression_result(node, after)
    }
    fn parse_template_literal(parser: &mut Parser, scanner: Scanner, yield_flag: bool, await_flag: bool) -> ParseResult<Self> {
        let (node, after) = TemplateLiteral::parse(parser, scanner, yield_flag, await_flag, false)?;
        TemplateLiteral::to_primary_expression_result(node, after)
    }

    fn parse_class_exp(parser: &mut Parser, scanner: Scanner, yield_flag: bool, await_flag: bool) -> ParseResult<Self> {
        let (node, after) = ClassExpression::parse(parser, scanner, yield_flag, await_flag)?;
        ClassExpression::to_primary_expression_result(node, after)
    }

    fn parse_generator_exp(parser: &mut Parser, scanner: Scanner) -> ParseResult<Self> {
        let (node, after) = GeneratorExpression::parse(parser, scanner)?;
        GeneratorExpression::to_primary_expression_result(node, after)
    }

    fn parse_async_func(parser: &mut Parser, scanner: Scanner) -> ParseResult<Self> {
        let (node, after) = AsyncFunctionExpression::parse(parser, scanner)?;
        AsyncFunctionExpression::to_primary_expression_result(node, after)
    }

    fn parse_async_gen(parser: &mut Parser, scanner: Scanner) -> ParseResult<Self> {
        let (node, after) = AsyncGeneratorExpression::parse(parser, scanner)?;
        AsyncGeneratorExpression::to_primary_expression_result(node, after)
    }

    fn parse_regex(parser: &mut Parser, scanner: Scanner) -> ParseResult<Self> {
        let (tok, after) = scan_token(&scanner, parser.source, ScanGoal::InputElementRegExp);
        match tok {
            Token::RegularExpression(rd) => Ok((Rc::new(PrimaryExpression { kind: PrimaryExpressionKind::RegularExpression(rd) }), after)),
            _ => Err(ParseError::new(PECode::ParseNodeExpected(ParseNodeKind::RegularExpression), scanner)),
        }
    }

    pub fn parse(parser: &mut Parser, scanner: Scanner, yield_flag: bool, await_flag: bool) -> ParseResult<Self> {
        Err(ParseError::new(PECode::ParseNodeExpected(ParseNodeKind::PrimaryExpression), scanner))
            .otherwise(|| Self::parse_this(parser, scanner))
            .otherwise(|| Self::parse_async_func(parser, scanner))
            .otherwise(|| Self::parse_async_gen(parser, scanner))
            .otherwise(|| Self::parse_idref(parser, scanner, yield_flag, await_flag))
            .otherwise(|| Self::parse_literal(parser, scanner))
            .otherwise(|| Self::parse_array_literal(parser, scanner, yield_flag, await_flag))
            .otherwise(|| Self::parse_object_literal(parser, scanner, yield_flag, await_flag))
            .otherwise(|| Self::parse_function_exp(parser, scanner))
            .otherwise(|| Self::parse_parenthesized_exp(parser, scanner, yield_flag, await_flag))
            .otherwise(|| Self::parse_template_literal(parser, scanner, yield_flag, await_flag))
            .otherwise(|| Self::parse_class_exp(parser, scanner, yield_flag, await_flag))
            .otherwise(|| Self::parse_generator_exp(parser, scanner))
            .otherwise(|| Self::parse_regex(parser, scanner))
    }

    pub fn contains(&self, kind: ParseNodeKind) -> bool {
        match &self.kind {
            PrimaryExpressionKind::This => kind == ParseNodeKind::This,
            PrimaryExpressionKind::IdentifierReference(boxed) => boxed.contains(kind),
            PrimaryExpressionKind::Literal(boxed) => kind == ParseNodeKind::Literal || boxed.contains(kind),
            PrimaryExpressionKind::ArrayLiteral(boxed) => boxed.contains(kind),
            PrimaryExpressionKind::ObjectLiteral(boxed) => boxed.contains(kind),
            PrimaryExpressionKind::Parenthesized(boxed) => boxed.contains(kind),
            PrimaryExpressionKind::TemplateLiteral(boxed) => boxed.contains(kind),
            PrimaryExpressionKind::Function(node) => node.contains(kind),
            PrimaryExpressionKind::Class(node) => node.contains(kind),
            PrimaryExpressionKind::Generator(node) => node.contains(kind),
            PrimaryExpressionKind::AsyncFunction(node) => node.contains(kind),
            PrimaryExpressionKind::AsyncGenerator(node) => node.contains(kind),
            PrimaryExpressionKind::RegularExpression(..) => false,
        }
    }

    pub fn as_string_literal(&self) -> Option<StringToken> {
        match &self.kind {
            PrimaryExpressionKind::Literal(n) => n.as_string_literal(),
            _ => None,
        }
    }

    pub fn all_private_identifiers_valid(&self, names: &[JSString]) -> bool {
        // Static Semantics: AllPrivateIdentifiersValid
        // With parameter names.
        //  1. For each child node child of this Parse Node, do
        //      a. If child is an instance of a nonterminal, then
        //          i. If AllPrivateIdentifiersValid of child with argument names is false, return false.
        //  2. Return true.
        match &self.kind {
            PrimaryExpressionKind::This => true,
            PrimaryExpressionKind::IdentifierReference(_) => true,
            PrimaryExpressionKind::Literal(_) => true,
            PrimaryExpressionKind::ArrayLiteral(boxed) => boxed.all_private_identifiers_valid(names),
            PrimaryExpressionKind::ObjectLiteral(boxed) => boxed.all_private_identifiers_valid(names),
            PrimaryExpressionKind::Parenthesized(boxed) => boxed.all_private_identifiers_valid(names),
            PrimaryExpressionKind::TemplateLiteral(boxed) => boxed.all_private_identifiers_valid(names),
            PrimaryExpressionKind::Function(node) => node.all_private_identifiers_valid(names),
            PrimaryExpressionKind::Class(node) => node.all_private_identifiers_valid(names),
            PrimaryExpressionKind::Generator(node) => node.all_private_identifiers_valid(names),
            PrimaryExpressionKind::AsyncFunction(node) => node.all_private_identifiers_valid(names),
            PrimaryExpressionKind::AsyncGenerator(node) => node.all_private_identifiers_valid(names),
            PrimaryExpressionKind::RegularExpression(..) => true,
        }
    }

    pub fn is_object_or_array_literal(&self) -> bool {
        matches!(&self.kind, PrimaryExpressionKind::ArrayLiteral(_) | PrimaryExpressionKind::ObjectLiteral(_))
    }

    pub fn early_errors(&self, agent: &mut Agent, errs: &mut Vec<Object>, strict: bool) {
        match &self.kind {
            PrimaryExpressionKind::This => {}
            PrimaryExpressionKind::IdentifierReference(id) => id.early_errors(agent, errs, strict),
            PrimaryExpressionKind::Literal(lit) => lit.early_errors(agent, errs, strict),
            PrimaryExpressionKind::ArrayLiteral(boxed) => boxed.early_errors(agent, errs, strict),
            PrimaryExpressionKind::ObjectLiteral(boxed) => boxed.early_errors(agent, errs, strict),
            PrimaryExpressionKind::Parenthesized(boxed) => boxed.early_errors(agent, errs, strict),
<<<<<<< HEAD
            PrimaryExpressionKind::TemplateLiteral(boxed) => boxed.early_errors(agent, errs, strict),
=======
            PrimaryExpressionKind::TemplateLiteral(boxed) => boxed.early_errors(agent, errs, strict, 0xffff_ffff),
>>>>>>> c1aca809
            PrimaryExpressionKind::Function(node) => node.early_errors(agent, errs, strict),
            PrimaryExpressionKind::Class(node) => node.early_errors(agent, errs, strict),
            PrimaryExpressionKind::Generator(node) => node.early_errors(agent, errs, strict),
            PrimaryExpressionKind::AsyncFunction(node) => node.early_errors(agent, errs, strict),
            PrimaryExpressionKind::AsyncGenerator(node) => node.early_errors(agent, errs, strict),
            PrimaryExpressionKind::RegularExpression(regex) => {
                // Static Semantics: Early Errors
                //      PrimaryExpression : RegularExpressionLiteral
                //  * It is a Syntax Error if IsValidRegularExpressionLiteral(RegularExpressionLiteral) is false.
<<<<<<< HEAD
                if !regex.is_valid_regular_expression_literal() {
                    errs.push(create_syntax_error_object(agent, "Invalid regular expression"));
=======
                if let Err(msg) = regex.validate_regular_expression_literal() {
                    errs.push(create_syntax_error_object(agent, msg));
>>>>>>> c1aca809
                }
            }
        }
    }
}

#[derive(Debug)]
pub struct Elisions {
    count: usize,
}

impl fmt::Display for Elisions {
    fn fmt(&self, f: &mut fmt::Formatter) -> fmt::Result {
        assert!(self.count > 0);
        write!(f, ",")?;
        for _ in 1..self.count {
            write!(f, " ,")?;
        }
        Ok(())
    }
}

impl PrettyPrint for Elisions {
    fn pprint_with_leftpad<T>(&self, writer: &mut T, pad: &str, state: Spot) -> IoResult<()>
    where
        T: Write,
    {
        let (first, _) = prettypad(pad, state);
        writeln!(writer, "{}Elisions: {}", first, self)
    }
    fn concise_with_leftpad<T>(&self, writer: &mut T, pad: &str, state: Spot) -> IoResult<()>
    where
        T: Write,
    {
        self.pprint_with_leftpad(writer, pad, state)
    }
}

impl Elisions {
    fn parse_core(parser: &mut Parser, scanner: Scanner) -> ParseResult<Self> {
        // Note: This function only ever returns an error at the same lexical position as the input args. Generally this
        // means it's never a reportable error. If this production is used optionally, throwing away the error makes the
        // most sense, otherwise you get unreachable code.
        let mut comma_count: usize = 0;
        let mut current_scanner = scanner;
        loop {
            let (token, after_comma) = scan_token(&current_scanner, parser.source, ScanGoal::InputElementRegExp);
            if !token.matches_punct(Punctuator::Comma) {
                return if comma_count == 0 {
                    Err(ParseError::new(PECode::PunctuatorExpected(Punctuator::Comma), current_scanner))
                } else {
                    Ok((Rc::new(Elisions { count: comma_count }), current_scanner))
                };
            }
            comma_count += 1;
            current_scanner = after_comma;
        }
    }

    pub fn parse(parser: &mut Parser, scanner: Scanner) -> ParseResult<Self> {
        match parser.elision_cache.get(&scanner) {
            Some(result) => result.clone(),
            None => {
                let result = Self::parse_core(parser, scanner);
                parser.elision_cache.insert(scanner, result.clone());
                result
            }
        }
    }

    pub fn contains(&self, _kind: ParseNodeKind) -> bool {
        false
    }

    #[allow(clippy::ptr_arg)]
    pub fn early_errors(&self, _agent: &mut Agent, _errs: &mut Vec<Object>, _strict: bool) {}
}

// SpreadElement[Yield, Await] :
//      ... AssignmentExpression[+In, ?Yield, ?Await]
#[derive(Debug)]
pub enum SpreadElement {
    AssignmentExpression(Rc<AssignmentExpression>),
}

impl fmt::Display for SpreadElement {
    fn fmt(&self, f: &mut fmt::Formatter) -> fmt::Result {
        let SpreadElement::AssignmentExpression(boxed) = self;
        write!(f, "... {}", boxed)
    }
}

impl PrettyPrint for SpreadElement {
    fn pprint_with_leftpad<T>(&self, writer: &mut T, pad: &str, state: Spot) -> IoResult<()>
    where
        T: Write,
    {
        let (first, successive) = prettypad(pad, state);
        writeln!(writer, "{}SpreadElement: {}", first, self)?;
        let SpreadElement::AssignmentExpression(boxed) = self;
        boxed.pprint_with_leftpad(writer, &successive, Spot::Final)
    }
    fn concise_with_leftpad<T>(&self, writer: &mut T, pad: &str, state: Spot) -> IoResult<()>
    where
        T: Write,
    {
        let (first, successive) = prettypad(pad, state);
        writeln!(writer, "{}SpreadElement: {}", first, self)?;
        pprint_token(writer, "...", TokenType::Punctuator, &successive, Spot::NotFinal)?;
        let SpreadElement::AssignmentExpression(node) = self;
        node.concise_with_leftpad(writer, &successive, Spot::Final)
    }
}

impl SpreadElement {
    pub fn parse(parser: &mut Parser, scanner: Scanner, yield_flag: bool, await_flag: bool) -> ParseResult<Self> {
        let after_ellipsis = scan_for_punct(scanner, parser.source, ScanGoal::InputElementRegExp, Punctuator::Ellipsis)?;
        let (ae, after_ae) = AssignmentExpression::parse(parser, after_ellipsis, true, yield_flag, await_flag)?;
        Ok((Rc::new(SpreadElement::AssignmentExpression(ae)), after_ae))
    }

    pub fn contains(&self, kind: ParseNodeKind) -> bool {
        let SpreadElement::AssignmentExpression(boxed) = self;
        boxed.contains(kind)
    }

    pub fn all_private_identifiers_valid(&self, names: &[JSString]) -> bool {
        // Static Semantics: AllPrivateIdentifiersValid
        // With parameter names.
        //  1. For each child node child of this Parse Node, do
        //      a. If child is an instance of a nonterminal, then
        //          i. If AllPrivateIdentifiersValid of child with argument names is false, return false.
        //  2. Return true.
        let SpreadElement::AssignmentExpression(boxed) = self;
        boxed.all_private_identifiers_valid(names)
    }

    pub fn early_errors(&self, agent: &mut Agent, errs: &mut Vec<Object>, strict: bool) {
        let SpreadElement::AssignmentExpression(node) = self;
        node.early_errors(agent, errs, strict);
    }
}

// ElementList[Yield, Await] :
//      Elisionopt AssignmentExpression[+In, ?Yield, ?Await]
//      Elisionopt SpreadElement[?Yield, ?Await]
//      ElementList[?Yield, ?Await] , Elisionopt AssignmentExpression[+In, ?Yield, ?Await]
//      ElementList[?Yield, ?Await] , Elisionopt SpreadElement[?Yield, ?Await]
#[derive(Debug)]
pub enum ElementList {
    AssignmentExpression((Option<Rc<Elisions>>, Rc<AssignmentExpression>)),
    SpreadElement((Option<Rc<Elisions>>, Rc<SpreadElement>)),
    ElementListAssignmentExpression((Rc<ElementList>, Option<Rc<Elisions>>, Rc<AssignmentExpression>)),
    ElementListSpreadElement((Rc<ElementList>, Option<Rc<Elisions>>, Rc<SpreadElement>)),
}

impl fmt::Display for ElementList {
    fn fmt(&self, f: &mut fmt::Formatter) -> fmt::Result {
        match self {
            ElementList::AssignmentExpression((elisions, ae)) => match elisions {
                None => write!(f, "{}", ae),
                Some(commas) => write!(f, "{} {}", commas, ae),
            },
            ElementList::SpreadElement((elisions, se)) => match elisions {
                None => write!(f, "{}", se),
                Some(commas) => write!(f, "{} {}", commas, se),
            },
            ElementList::ElementListAssignmentExpression((el, elisions, ae)) => match elisions {
                None => write!(f, "{} , {}", el, ae),
                Some(commas) => write!(f, "{} , {} {}", el, commas, ae),
            },
            ElementList::ElementListSpreadElement((el, elisions, se)) => match elisions {
                None => write!(f, "{} , {}", el, se),
                Some(commas) => write!(f, "{} , {} {}", el, commas, se),
            },
        }
    }
}

impl PrettyPrint for ElementList {
    fn pprint_with_leftpad<T>(&self, writer: &mut T, pad: &str, state: Spot) -> IoResult<()>
    where
        T: Write,
    {
        let (first, successive) = prettypad(pad, state);
        writeln!(writer, "{}ElementList: {}", first, self)?;
        match self {
            ElementList::AssignmentExpression((elisions, ae)) => match elisions {
                None => ae.pprint_with_leftpad(writer, &successive, Spot::Final),
                Some(commas) => {
                    commas.pprint_with_leftpad(writer, &successive, Spot::NotFinal)?;
                    ae.pprint_with_leftpad(writer, &successive, Spot::Final)
                }
            },
            ElementList::SpreadElement((elisions, boxed)) => match elisions {
                None => boxed.pprint_with_leftpad(writer, &successive, Spot::Final),
                Some(commas) => {
                    commas.pprint_with_leftpad(writer, &successive, Spot::NotFinal)?;
                    boxed.pprint_with_leftpad(writer, &successive, Spot::Final)
                }
            },
            ElementList::ElementListAssignmentExpression((right, elisions, left)) => match elisions {
                None => {
                    right.pprint_with_leftpad(writer, &successive, Spot::NotFinal)?;
                    left.pprint_with_leftpad(writer, &successive, Spot::Final)
                }
                Some(commas) => {
                    right.pprint_with_leftpad(writer, &successive, Spot::NotFinal)?;
                    commas.pprint_with_leftpad(writer, &successive, Spot::NotFinal)?;
                    left.pprint_with_leftpad(writer, &successive, Spot::Final)
                }
            },
            ElementList::ElementListSpreadElement((right, elisions, left)) => match elisions {
                None => {
                    right.pprint_with_leftpad(writer, &successive, Spot::NotFinal)?;
                    left.pprint_with_leftpad(writer, &successive, Spot::Final)
                }
                Some(commas) => {
                    right.pprint_with_leftpad(writer, &successive, Spot::NotFinal)?;
                    commas.pprint_with_leftpad(writer, &successive, Spot::NotFinal)?;
                    left.pprint_with_leftpad(writer, &successive, Spot::Final)
                }
            },
        }
    }
    fn concise_with_leftpad<T>(&self, writer: &mut T, pad: &str, state: Spot) -> IoResult<()>
    where
        T: Write,
    {
        let (first, successive) = prettypad(pad, state);
        match self {
            ElementList::AssignmentExpression((None, ae)) => ae.concise_with_leftpad(writer, pad, state),
            ElementList::AssignmentExpression((Some(commas), ae)) => {
                writeln!(writer, "{}ElementList: {}", first, self)?;
                commas.concise_with_leftpad(writer, &successive, Spot::NotFinal)?;
                ae.concise_with_leftpad(writer, &successive, Spot::Final)
            }
            ElementList::SpreadElement((None, se)) => se.concise_with_leftpad(writer, pad, state),
            ElementList::SpreadElement((Some(commas), se)) => {
                writeln!(writer, "{}ElementList: {}", first, self)?;
                commas.concise_with_leftpad(writer, &successive, Spot::NotFinal)?;
                se.concise_with_leftpad(writer, &successive, Spot::Final)
            }
            ElementList::ElementListAssignmentExpression((el, None, ae)) => {
                writeln!(writer, "{}ElementList: {}", first, self)?;
                el.concise_with_leftpad(writer, &successive, Spot::NotFinal)?;
                pprint_token(writer, ",", TokenType::Punctuator, &successive, Spot::NotFinal)?;
                ae.concise_with_leftpad(writer, &successive, Spot::Final)
            }
            ElementList::ElementListAssignmentExpression((el, Some(commas), ae)) => {
                writeln!(writer, "{}ElementList: {}", first, self)?;
                el.concise_with_leftpad(writer, &successive, Spot::NotFinal)?;
                pprint_token(writer, ",", TokenType::Punctuator, &successive, Spot::NotFinal)?;
                commas.concise_with_leftpad(writer, &successive, Spot::NotFinal)?;
                ae.concise_with_leftpad(writer, &successive, Spot::Final)
            }
            ElementList::ElementListSpreadElement((el, None, se)) => {
                writeln!(writer, "{}ElementList: {}", first, self)?;
                el.concise_with_leftpad(writer, &successive, Spot::NotFinal)?;
                pprint_token(writer, ",", TokenType::Punctuator, &successive, Spot::NotFinal)?;
                se.concise_with_leftpad(writer, &successive, Spot::Final)
            }
            ElementList::ElementListSpreadElement((el, Some(commas), se)) => {
                writeln!(writer, "{}ElementList: {}", first, self)?;
                el.concise_with_leftpad(writer, &successive, Spot::NotFinal)?;
                pprint_token(writer, ",", TokenType::Punctuator, &successive, Spot::NotFinal)?;
                commas.concise_with_leftpad(writer, &successive, Spot::NotFinal)?;
                se.concise_with_leftpad(writer, &successive, Spot::Final)
            }
        }
    }
}

enum ELItemKind {
    AE(Rc<AssignmentExpression>),
    SE(Rc<SpreadElement>),
}

impl ElementList {
    fn non_recursive_part(parser: &mut Parser, scanner: Scanner, yield_flag: bool, await_flag: bool) -> Result<(Option<Rc<Elisions>>, ELItemKind, Scanner), ParseError> {
        let pot_elision = Elisions::parse(parser, scanner);
        let (elision, after_e_scanner) = match pot_elision {
            Ok((boxed, after_elision)) => (Some(boxed), after_elision),
            Err(_) => (None, scanner),
        };
        let pot_ae = AssignmentExpression::parse(parser, after_e_scanner, true, yield_flag, await_flag);
        match pot_ae {
            Ok((boxed, after_ae_scanner)) => Ok((elision, ELItemKind::AE(boxed), after_ae_scanner)),
            Err(pe) => {
                let err_ae = Some(pe);

                let pot_se = SpreadElement::parse(parser, after_e_scanner, yield_flag, await_flag);
                match pot_se {
                    Ok((boxed, after_se_scanner)) => Ok((elision, ELItemKind::SE(boxed), after_se_scanner)),
                    Err(pe) => {
                        let err_default = Some(ParseError::new(PECode::AssignmentExpressionOrSpreadElementExpected, after_e_scanner));
                        let err_se = Some(pe);
                        let err1 = if ParseError::compare_option(&err_default, &err_ae) == Ordering::Less { err_ae } else { err_default };
                        let err2 = if ParseError::compare_option(&err1, &err_se) == Ordering::Less { err_se } else { err1 };
                        Err(err2.unwrap())
                    }
                }
            }
        }
    }

    pub fn parse(parser: &mut Parser, scanner: Scanner, yield_flag: bool, await_flag: bool) -> ParseResult<Self> {
        let (elision, item, after) = Self::non_recursive_part(parser, scanner, yield_flag, await_flag)?;
        let mut current_production = match item {
            ELItemKind::AE(boxed_ae) => Rc::new(ElementList::AssignmentExpression((elision, boxed_ae))),
            ELItemKind::SE(boxed_se) => Rc::new(ElementList::SpreadElement((elision, boxed_se))),
        };
        let mut current_scanner = after;

        while let Ok((elision, item, after)) = scan_for_punct(current_scanner, parser.source, ScanGoal::InputElementDiv, Punctuator::Comma)
            .and_then(|after_comma| Self::non_recursive_part(parser, after_comma, yield_flag, await_flag))
        {
            current_production = match item {
                ELItemKind::AE(boxed_ae) => Rc::new(ElementList::ElementListAssignmentExpression((current_production, elision, boxed_ae))),
                ELItemKind::SE(boxed_se) => Rc::new(ElementList::ElementListSpreadElement((current_production, elision, boxed_se))),
            };
            current_scanner = after;
        }
        Ok((current_production, current_scanner))
    }

    pub fn contains(&self, kind: ParseNodeKind) -> bool {
        match self {
            ElementList::AssignmentExpression((elisions, ae)) => elisions.as_ref().map_or(false, |n| n.contains(kind)) || ae.contains(kind),
            ElementList::SpreadElement((elisions, se)) => elisions.as_ref().map_or(false, |n| n.contains(kind)) || se.contains(kind),
            ElementList::ElementListAssignmentExpression((el, elisions, ae)) => el.contains(kind) || elisions.as_ref().map_or(false, |n| n.contains(kind)) || ae.contains(kind),
            ElementList::ElementListSpreadElement((el, elisions, se)) => el.contains(kind) || elisions.as_ref().map_or(false, |n| n.contains(kind)) || se.contains(kind),
        }
    }

    pub fn all_private_identifiers_valid(&self, names: &[JSString]) -> bool {
        // Static Semantics: AllPrivateIdentifiersValid
        // With parameter names.
        //  1. For each child node child of this Parse Node, do
        //      a. If child is an instance of a nonterminal, then
        //          i. If AllPrivateIdentifiersValid of child with argument names is false, return false.
        //  2. Return true.
        match self {
            ElementList::AssignmentExpression((_, ae)) => ae.all_private_identifiers_valid(names),
            ElementList::SpreadElement((_, se)) => se.all_private_identifiers_valid(names),
            ElementList::ElementListAssignmentExpression((el, _, ae)) => el.all_private_identifiers_valid(names) && ae.all_private_identifiers_valid(names),
            ElementList::ElementListSpreadElement((el, _, se)) => el.all_private_identifiers_valid(names) && se.all_private_identifiers_valid(names),
        }
    }

    pub fn early_errors(&self, agent: &mut Agent, errs: &mut Vec<Object>, strict: bool) {
        match self {
            ElementList::AssignmentExpression((a, b)) => {
                if let Some(elisions) = a {
                    elisions.early_errors(agent, errs, strict);
                }
                b.early_errors(agent, errs, strict);
            }
            ElementList::SpreadElement((a, b)) => {
                if let Some(elisions) = a {
                    elisions.early_errors(agent, errs, strict);
                }
                b.early_errors(agent, errs, strict);
            }
            ElementList::ElementListAssignmentExpression((a, b, c)) => {
                a.early_errors(agent, errs, strict);
                if let Some(elisions) = b {
                    elisions.early_errors(agent, errs, strict);
                }
                c.early_errors(agent, errs, strict);
            }
            ElementList::ElementListSpreadElement((a, b, c)) => {
                a.early_errors(agent, errs, strict);
                if let Some(elisions) = b {
                    elisions.early_errors(agent, errs, strict);
                }
                c.early_errors(agent, errs, strict);
            }
        }
    }
}

// ArrayLiteral[Yield, Await] :
//      [ Elisionopt ]
//      [ ElementList[?Yield, ?Await] ]
//      [ ElementList[?Yield, ?Await] , Elisionopt ]
#[derive(Debug)]
pub enum ArrayLiteral {
    Empty(Option<Rc<Elisions>>),
    ElementList(Rc<ElementList>),
    ElementListElision(Rc<ElementList>, Option<Rc<Elisions>>),
}

impl fmt::Display for ArrayLiteral {
    fn fmt(&self, f: &mut fmt::Formatter) -> fmt::Result {
        match self {
            ArrayLiteral::Empty(pot_elision) => match pot_elision {
                None => write!(f, "[ ]"),
                Some(elision) => write!(f, "[ {} ]", elision),
            },
            ArrayLiteral::ElementList(boxed) => write!(f, "[ {} ]", boxed),
            ArrayLiteral::ElementListElision(boxed, pot_elision) => match pot_elision {
                None => write!(f, "[ {} , ]", boxed),
                Some(elision) => write!(f, "[ {} , {} ]", boxed, elision),
            },
        }
    }
}

impl PrettyPrint for ArrayLiteral {
    fn pprint_with_leftpad<T>(&self, writer: &mut T, pad: &str, state: Spot) -> IoResult<()>
    where
        T: Write,
    {
        let (first, successive) = prettypad(pad, state);
        writeln!(writer, "{}ArrayLiteral: {}", first, self)?;
        match self {
            ArrayLiteral::Empty(None) => Ok(()),
            ArrayLiteral::Empty(Some(elision)) => elision.pprint_with_leftpad(writer, &successive, Spot::Final),
            ArrayLiteral::ElementList(boxed) | ArrayLiteral::ElementListElision(boxed, None) => boxed.pprint_with_leftpad(writer, &successive, Spot::Final),
            ArrayLiteral::ElementListElision(boxed, Some(elision)) => {
                boxed.pprint_with_leftpad(writer, &successive, Spot::NotFinal)?;
                elision.pprint_with_leftpad(writer, &successive, Spot::Final)
            }
        }
    }
    fn concise_with_leftpad<T>(&self, writer: &mut T, pad: &str, state: Spot) -> IoResult<()>
    where
        T: Write,
    {
        let (first, successive) = prettypad(pad, state);
        writeln!(writer, "{}ArrayLiteral: {}", first, self)?;
        match self {
            ArrayLiteral::Empty(None) => {
                pprint_token(writer, "[", TokenType::Punctuator, &successive, Spot::NotFinal)?;
                pprint_token(writer, "]", TokenType::Punctuator, &successive, Spot::Final)
            }
            ArrayLiteral::Empty(Some(elision)) => {
                pprint_token(writer, "[", TokenType::Punctuator, &successive, Spot::NotFinal)?;
                elision.concise_with_leftpad(writer, &successive, Spot::NotFinal)?;
                pprint_token(writer, "]", TokenType::Punctuator, &successive, Spot::Final)
            }
            ArrayLiteral::ElementList(node) => {
                pprint_token(writer, "[", TokenType::Punctuator, &successive, Spot::NotFinal)?;
                node.concise_with_leftpad(writer, &successive, Spot::NotFinal)?;
                pprint_token(writer, "]", TokenType::Punctuator, &successive, Spot::Final)
            }
            ArrayLiteral::ElementListElision(node, None) => {
                pprint_token(writer, "[", TokenType::Punctuator, &successive, Spot::NotFinal)?;
                node.concise_with_leftpad(writer, &successive, Spot::NotFinal)?;
                pprint_token(writer, ",", TokenType::Punctuator, &successive, Spot::NotFinal)?;
                pprint_token(writer, "]", TokenType::Punctuator, &successive, Spot::Final)
            }
            ArrayLiteral::ElementListElision(node, Some(elision)) => {
                pprint_token(writer, "[", TokenType::Punctuator, &successive, Spot::NotFinal)?;
                node.concise_with_leftpad(writer, &successive, Spot::NotFinal)?;
                pprint_token(writer, ",", TokenType::Punctuator, &successive, Spot::NotFinal)?;
                elision.concise_with_leftpad(writer, &successive, Spot::NotFinal)?;
                pprint_token(writer, "]", TokenType::Punctuator, &successive, Spot::Final)
            }
        }
    }
}

impl ArrayLiteral {
    // ArrayLiteral's only parent is PrimaryExpression. It doesn't need to be cached.
    pub fn parse(parser: &mut Parser, scanner: Scanner, yield_flag: bool, await_flag: bool) -> ParseResult<Self> {
        let after = scan_for_punct(scanner, parser.source, ScanGoal::InputElementRegExp, Punctuator::LeftBracket)?;
        Err(ParseError::new(PECode::CommaLeftBracketElementListExpected, after))
            .otherwise(|| {
                let (el, after_el) = ElementList::parse(parser, after, yield_flag, await_flag)?;
                let (punct, after_punct) = scan_for_punct_set(after_el, parser.source, ScanGoal::InputElementDiv, &[Punctuator::Comma, Punctuator::RightBracket])?;
                match punct {
                    Punctuator::RightBracket => Ok((Rc::new(ArrayLiteral::ElementList(el)), after_punct)),
                    _ => {
                        let (elisions, after_elisions) = match Elisions::parse(parser, after_punct) {
                            Ok((node, scan)) => (Some(node), scan),
                            Err(_) => (None, after_punct),
                        };
                        let end_scan = scan_for_punct(after_elisions, parser.source, ScanGoal::InputElementRegExp, Punctuator::RightBracket)?;
                        Ok((Rc::new(ArrayLiteral::ElementListElision(el, elisions)), end_scan))
                    }
                }
            })
            .otherwise(|| {
                let (elisions, after_elisions) = match Elisions::parse(parser, after) {
                    Ok((node, scan)) => (Some(node), scan),
                    Err(_) => (None, after),
                };
                let end_scan = scan_for_punct(after_elisions, parser.source, ScanGoal::InputElementRegExp, Punctuator::RightBracket)?;
                Ok((Rc::new(ArrayLiteral::Empty(elisions)), end_scan))
            })
    }

    pub fn contains(&self, kind: ParseNodeKind) -> bool {
        match self {
            ArrayLiteral::Empty(pot_elision) => pot_elision.as_ref().map_or(false, |n| n.contains(kind)),
            ArrayLiteral::ElementList(boxed) => boxed.contains(kind),
            ArrayLiteral::ElementListElision(boxed, pot_elision) => boxed.contains(kind) || pot_elision.as_ref().map_or(false, |n| n.contains(kind)),
        }
    }

    pub fn all_private_identifiers_valid(&self, names: &[JSString]) -> bool {
        // Static Semantics: AllPrivateIdentifiersValid
        // With parameter names.
        //  1. For each child node child of this Parse Node, do
        //      a. If child is an instance of a nonterminal, then
        //          i. If AllPrivateIdentifiersValid of child with argument names is false, return false.
        //  2. Return true.
        match self {
            ArrayLiteral::Empty(_) => true,
            ArrayLiteral::ElementList(boxed) => boxed.all_private_identifiers_valid(names),
            ArrayLiteral::ElementListElision(boxed, _) => boxed.all_private_identifiers_valid(names),
        }
    }

    pub fn early_errors(&self, agent: &mut Agent, errs: &mut Vec<Object>, strict: bool) {
        match self {
            ArrayLiteral::Empty(_) => {}
            ArrayLiteral::ElementList(node) => node.early_errors(agent, errs, strict),
            ArrayLiteral::ElementListElision(node, b) => {
                node.early_errors(agent, errs, strict);
                if let Some(elisions) = b {
                    elisions.early_errors(agent, errs, strict);
                }
            }
        }
    }
}

// Initializer[In, Yield, Await] :
//      = AssignmentExpression[?In, ?Yield, ?Await]
#[derive(Debug)]
pub enum Initializer {
    AssignmentExpression(Rc<AssignmentExpression>),
}

impl fmt::Display for Initializer {
    fn fmt(&self, f: &mut fmt::Formatter) -> fmt::Result {
        let Initializer::AssignmentExpression(boxed_ae) = self;
        write!(f, "= {}", *boxed_ae)
    }
}

impl PrettyPrint for Initializer {
    fn pprint_with_leftpad<T>(&self, writer: &mut T, pad: &str, state: Spot) -> IoResult<()>
    where
        T: Write,
    {
        let (first, successive) = prettypad(pad, state);
        writeln!(writer, "{}Initializer: {}", first, self)?;
        let Initializer::AssignmentExpression(boxed_ae) = self;
        boxed_ae.pprint_with_leftpad(writer, &successive, Spot::Final)
    }
    fn concise_with_leftpad<T>(&self, writer: &mut T, pad: &str, state: Spot) -> IoResult<()>
    where
        T: Write,
    {
        let (first, successive) = prettypad(pad, state);
        writeln!(writer, "{}Initializer: {}", first, self)?;
        pprint_token(writer, "=", TokenType::Punctuator, &successive, Spot::NotFinal)?;
        let Initializer::AssignmentExpression(node) = self;
        node.concise_with_leftpad(writer, &successive, Spot::Final)
    }
}

impl Initializer {
    fn parse_core(parser: &mut Parser, scanner: Scanner, in_flag: bool, yield_flag: bool, await_flag: bool) -> ParseResult<Initializer> {
        let after_tok = scan_for_punct(scanner, parser.source, ScanGoal::InputElementRegExp, Punctuator::Eq)?;
        let (boxed_ae, after_ae) = AssignmentExpression::parse(parser, after_tok, in_flag, yield_flag, await_flag)?;
        Ok((Rc::new(Initializer::AssignmentExpression(boxed_ae)), after_ae))
    }

    pub fn parse(parser: &mut Parser, scanner: Scanner, in_flag: bool, yield_flag: bool, await_flag: bool) -> ParseResult<Initializer> {
        let key = InYieldAwaitKey { scanner, in_flag, yield_flag, await_flag };
        match parser.initializer_cache.get(&key) {
            Some(result) => result.clone(),
            None => {
                let result = Self::parse_core(parser, scanner, in_flag, yield_flag, await_flag);
                parser.initializer_cache.insert(key, result.clone());
                result
            }
        }
    }

    pub fn contains(&self, kind: ParseNodeKind) -> bool {
        let Initializer::AssignmentExpression(node) = self;
        node.contains(kind)
    }

    pub fn all_private_identifiers_valid(&self, names: &[JSString]) -> bool {
        // Static Semantics: AllPrivateIdentifiersValid
        // With parameter names.
        //  1. For each child node child of this Parse Node, do
        //      a. If child is an instance of a nonterminal, then
        //          i. If AllPrivateIdentifiersValid of child with argument names is false, return false.
        //  2. Return true.
        let Initializer::AssignmentExpression(node) = self;
        node.all_private_identifiers_valid(names)
    }

    pub fn early_errors(&self, agent: &mut Agent, errs: &mut Vec<Object>, strict: bool) {
        let Initializer::AssignmentExpression(node) = self;
        node.early_errors(agent, errs, strict);
    }
}

// CoverInitializedName[Yield, Await] :
//      IdentifierReference[?Yield, ?Await] Initializer[+In, ?Yield, ?Await]
#[derive(Debug)]
pub enum CoverInitializedName {
    InitializedName(Rc<IdentifierReference>, Rc<Initializer>),
}

impl fmt::Display for CoverInitializedName {
    fn fmt(&self, f: &mut fmt::Formatter) -> fmt::Result {
        let CoverInitializedName::InitializedName(idref, izer) = self;
        write!(f, "{} {}", idref, izer)
    }
}

impl PrettyPrint for CoverInitializedName {
    fn pprint_with_leftpad<T>(&self, writer: &mut T, pad: &str, state: Spot) -> IoResult<()>
    where
        T: Write,
    {
        let (first, successive) = prettypad(pad, state);
        writeln!(writer, "{}CoverInitializedName: {}", first, self)?;
        let CoverInitializedName::InitializedName(idref, izer) = self;
        idref.pprint_with_leftpad(writer, &successive, Spot::NotFinal)?;
        izer.pprint_with_leftpad(writer, &successive, Spot::Final)
    }
    fn concise_with_leftpad<T>(&self, writer: &mut T, pad: &str, state: Spot) -> IoResult<()>
    where
        T: Write,
    {
        let (first, successive) = prettypad(pad, state);
        writeln!(writer, "{}CoverInitializedName: {}", first, self)?;
        let CoverInitializedName::InitializedName(idref, izer) = self;
        idref.concise_with_leftpad(writer, &successive, Spot::NotFinal)?;
        izer.concise_with_leftpad(writer, &successive, Spot::Final)
    }
}

impl CoverInitializedName {
    pub fn parse(parser: &mut Parser, scanner: Scanner, yield_flag: bool, await_flag: bool) -> ParseResult<Self> {
        let (idref, after_idref) = IdentifierReference::parse(parser, scanner, yield_flag, await_flag)?;
        let (izer, after_izer) = Initializer::parse(parser, after_idref, true, yield_flag, await_flag)?;
        Ok((Rc::new(CoverInitializedName::InitializedName(idref, izer)), after_izer))
    }

    pub fn contains(&self, kind: ParseNodeKind) -> bool {
        let CoverInitializedName::InitializedName(idref, izer) = self;
        idref.contains(kind) || izer.contains(kind)
    }

    pub fn all_private_identifiers_valid(&self, names: &[JSString]) -> bool {
        // Static Semantics: AllPrivateIdentifiersValid
        // With parameter names.
        //  1. For each child node child of this Parse Node, do
        //      a. If child is an instance of a nonterminal, then
        //          i. If AllPrivateIdentifiersValid of child with argument names is false, return false.
        //  2. Return true.
        let CoverInitializedName::InitializedName(_, izer) = self;
        izer.all_private_identifiers_valid(names)
    }

    pub fn early_errors(&self, agent: &mut Agent, errs: &mut Vec<Object>, strict: bool) {
        let CoverInitializedName::InitializedName(a, b) = self;
        a.early_errors(agent, errs, strict);
        b.early_errors(agent, errs, strict);
    }

    pub fn prop_name(&self) -> JSString {
        // Static Semantics: PropName
        // The syntax-directed operation PropName takes no arguments and returns a String or empty.
        let CoverInitializedName::InitializedName(idref, _) = self;
        idref.string_value()
    }
}

// ComputedPropertyName[Yield, Await] :
//      [ AssignmentExpression[+In, ?Yield, ?Await] ]
#[derive(Debug)]
pub enum ComputedPropertyName {
    AssignmentExpression(Rc<AssignmentExpression>),
}

impl fmt::Display for ComputedPropertyName {
    fn fmt(&self, f: &mut fmt::Formatter) -> fmt::Result {
        let ComputedPropertyName::AssignmentExpression(ae) = self;
        write!(f, "[ {} ]", ae)
    }
}

impl PrettyPrint for ComputedPropertyName {
    fn pprint_with_leftpad<T>(&self, writer: &mut T, pad: &str, state: Spot) -> IoResult<()>
    where
        T: Write,
    {
        let (first, successive) = prettypad(pad, state);
        writeln!(writer, "{}ComputedPropertyName: {}", first, self)?;
        let ComputedPropertyName::AssignmentExpression(ae) = self;
        ae.pprint_with_leftpad(writer, &successive, Spot::Final)
    }
    fn concise_with_leftpad<T>(&self, writer: &mut T, pad: &str, state: Spot) -> IoResult<()>
    where
        T: Write,
    {
        let (first, successive) = prettypad(pad, state);
        writeln!(writer, "{}ComputedPropertyName: {}", first, self)?;
        pprint_token(writer, "[", TokenType::Punctuator, &successive, Spot::NotFinal)?;
        let ComputedPropertyName::AssignmentExpression(ae) = self;
        ae.concise_with_leftpad(writer, &successive, Spot::NotFinal)?;
        pprint_token(writer, "]", TokenType::Punctuator, &successive, Spot::Final)
    }
}

impl ComputedPropertyName {
    pub fn parse(parser: &mut Parser, scanner: Scanner, yield_flag: bool, await_flag: bool) -> ParseResult<Self> {
        let after_tok = scan_for_punct(scanner, parser.source, ScanGoal::InputElementRegExp, Punctuator::LeftBracket)?;
        let (ae, after_ae) = AssignmentExpression::parse(parser, after_tok, true, yield_flag, await_flag)?;
        let after_rb = scan_for_punct(after_ae, parser.source, ScanGoal::InputElementRegExp, Punctuator::RightBracket)?;
        Ok((Rc::new(ComputedPropertyName::AssignmentExpression(ae)), after_rb))
    }

    pub fn contains(&self, kind: ParseNodeKind) -> bool {
        let ComputedPropertyName::AssignmentExpression(n) = self;
        n.contains(kind)
    }

    pub fn all_private_identifiers_valid(&self, names: &[JSString]) -> bool {
        // Static Semantics: AllPrivateIdentifiersValid
        // With parameter names.
        //  1. For each child node child of this Parse Node, do
        //      a. If child is an instance of a nonterminal, then
        //          i. If AllPrivateIdentifiersValid of child with argument names is false, return false.
        //  2. Return true.
        let ComputedPropertyName::AssignmentExpression(n) = self;
        n.all_private_identifiers_valid(names)
    }

    pub fn early_errors(&self, agent: &mut Agent, errs: &mut Vec<Object>, strict: bool) {
        let ComputedPropertyName::AssignmentExpression(node) = self;
        node.early_errors(agent, errs, strict);
    }
}

// LiteralPropertyName :
//      IdentifierName
//      StringLiteral
//      NumericLiteral
#[derive(Debug)]
pub enum LiteralPropertyName {
    IdentifierName(IdentifierData),
    StringLiteral(StringToken),
    NumericLiteral(Numeric),
}

impl fmt::Display for LiteralPropertyName {
    fn fmt(&self, f: &mut fmt::Formatter) -> fmt::Result {
        match self {
            LiteralPropertyName::IdentifierName(id) => write!(f, "{}", id),
            LiteralPropertyName::StringLiteral(s) => write!(f, "{}", s),
            LiteralPropertyName::NumericLiteral(Numeric::Number(n)) => {
                let mut s = Vec::new();
                number_to_string(&mut s, *n).unwrap();
                write!(f, "{}", String::from_utf8(s).unwrap())
            }
            LiteralPropertyName::NumericLiteral(Numeric::BigInt(b)) => write!(f, "{}", b),
        }
    }
}

impl PrettyPrint for LiteralPropertyName {
    fn pprint_with_leftpad<T>(&self, writer: &mut T, pad: &str, state: Spot) -> IoResult<()>
    where
        T: Write,
    {
        let (first, _) = prettypad(pad, state);
        writeln!(writer, "{}LiteralPropertyName: {}", first, self)
    }
    fn concise_with_leftpad<T>(&self, writer: &mut T, pad: &str, state: Spot) -> IoResult<()>
    where
        T: Write,
    {
        match self {
            LiteralPropertyName::IdentifierName(id) => pprint_token(writer, id, TokenType::IdentifierName, pad, state),
            LiteralPropertyName::StringLiteral(s) => pprint_token(writer, &format!("{}", s), TokenType::String, pad, state),
            LiteralPropertyName::NumericLiteral(n) => pprint_token(writer, n, TokenType::Numeric, pad, state),
        }
    }
}

impl LiteralPropertyName {
    pub fn parse(parser: &mut Parser, scanner: Scanner) -> ParseResult<Self> {
        let (tok, after_tok) = scan_token(&scanner, parser.source, ScanGoal::InputElementRegExp);
        match tok {
            Token::Identifier(id) => Ok((Rc::new(LiteralPropertyName::IdentifierName(id)), after_tok)),
            Token::String(s) => Ok((Rc::new(LiteralPropertyName::StringLiteral(s)), after_tok)),
            Token::Number(n) => Ok((Rc::new(LiteralPropertyName::NumericLiteral(Numeric::Number(n))), after_tok)),
            Token::BigInt(b) => Ok((Rc::new(LiteralPropertyName::NumericLiteral(Numeric::BigInt(b))), after_tok)),
            _ => Err(ParseError::new(PECode::IdentifierStringNumberExpected, scanner)),
        }
    }

    pub fn contains(&self, _kind: ParseNodeKind) -> bool {
        false
    }

    #[allow(clippy::ptr_arg)]
    pub fn early_errors(&self, _agent: &mut Agent, _errs: &mut Vec<Object>, _strict: bool) {}

    pub fn prop_name(&self) -> JSString {
        // Static Semantics: PropName
        // The syntax-directed operation PropName takes no arguments and returns a String or empty.
        match self {
            LiteralPropertyName::IdentifierName(id) => {
                // LiteralPropertyName : IdentifierName
                //  1. Return StringValue of IdentifierName.
                id.string_value.clone()
            }
            LiteralPropertyName::StringLiteral(s) => {
                // LiteralPropertyName : StringLiteral
                //  1. Return the SV of StringLiteral.
                s.value.clone()
            }
            LiteralPropertyName::NumericLiteral(Numeric::Number(num)) => {
                // LiteralPropertyName : NumericLiteral
                //  1. Let nbr be the NumericValue of NumericLiteral.
                //  2. Return ! ToString(nbr).
                let mut s = Vec::new();
                number_to_string(&mut s, *num).unwrap();
                JSString::from(s)
            }
            LiteralPropertyName::NumericLiteral(Numeric::BigInt(bi)) => JSString::from(bi.to_string()),
        }
    }
}

// PropertyName[Yield, Await] :
//      LiteralPropertyName
//      ComputedPropertyName[?Yield, ?Await]
#[derive(Debug)]
pub enum PropertyName {
    LiteralPropertyName(Rc<LiteralPropertyName>),
    ComputedPropertyName(Rc<ComputedPropertyName>),
}

impl fmt::Display for PropertyName {
    fn fmt(&self, f: &mut fmt::Formatter) -> fmt::Result {
        match self {
            PropertyName::LiteralPropertyName(lpn) => write!(f, "{}", lpn),
            PropertyName::ComputedPropertyName(cpn) => write!(f, "{}", cpn),
        }
    }
}

impl PrettyPrint for PropertyName {
    fn pprint_with_leftpad<T>(&self, writer: &mut T, pad: &str, state: Spot) -> IoResult<()>
    where
        T: Write,
    {
        let (first, successive) = prettypad(pad, state);
        writeln!(writer, "{}PropertyName: {}", first, self)?;
        match &self {
            PropertyName::LiteralPropertyName(lpn) => lpn.pprint_with_leftpad(writer, &successive, Spot::Final),
            PropertyName::ComputedPropertyName(cpn) => cpn.pprint_with_leftpad(writer, &successive, Spot::Final),
        }
    }
    fn concise_with_leftpad<T>(&self, writer: &mut T, pad: &str, state: Spot) -> IoResult<()>
    where
        T: Write,
    {
        match self {
            PropertyName::LiteralPropertyName(node) => node.concise_with_leftpad(writer, pad, state),
            PropertyName::ComputedPropertyName(node) => node.concise_with_leftpad(writer, pad, state),
        }
    }
}

impl PropertyName {
    fn parse_core(parser: &mut Parser, scanner: Scanner, yield_flag: bool, await_flag: bool) -> ParseResult<Self> {
        Err(ParseError::new(PECode::ParseNodeExpected(ParseNodeKind::PropertyName), scanner))
            .otherwise(|| LiteralPropertyName::parse(parser, scanner).map(|(lpn, after_lpn)| (Rc::new(PropertyName::LiteralPropertyName(lpn)), after_lpn)))
            .otherwise(|| ComputedPropertyName::parse(parser, scanner, yield_flag, await_flag).map(|(cpn, after_cpn)| (Rc::new(PropertyName::ComputedPropertyName(cpn)), after_cpn)))
    }

    pub fn parse(parser: &mut Parser, scanner: Scanner, yield_flag: bool, await_flag: bool) -> ParseResult<Self> {
        let key = YieldAwaitKey { scanner, yield_flag, await_flag };
        match parser.property_name_cache.get(&key) {
            Some(result) => result.clone(),
            None => {
                let result = Self::parse_core(parser, scanner, yield_flag, await_flag);
                parser.property_name_cache.insert(key, result.clone());
                result
            }
        }
    }

    pub fn contains(&self, kind: ParseNodeKind) -> bool {
        match self {
            PropertyName::LiteralPropertyName(n) => n.contains(kind),
            PropertyName::ComputedPropertyName(n) => n.contains(kind),
        }
    }

    pub fn computed_property_contains(&self, kind: ParseNodeKind) -> bool {
        match self {
            PropertyName::LiteralPropertyName(..) => false,
            PropertyName::ComputedPropertyName(n) => n.contains(kind),
        }
    }

    pub fn all_private_identifiers_valid(&self, names: &[JSString]) -> bool {
        // Static Semantics: AllPrivateIdentifiersValid
        // With parameter names.
        //  1. For each child node child of this Parse Node, do
        //      a. If child is an instance of a nonterminal, then
        //          i. If AllPrivateIdentifiersValid of child with argument names is false, return false.
        //  2. Return true.
        match self {
            PropertyName::LiteralPropertyName(_) => true,
            PropertyName::ComputedPropertyName(n) => n.all_private_identifiers_valid(names),
        }
    }

    pub fn early_errors(&self, agent: &mut Agent, errs: &mut Vec<Object>, strict: bool) {
        match self {
            PropertyName::LiteralPropertyName(x) => x.early_errors(agent, errs, strict),
            PropertyName::ComputedPropertyName(x) => x.early_errors(agent, errs, strict),
        }
    }

    pub fn prop_name(&self) -> Option<JSString> {
        // Static Semantics: PropName
        // The syntax-directed operation PropName takes no arguments and returns a String or empty.
        match self {
            PropertyName::LiteralPropertyName(lpn) => Some(lpn.prop_name()),
            PropertyName::ComputedPropertyName(_) => None,
        }
    }
}

// PropertyDefinition[Yield, Await] :
//      IdentifierReference[?Yield, ?Await]
//      CoverInitializedName[?Yield, ?Await]
//      PropertyName[?Yield, ?Await] : AssignmentExpression[+In, ?Yield, ?Await]
//      MethodDefinition[?Yield, ?Await]
//      ... AssignmentExpression[+In, ?Yield, ?Await]
#[derive(Debug)]
pub enum PropertyDefinition {
    IdentifierReference(Rc<IdentifierReference>),
    CoverInitializedName(Rc<CoverInitializedName>),
    PropertyNameAssignmentExpression(Rc<PropertyName>, Rc<AssignmentExpression>),
    MethodDefinition(Rc<MethodDefinition>),
    AssignmentExpression(Rc<AssignmentExpression>),
}

impl fmt::Display for PropertyDefinition {
    fn fmt(&self, f: &mut fmt::Formatter) -> fmt::Result {
        match self {
            PropertyDefinition::IdentifierReference(idref) => write!(f, "{}", idref),
            PropertyDefinition::CoverInitializedName(cin) => write!(f, "{}", cin),
            PropertyDefinition::PropertyNameAssignmentExpression(pn, ae) => write!(f, "{} : {}", pn, ae),
            PropertyDefinition::MethodDefinition(md) => write!(f, "{}", md),
            PropertyDefinition::AssignmentExpression(ae) => write!(f, "... {}", ae),
        }
    }
}

impl PrettyPrint for PropertyDefinition {
    fn pprint_with_leftpad<T>(&self, writer: &mut T, pad: &str, state: Spot) -> IoResult<()>
    where
        T: Write,
    {
        let (first, successive) = prettypad(pad, state);
        writeln!(writer, "{}PropertyDefinition: {}", first, self)?;
        match self {
            PropertyDefinition::IdentifierReference(idref) => idref.pprint_with_leftpad(writer, &successive, Spot::Final),
            PropertyDefinition::CoverInitializedName(cin) => cin.pprint_with_leftpad(writer, &successive, Spot::Final),
            PropertyDefinition::PropertyNameAssignmentExpression(pn, ae) => {
                pn.pprint_with_leftpad(writer, &successive, Spot::NotFinal)?;
                ae.pprint_with_leftpad(writer, &successive, Spot::Final)
            }
            PropertyDefinition::MethodDefinition(md) => md.pprint_with_leftpad(writer, &successive, Spot::Final),
            PropertyDefinition::AssignmentExpression(ae) => ae.pprint_with_leftpad(writer, &successive, Spot::Final),
        }
    }
    fn concise_with_leftpad<T>(&self, writer: &mut T, pad: &str, state: Spot) -> IoResult<()>
    where
        T: Write,
    {
        match self {
            PropertyDefinition::IdentifierReference(node) => node.concise_with_leftpad(writer, pad, state),
            PropertyDefinition::CoverInitializedName(node) => node.concise_with_leftpad(writer, pad, state),
            PropertyDefinition::MethodDefinition(node) => node.concise_with_leftpad(writer, pad, state),
            PropertyDefinition::PropertyNameAssignmentExpression(left, right) => {
                let (first, successive) = prettypad(pad, state);
                writeln!(writer, "{}PropertyDefinition: {}", first, self)?;
                left.concise_with_leftpad(writer, &successive, Spot::NotFinal)?;
                pprint_token(writer, ":", TokenType::Punctuator, &successive, Spot::NotFinal)?;
                right.concise_with_leftpad(writer, &successive, Spot::Final)
            }
            PropertyDefinition::AssignmentExpression(node) => {
                let (first, successive) = prettypad(pad, state);
                writeln!(writer, "{}PropertyDefinition: {}", first, self)?;
                pprint_token(writer, "...", TokenType::Punctuator, &successive, Spot::NotFinal)?;
                node.concise_with_leftpad(writer, &successive, Spot::Final)
            }
        }
    }
}

impl PropertyDefinition {
    fn parse_pn_ae(parser: &mut Parser, scanner: Scanner, yield_flag: bool, await_flag: bool) -> ParseResult<Self> {
        let (pn, after_pn) = PropertyName::parse(parser, scanner, yield_flag, await_flag)?;
        let (tok, after_tok) = scan_token(&after_pn, parser.source, ScanGoal::InputElementRegExp);
        match tok {
            Token::Punctuator(Punctuator::Colon) => {
                let (ae, after_ae) = AssignmentExpression::parse(parser, after_tok, true, yield_flag, await_flag)?;
                Ok((Rc::new(PropertyDefinition::PropertyNameAssignmentExpression(pn, ae)), after_ae))
            }
            _ => Err(ParseError::new(PECode::PunctuatorExpected(Punctuator::Colon), after_pn)),
        }
    }

    fn parse_cin(parser: &mut Parser, scanner: Scanner, yield_flag: bool, await_flag: bool) -> ParseResult<Self> {
        let (cin, after_cin) = CoverInitializedName::parse(parser, scanner, yield_flag, await_flag)?;
        Ok((Rc::new(PropertyDefinition::CoverInitializedName(cin)), after_cin))
    }

    fn parse_md(parser: &mut Parser, scanner: Scanner, yield_flag: bool, await_flag: bool) -> ParseResult<Self> {
        let (md, after_md) = MethodDefinition::parse(parser, scanner, yield_flag, await_flag)?;
        Ok((Rc::new(PropertyDefinition::MethodDefinition(md)), after_md))
    }

    fn parse_idref(parser: &mut Parser, scanner: Scanner, yield_flag: bool, await_flag: bool) -> ParseResult<Self> {
        let (idref, after_idref) = IdentifierReference::parse(parser, scanner, yield_flag, await_flag)?;
        Ok((Rc::new(PropertyDefinition::IdentifierReference(idref)), after_idref))
    }

    fn parse_ae(parser: &mut Parser, scanner: Scanner, yield_flag: bool, await_flag: bool) -> ParseResult<Self> {
        let after_tok = scan_for_punct(scanner, parser.source, ScanGoal::InputElementRegExp, Punctuator::Ellipsis)?;
        let (ae, after_ae) = AssignmentExpression::parse(parser, after_tok, true, yield_flag, await_flag)?;
        Ok((Rc::new(PropertyDefinition::AssignmentExpression(ae)), after_ae))
    }

    pub fn parse(parser: &mut Parser, scanner: Scanner, yield_flag: bool, await_flag: bool) -> ParseResult<Self> {
        Err(ParseError::new(PECode::ParseNodeExpected(ParseNodeKind::PropertyName), scanner))
            .otherwise(|| Self::parse_pn_ae(parser, scanner, yield_flag, await_flag))
            .otherwise(|| Self::parse_cin(parser, scanner, yield_flag, await_flag))
            .otherwise(|| Self::parse_md(parser, scanner, yield_flag, await_flag))
            .otherwise(|| Self::parse_idref(parser, scanner, yield_flag, await_flag))
            .otherwise(|| Self::parse_ae(parser, scanner, yield_flag, await_flag))
    }

    pub fn contains(&self, kind: ParseNodeKind) -> bool {
        match self {
            PropertyDefinition::IdentifierReference(idref) => idref.contains(kind),
            PropertyDefinition::CoverInitializedName(cin) => cin.contains(kind),
            PropertyDefinition::PropertyNameAssignmentExpression(pn, ae) => pn.contains(kind) || ae.contains(kind),
            PropertyDefinition::MethodDefinition(md) => kind == ParseNodeKind::MethodDefinition || md.computed_property_contains(kind),
            PropertyDefinition::AssignmentExpression(ae) => ae.contains(kind),
        }
    }

    pub fn all_private_identifiers_valid(&self, names: &[JSString]) -> bool {
        // Static Semantics: AllPrivateIdentifiersValid
        // With parameter names.
        //  1. For each child node child of this Parse Node, do
        //      a. If child is an instance of a nonterminal, then
        //          i. If AllPrivateIdentifiersValid of child with argument names is false, return false.
        //  2. Return true.
        match self {
            PropertyDefinition::IdentifierReference(_) => true,
            PropertyDefinition::CoverInitializedName(cin) => cin.all_private_identifiers_valid(names),
            PropertyDefinition::PropertyNameAssignmentExpression(pn, ae) => pn.all_private_identifiers_valid(names) && ae.all_private_identifiers_valid(names),
            PropertyDefinition::MethodDefinition(md) => md.all_private_identifiers_valid(names),
            PropertyDefinition::AssignmentExpression(ae) => ae.all_private_identifiers_valid(names),
        }
    }

    pub fn early_errors(&self, agent: &mut Agent, errs: &mut Vec<Object>, strict: bool) {
        // Static Semantics: Early Errors
        match self {
            PropertyDefinition::IdentifierReference(idref) => idref.early_errors(agent, errs, strict),
            PropertyDefinition::PropertyNameAssignmentExpression(pn, ae) => {
                pn.early_errors(agent, errs, strict);
                ae.early_errors(agent, errs, strict);
            }
            PropertyDefinition::AssignmentExpression(ae) => ae.early_errors(agent, errs, strict),
            PropertyDefinition::MethodDefinition(md) => {
                // PropertyDefinition : MethodDefinition
                //  * It is a Syntax Error if HasDirectSuper of MethodDefinition is true.
                //  * It is a Syntax Error if PrivateBoundIdentifiers of MethodDefinition is not empty.
                if md.has_direct_super() {
                    // E.g.: x = { b() { super(); } };
                    errs.push(create_syntax_error_object(agent, "'super' keyword unexpected here"));
                }
                if !md.private_bound_identifiers().is_empty() {
                    // E.g.: x = { #b() {} };
                    errs.push(create_syntax_error_object(agent, "Private identifier unexpected here"));
                }
                md.early_errors(agent, errs, strict);
            }
            PropertyDefinition::CoverInitializedName(cin) => {
                // In addition to describing an actual object initializer, the ObjectLiteral productions are also used
                // as a cover grammar for ObjectAssignmentPattern and may be recognized as part of a
                // CoverParenthesizedExpressionAndArrowParameterList. When ObjectLiteral appears in a context where
                // ObjectAssignmentPattern is required the following Early Error rules are not applied. In addition,
                // they are not applied when initially parsing a CoverParenthesizedExpressionAndArrowParameterList or
                // CoverCallExpressionAndAsyncArrowHead.
                //
                // PropertyDefinition : CoverInitializedName
                //  * It is a Syntax Error if any source text is matched by this production.
                //
                // NOTE |   This production exists so that ObjectLiteral can serve as a cover grammar for
                //      |   ObjectAssignmentPattern. It cannot occur in an actual object initializer.

                // Programming Note. Since covered expressions always wind up getting uncovered before early errors are
                // checked, if we _actually_ get here, this really is an error.
                errs.push(create_syntax_error_object(agent, "Illegal destructuring syntax in non-destructuring context"));
                cin.early_errors(agent, errs, strict);
            }
        }
    }

    pub fn prop_name(&self) -> Option<JSString> {
        // Static Semantics: PropName
        // The syntax-directed operation PropName takes no arguments and returns a String or empty.
        match self {
            PropertyDefinition::IdentifierReference(id) => {
                // PropertyDefinition : IdentifierReference
                //  1. Return StringValue of IdentifierReference.
                Some(id.string_value())
            }
            PropertyDefinition::AssignmentExpression(_) => {
                // PropertyDefinition : ... AssignmentExpression
                //  1. Return empty.
                None
            }
            PropertyDefinition::PropertyNameAssignmentExpression(pn, _) => {
                // PropertyDefinition : PropertyName : AssignmentExpression
                //  1. Return PropName of PropertyName.
                pn.prop_name()
            }
            PropertyDefinition::CoverInitializedName(cin) => Some(cin.prop_name()),
            PropertyDefinition::MethodDefinition(md) => md.prop_name(),
        }
    }

    pub fn special_proto_count(&self) -> u64 {
        match self {
            PropertyDefinition::PropertyNameAssignmentExpression(pn, _) => match pn.prop_name() {
                Some(x) if x == "__proto__" => 1,
                _ => 0,
            },
            _ => 0,
        }
    }
}

// PropertyDefinitionList[Yield, Await] :
//      PropertyDefinition[?Yield, ?Await]
//      PropertyDefinitionList[?Yield, ?Await] , PropertyDefinition[?Yield, ?Await]
#[derive(Debug)]
pub enum PropertyDefinitionList {
    OneDef(Rc<PropertyDefinition>),
    ManyDefs(Rc<PropertyDefinitionList>, Rc<PropertyDefinition>),
}

impl fmt::Display for PropertyDefinitionList {
    fn fmt(&self, f: &mut fmt::Formatter) -> fmt::Result {
        match self {
            PropertyDefinitionList::OneDef(pd) => write!(f, "{}", pd),
            PropertyDefinitionList::ManyDefs(pdl, pd) => write!(f, "{} , {}", pdl, pd),
        }
    }
}

impl PrettyPrint for PropertyDefinitionList {
    fn pprint_with_leftpad<T>(&self, writer: &mut T, pad: &str, state: Spot) -> IoResult<()>
    where
        T: Write,
    {
        let (first, successive) = prettypad(pad, state);
        writeln!(writer, "{}PropertyDefinitionList: {}", first, self)?;
        match self {
            PropertyDefinitionList::OneDef(pd) => pd.pprint_with_leftpad(writer, &successive, Spot::Final),
            PropertyDefinitionList::ManyDefs(pdl, pd) => {
                pdl.pprint_with_leftpad(writer, &successive, Spot::NotFinal)?;
                pd.pprint_with_leftpad(writer, &successive, Spot::Final)
            }
        }
    }
    fn concise_with_leftpad<T>(&self, writer: &mut T, pad: &str, state: Spot) -> IoResult<()>
    where
        T: Write,
    {
        match self {
            PropertyDefinitionList::OneDef(node) => node.concise_with_leftpad(writer, pad, state),
            PropertyDefinitionList::ManyDefs(pdl, pd) => {
                let (first, successive) = prettypad(pad, state);
                writeln!(writer, "{}PropertyDefinitionList: {}", first, self)?;
                pdl.concise_with_leftpad(writer, &successive, Spot::NotFinal)?;
                pprint_token(writer, ",", TokenType::Punctuator, &successive, Spot::NotFinal)?;
                pd.concise_with_leftpad(writer, &successive, Spot::Final)
            }
        }
    }
}

impl PropertyDefinitionList {
    pub fn parse(parser: &mut Parser, scanner: Scanner, yield_flag: bool, await_flag: bool) -> ParseResult<Self> {
        let (pd, after_pd) = PropertyDefinition::parse(parser, scanner, yield_flag, await_flag)?;
        let mut current_production = Rc::new(PropertyDefinitionList::OneDef(pd));
        let mut current_scanner = after_pd;
        while let Ok((pd2, after_pd2)) = scan_for_punct(current_scanner, parser.source, ScanGoal::InputElementDiv, Punctuator::Comma)
            .and_then(|after_comma| PropertyDefinition::parse(parser, after_comma, yield_flag, await_flag))
        {
            current_production = Rc::new(PropertyDefinitionList::ManyDefs(current_production, pd2));
            current_scanner = after_pd2;
        }
        Ok((current_production, current_scanner))
    }

    pub fn contains(&self, kind: ParseNodeKind) -> bool {
        match self {
            PropertyDefinitionList::OneDef(pd) => pd.contains(kind),
            PropertyDefinitionList::ManyDefs(pdl, pd) => pdl.contains(kind) || pd.contains(kind),
        }
    }

    pub fn all_private_identifiers_valid(&self, names: &[JSString]) -> bool {
        // Static Semantics: AllPrivateIdentifiersValid
        // With parameter names.
        //  1. For each child node child of this Parse Node, do
        //      a. If child is an instance of a nonterminal, then
        //          i. If AllPrivateIdentifiersValid of child with argument names is false, return false.
        //  2. Return true.
        match self {
            PropertyDefinitionList::OneDef(pd) => pd.all_private_identifiers_valid(names),
            PropertyDefinitionList::ManyDefs(pdl, pd) => pdl.all_private_identifiers_valid(names) && pd.all_private_identifiers_valid(names),
        }
    }

    pub fn early_errors(&self, agent: &mut Agent, errs: &mut Vec<Object>, strict: bool) {
        // Static Semantics: Early Errors
        match self {
            PropertyDefinitionList::OneDef(pd) => pd.early_errors(agent, errs, strict),
            PropertyDefinitionList::ManyDefs(pdl, pd) => {
                pdl.early_errors(agent, errs, strict);
                pd.early_errors(agent, errs, strict);
            }
        }
    }

    pub fn special_proto_count(&self) -> u64 {
        match self {
            PropertyDefinitionList::OneDef(pd) => pd.special_proto_count(),
            PropertyDefinitionList::ManyDefs(pdl, pd) => pdl.special_proto_count() + pd.special_proto_count(),
        }
    }
}

// ObjectLiteral[Yield, Await] :
//      { }
//      { PropertyDefinitionList[?Yield, ?Await] }
//      { PropertyDefinitionList[?Yield, ?Await] , }
#[derive(Debug)]
pub enum ObjectLiteral {
    Empty,
    Normal(Rc<PropertyDefinitionList>),
    TrailingComma(Rc<PropertyDefinitionList>),
}

impl fmt::Display for ObjectLiteral {
    fn fmt(&self, f: &mut fmt::Formatter) -> fmt::Result {
        match self {
            ObjectLiteral::Empty => write!(f, "{{ }}"),
            ObjectLiteral::Normal(pdl) => write!(f, "{{ {} }}", pdl),
            ObjectLiteral::TrailingComma(pdl) => write!(f, "{{ {} , }}", pdl),
        }
    }
}

impl PrettyPrint for ObjectLiteral {
    fn pprint_with_leftpad<T>(&self, writer: &mut T, pad: &str, state: Spot) -> IoResult<()>
    where
        T: Write,
    {
        let (first, successive) = prettypad(pad, state);
        writeln!(writer, "{}ObjectLiteral: {}", first, self)?;
        match self {
            ObjectLiteral::Empty => Ok(()),
            ObjectLiteral::Normal(pdl) | ObjectLiteral::TrailingComma(pdl) => pdl.pprint_with_leftpad(writer, &successive, Spot::Final),
        }
    }
    fn concise_with_leftpad<T>(&self, writer: &mut T, pad: &str, state: Spot) -> IoResult<()>
    where
        T: Write,
    {
        let (first, successive) = prettypad(pad, state);
        writeln!(writer, "{}ObjectLiteral: {}", first, self)?;
        pprint_token(writer, "{", TokenType::Punctuator, &successive, Spot::NotFinal)?;
        match self {
            ObjectLiteral::Empty => {}
            ObjectLiteral::Normal(node) => {
                node.concise_with_leftpad(writer, &successive, Spot::NotFinal)?;
            }
            ObjectLiteral::TrailingComma(node) => {
                node.concise_with_leftpad(writer, &successive, Spot::NotFinal)?;
                pprint_token(writer, ",", TokenType::Punctuator, &successive, Spot::NotFinal)?;
            }
        }
        pprint_token(writer, "}", TokenType::Punctuator, &successive, Spot::Final)
    }
}

impl ObjectLiteral {
    pub fn parse(parser: &mut Parser, scanner: Scanner, yield_flag: bool, await_flag: bool) -> ParseResult<Self> {
        let after_brace = scan_for_punct(scanner, parser.source, ScanGoal::InputElementRegExp, Punctuator::LeftBrace)?;
        match PropertyDefinitionList::parse(parser, after_brace, yield_flag, await_flag) {
            Err(_) => {
                let after_brace2 = scan_for_punct(after_brace, parser.source, ScanGoal::InputElementDiv, Punctuator::RightBrace)?;
                Ok((Rc::new(ObjectLiteral::Empty), after_brace2))
            }
            Ok((pdl, after_pdl)) => {
                let (comma_or_brace, after_punct) = scan_for_punct_set(after_pdl, parser.source, ScanGoal::InputElementDiv, &[Punctuator::RightBrace, Punctuator::Comma])?;
                match comma_or_brace {
                    Punctuator::RightBrace => Ok((Rc::new(ObjectLiteral::Normal(pdl)), after_punct)),
                    _ => {
                        let after_brace3 = scan_for_punct(after_punct, parser.source, ScanGoal::InputElementDiv, Punctuator::RightBrace)?;
                        Ok((Rc::new(ObjectLiteral::TrailingComma(pdl)), after_brace3))
                    }
                }
            }
        }
    }

    pub fn contains(&self, kind: ParseNodeKind) -> bool {
        match self {
            ObjectLiteral::Empty => false,
            ObjectLiteral::Normal(pdl) => pdl.contains(kind),
            ObjectLiteral::TrailingComma(pdl) => pdl.contains(kind),
        }
    }

    pub fn all_private_identifiers_valid(&self, names: &[JSString]) -> bool {
        // Static Semantics: AllPrivateIdentifiersValid
        // With parameter names.
        //  1. For each child node child of this Parse Node, do
        //      a. If child is an instance of a nonterminal, then
        //          i. If AllPrivateIdentifiersValid of child with argument names is false, return false.
        //  2. Return true.
        match self {
            ObjectLiteral::Empty => true,
            ObjectLiteral::Normal(pdl) => pdl.all_private_identifiers_valid(names),
            ObjectLiteral::TrailingComma(pdl) => pdl.all_private_identifiers_valid(names),
        }
    }

    pub fn early_errors(&self, agent: &mut Agent, errs: &mut Vec<Object>, strict: bool) {
        // Static Semantics: Early Errors
        match self {
            ObjectLiteral::Empty => {}
            ObjectLiteral::Normal(pdl) | ObjectLiteral::TrailingComma(pdl) => {
                // ObjectLiteral :
                //      { PropertyDefinitionList }
                //      { PropertyDefinitionList , }
                //  * It is a Syntax Error if PropertyNameList of PropertyDefinitionList contains any duplicate entries
                //    for "__proto__" and at least two of those entries were obtained from productions of the form
                //    PropertyDefinition : PropertyName : AssignmentExpression . This rule is not applied if this
                //    ObjectLiteral is contained within a Script that is being parsed for JSON.parse (see step 4 of
                //    JSON.parse).
                //
                // NOTE |   The List returned by PropertyNameList does not include property names defined using a
                //          ComputedPropertyName.
                if pdl.special_proto_count() >= 2 {
                    errs.push(create_syntax_error_object(agent, "Duplicate __proto__ fields are not allowed in object literals"));
                }
                pdl.early_errors(agent, errs, strict);
            }
        }
    }
}

//////// 12.2.4 Literals
// Literal :
//      NullLiteral
//      BooleanLiteral
//      NumericLiteral
//      StringLiteral
#[derive(Debug, PartialEq)]
pub enum Numeric {
    Number(f64),
    BigInt(BigInt),
}

impl fmt::Display for Numeric {
    fn fmt(&self, f: &mut fmt::Formatter) -> fmt::Result {
        match self {
            Numeric::Number(n) => {
                let mut s = Vec::new();
                number_to_string(&mut s, *n).unwrap(); // writing to a Vec never errors
                let printable = String::from_utf8(s).unwrap(); // the utf-8 will always be valid
                printable.fmt(f)
            }
            Numeric::BigInt(b) => b.fmt(f),
        }
    }
}

impl Numeric {
    fn has_legacy_octal_syntax(&self) -> bool {
        // Need to actually implement legacy octal before this makes any sense at all
        false
    }
}

#[derive(Debug, PartialEq)]
pub enum LiteralKind {
    NullLiteral,
    BooleanLiteral(bool),
    NumericLiteral(Numeric),
    StringLiteral(StringToken),
}
#[derive(Debug)]
pub struct Literal {
    kind: LiteralKind,
}

impl fmt::Display for Literal {
    fn fmt(&self, f: &mut fmt::Formatter) -> fmt::Result {
        match &self.kind {
            LiteralKind::NullLiteral => write!(f, "null"),
            LiteralKind::BooleanLiteral(b) => {
                if *b {
                    write!(f, "true")
                } else {
                    write!(f, "false")
                }
            }
            LiteralKind::NumericLiteral(Numeric::Number(n)) => {
                let mut s = Vec::new();
                number_to_string(&mut s, *n).unwrap();
                write!(f, "{}", String::from_utf8(s).unwrap())
            }
            LiteralKind::NumericLiteral(Numeric::BigInt(b)) => write!(f, "{}", *b),
            LiteralKind::StringLiteral(s) => write!(f, "{}", *s),
        }
    }
}

impl PrettyPrint for Literal {
    fn pprint_with_leftpad<T>(&self, writer: &mut T, pad: &str, state: Spot) -> IoResult<()>
    where
        T: Write,
    {
        let (first, _) = prettypad(pad, state);
        writeln!(writer, "{}Literal: {}", first, self)
    }
    fn concise_with_leftpad<T>(&self, writer: &mut T, pad: &str, state: Spot) -> IoResult<()>
    where
        T: Write,
    {
        match &self.kind {
            LiteralKind::NullLiteral => pprint_token(writer, "null", TokenType::Keyword, pad, state),
            LiteralKind::BooleanLiteral(_) => pprint_token(writer, self, TokenType::Keyword, pad, state),
            LiteralKind::NumericLiteral(_) => pprint_token(writer, self, TokenType::Numeric, pad, state),
            LiteralKind::StringLiteral(_) => pprint_token(writer, self, TokenType::String, pad, state),
        }
    }
}

impl Literal {
    pub fn parse(parser: &mut Parser, scanner: Scanner) -> ParseResult<Literal> {
        let (token, newscanner) = scan_token(&scanner, parser.source, ScanGoal::InputElementRegExp);
        match token {
            Token::Identifier(id) if id.matches(Keyword::Null) => Ok((Rc::new(Literal { kind: LiteralKind::NullLiteral }), newscanner)),
            Token::Identifier(id) if id.matches(Keyword::True) => Ok((Rc::new(Literal { kind: LiteralKind::BooleanLiteral(true) }), newscanner)),
            Token::Identifier(id) if id.matches(Keyword::False) => Ok((Rc::new(Literal { kind: LiteralKind::BooleanLiteral(false) }), newscanner)),
            Token::Number(num) => Ok((Rc::new(Literal { kind: LiteralKind::NumericLiteral(Numeric::Number(num)) }), newscanner)),
            Token::BigInt(bi) => Ok((Rc::new(Literal { kind: LiteralKind::NumericLiteral(Numeric::BigInt(bi)) }), newscanner)),
            Token::String(s) => Ok((Rc::new(Literal { kind: LiteralKind::StringLiteral(s) }), newscanner)),
            _ => Err(ParseError::new(PECode::ParseNodeExpected(ParseNodeKind::Literal), scanner)),
        }
    }

    pub fn contains(&self, _: ParseNodeKind) -> bool {
        false
    }

    pub fn as_string_literal(&self) -> Option<StringToken> {
        if let LiteralKind::StringLiteral(s) = &self.kind {
            Some(s.clone())
        } else {
            None
        }
    }

    #[allow(clippy::ptr_arg)]
    pub fn early_errors(&self, _agent: &mut Agent, _errs: &mut Vec<Object>, _strict: bool) {
        // Since we don't implement Legacy Octal syntax (yet), these two errors are never generated. That makes this
        // function impossible to test. I hate untestable code. So here's what's gonna happen: we just make some
        // assertions that are supposed to fail once we do actually implement legacy octal. That will be my reminder to
        // uncomment the rest of this function.
        match &self.kind {
            LiteralKind::NumericLiteral(n) => {
                assert!(!n.has_legacy_octal_syntax());
            }
            LiteralKind::StringLiteral(s) => {
                assert!(!s.has_legacy_octal_escapes());
            }
            LiteralKind::BooleanLiteral(..) | LiteralKind::NullLiteral => {}
        }

        //match &self.kind {
        //    LiteralKind::BooleanLiteral(..) | LiteralKind::NullLiteral => {},
        //    LiteralKind::StringLiteral(s) => {
        //        if strict && s.has_legacy_octal_escapes() {
        //            errs.push(create_syntax_error_object(agent, "Legacy octal escapes not allowed in strict mode"));
        //        }
        //    }
        //    LiteralKind::NumericLiteral(n) => {
        //        if strict && n.has_legacy_octal_syntax() {
        //            errs.push(create_syntax_error_object(agent, "Legacy octal syntax not allowed in strict mode"));
        //        }
        //    }
        //}
    }
}

// TemplateLiteral[Yield, Await, Tagged] :
//      NoSubstitutionTemplate
//      SubstitutionTemplate[?Yield, ?Await, ?Tagged]
#[derive(Debug)]
pub enum TemplateLiteral {
    NoSubstitutionTemplate(TemplateData, bool),
    SubstitutionTemplate(Rc<SubstitutionTemplate>),
}

impl fmt::Display for TemplateLiteral {
    fn fmt(&self, f: &mut fmt::Formatter) -> fmt::Result {
        match self {
            TemplateLiteral::NoSubstitutionTemplate(td, _) => write!(f, "`{}`", td),
            TemplateLiteral::SubstitutionTemplate(boxed) => write!(f, "{}", boxed),
        }
    }
}

impl PrettyPrint for TemplateLiteral {
    fn pprint_with_leftpad<T>(&self, writer: &mut T, pad: &str, state: Spot) -> IoResult<()>
    where
        T: Write,
    {
        let (first, successive) = prettypad(pad, state);
        writeln!(writer, "{}TemplateLiteral: {}", first, self)?;
        match self {
            TemplateLiteral::NoSubstitutionTemplate(_, _) => Ok(()),
            TemplateLiteral::SubstitutionTemplate(st) => st.pprint_with_leftpad(writer, &successive, Spot::Final),
        }
    }

    fn concise_with_leftpad<T>(&self, writer: &mut T, pad: &str, state: Spot) -> IoResult<()>
    where
        T: Write,
    {
        match self {
            TemplateLiteral::NoSubstitutionTemplate(..) => pprint_token(writer, self, TokenType::NoSubTemplate, pad, state),
            TemplateLiteral::SubstitutionTemplate(st) => st.concise_with_leftpad(writer, pad, state),
        }
    }
}

impl TemplateLiteral {
    fn parse_nst(parser: &mut Parser, scanner: Scanner, tagged_flag: bool) -> ParseResult<Self> {
        let (tok, after_nst) = scan_token(&scanner, parser.source, ScanGoal::InputElementRegExp);
        if let Token::NoSubstitutionTemplate(td) = tok {
            Ok((Rc::new(TemplateLiteral::NoSubstitutionTemplate(td, tagged_flag)), after_nst))
        } else {
            Err(ParseError::new(PECode::ParseNodeExpected(ParseNodeKind::NoSubstitutionTemplate), scanner))
        }
    }

    fn parse_subst(parser: &mut Parser, scanner: Scanner, yield_flag: bool, await_flag: bool, tagged_flag: bool) -> ParseResult<Self> {
        let (node, after) = SubstitutionTemplate::parse(parser, scanner, yield_flag, await_flag, tagged_flag)?;
        Ok((Rc::new(TemplateLiteral::SubstitutionTemplate(node)), after))
    }

    fn parse_core(parser: &mut Parser, scanner: Scanner, yield_flag: bool, await_flag: bool, tagged_flag: bool) -> ParseResult<Self> {
        Err(ParseError::new(PECode::ParseNodeExpected(ParseNodeKind::TemplateLiteral), scanner))
            .otherwise(|| Self::parse_nst(parser, scanner, tagged_flag))
            .otherwise(|| Self::parse_subst(parser, scanner, yield_flag, await_flag, tagged_flag))
    }

    pub fn parse(parser: &mut Parser, scanner: Scanner, yield_flag: bool, await_flag: bool, tagged_flag: bool) -> ParseResult<Self> {
        let key = YieldAwaitTaggedKey { scanner, yield_flag, await_flag, tagged_flag };
        match parser.template_literal_cache.get(&key) {
            Some(result) => result.clone(),
            None => {
                let result = Self::parse_core(parser, scanner, yield_flag, await_flag, tagged_flag);
                parser.template_literal_cache.insert(key, result.clone());
                result
            }
        }
    }

    pub fn contains(&self, kind: ParseNodeKind) -> bool {
        match self {
            TemplateLiteral::NoSubstitutionTemplate(..) => false,
            TemplateLiteral::SubstitutionTemplate(boxed) => boxed.contains(kind),
        }
    }

    pub fn all_private_identifiers_valid(&self, names: &[JSString]) -> bool {
        // Static Semantics: AllPrivateIdentifiersValid
        // With parameter names.
        //  1. For each child node child of this Parse Node, do
        //      a. If child is an instance of a nonterminal, then
        //          i. If AllPrivateIdentifiersValid of child with argument names is false, return false.
        //  2. Return true.
        match self {
            TemplateLiteral::NoSubstitutionTemplate(..) => true,
            TemplateLiteral::SubstitutionTemplate(boxed) => boxed.all_private_identifiers_valid(names),
        }
    }

    pub fn early_errors(&self, agent: &mut Agent, errs: &mut Vec<Object>, strict: bool, ts_limit: usize) {
        // Static Semantics: Early Errors
        match self {
            TemplateLiteral::NoSubstitutionTemplate(td, tagged) => {
                // TemplateLiteral : NoSubstitutionTemplate
                //  * It is a Syntax Error if the [Tagged] parameter was not set and
                //    NoSubstitutionTemplate Contains NotEscapeSequence.
                if !tagged && td.tv.is_none() {
                    errs.push(create_syntax_error_object(agent, "Invalid escape sequence in template literal"));
                }
            }
            TemplateLiteral::SubstitutionTemplate(st) => {
                // TemplateLiteral : SubstitutionTemplate
                //  * It is a Syntax Error if the number of elements in the result of
                //    TemplateStrings of TemplateLiteral with argument false is greater
                //    than 2^32 - 1.
                if self.template_strings(false).len() > ts_limit {
                    errs.push(create_syntax_error_object(agent, "Template literal too complex"))
                }
                st.early_errors(agent, errs, strict);
            }
        }
    }

    pub fn template_strings(&self, raw: bool) -> Vec<Option<JSString>> {
        // Static Semantics: TemplateStrings
        //
        // The syntax-directed operation TemplateStrings takes argument raw and returns a List of Strings. It is
        // defined piecewise over the following productions:
        match self {
            TemplateLiteral::NoSubstitutionTemplate(nst, _) => {
                // TemplateLiteral : NoSubstitutionTemplate
                //  1. If raw is false, then
                //      a. Let string be the TV of NoSubstitutionTemplate.
                //  2. Else,
                //      a. Let string be the TRV of NoSubstitutionTemplate.
                //  3. Return « string ».
                match raw {
                    false => vec![nst.tv.clone()],
                    true => vec![Some(nst.trv.clone())],
                }
            }
            TemplateLiteral::SubstitutionTemplate(st) => {
                // TemplateLiteral : SubstitutionTemplate
                //  1. Return TemplateStrings of SubstitutionTemplate with argument raw.
                st.template_strings(raw)
            }
        }
    }
}

// SubstitutionTemplate[Yield, Await, Tagged] :
//      TemplateHead Expression[+In, ?Yield, ?Await] TemplateSpans[?Yield, ?Await, ?Tagged]
#[derive(Debug)]
pub struct SubstitutionTemplate {
    template_head: TemplateData,
    tagged: bool,
    expression: Rc<Expression>,
    template_spans: Rc<TemplateSpans>,
}

impl fmt::Display for SubstitutionTemplate {
    fn fmt(&self, f: &mut fmt::Formatter) -> fmt::Result {
        write!(f, "`{}${{ {} {}", self.template_head, self.expression, self.template_spans)
    }
}

impl PrettyPrint for SubstitutionTemplate {
    fn pprint_with_leftpad<T>(&self, writer: &mut T, pad: &str, state: Spot) -> IoResult<()>
    where
        T: Write,
    {
        let (first, successive) = prettypad(pad, state);
        writeln!(writer, "{}SubstitutionTemplate: {}", first, self)?;
        self.expression.pprint_with_leftpad(writer, &successive, Spot::NotFinal)?;
        self.template_spans.pprint_with_leftpad(writer, &successive, Spot::Final)
    }
    fn concise_with_leftpad<T>(&self, writer: &mut T, pad: &str, state: Spot) -> IoResult<()>
    where
        T: Write,
    {
        let (first, successive) = prettypad(pad, state);
        writeln!(writer, "{}SubstitutionTemplate: {}", first, self)?;
        pprint_token(writer, &format!("`{}${{", self.template_head), TokenType::TemplateHead, &successive, Spot::NotFinal)?;
        self.expression.concise_with_leftpad(writer, &successive, Spot::NotFinal)?;
        self.template_spans.concise_with_leftpad(writer, &successive, Spot::Final)
    }
}

impl SubstitutionTemplate {
    pub fn parse(parser: &mut Parser, scanner: Scanner, yield_flag: bool, await_flag: bool, tagged_flag: bool) -> ParseResult<Self> {
        let (head, after_head) = scan_token(&scanner, parser.source, ScanGoal::InputElementRegExp);
        if let Token::TemplateHead(td) = head {
            let (exp_boxed, after_exp) = Expression::parse(parser, after_head, true, yield_flag, await_flag)?;
            let (spans_boxed, after_spans) = TemplateSpans::parse(parser, after_exp, yield_flag, await_flag, tagged_flag)?;
            Ok((Rc::new(SubstitutionTemplate { template_head: td, tagged: tagged_flag, expression: exp_boxed, template_spans: spans_boxed }), after_spans))
        } else {
            Err(ParseError::new(PECode::ParseNodeExpected(ParseNodeKind::SubstitutionTemplate), scanner))
        }
    }

    pub fn contains(&self, kind: ParseNodeKind) -> bool {
        self.expression.contains(kind) || self.template_spans.contains(kind)
    }

    pub fn all_private_identifiers_valid(&self, names: &[JSString]) -> bool {
        // Static Semantics: AllPrivateIdentifiersValid
        // With parameter names.
        //  1. For each child node child of this Parse Node, do
        //      a. If child is an instance of a nonterminal, then
        //          i. If AllPrivateIdentifiersValid of child with argument names is false, return false.
        //  2. Return true.
        self.expression.all_private_identifiers_valid(names) && self.template_spans.all_private_identifiers_valid(names)
    }

    pub fn early_errors(&self, agent: &mut Agent, errs: &mut Vec<Object>, strict: bool) {
        // Static Semantics: Early Errors
<<<<<<< HEAD
        // SubstitutionTemplate[Yield, Await, Tagged] : TemplateHead Expression[+In, ?Yield, ?Await] TemplateSpans[?Yield, ?Await, ?Tagged]
        //  * It is a Syntax Error if the [Tagged] parameter was not set and TemplateHead Contains NotEscapeSequence.
        if !self.tagged && self.template_head.tv.is_none() {
            errs.push(create_syntax_error_object(agent, "invalid escape sequence in template literal"));
        }
        self.expression.early_errors(agent, errs, strict);
        self.template_spans.early_errors(agent, errs, strict);
=======
        // SubstitutionTemplate : TemplateHead Expression TemplateSpans
        //  * It is a Syntax Error if the [Tagged] parameter was not set and TemplateHead Contains NotEscapeSequence.
        if !self.tagged && self.template_head.tv.is_none() {
            errs.push(create_syntax_error_object(agent, "Invalid escape sequence in template literal"));
        }
        self.expression.early_errors(agent, errs, strict);
        self.template_spans.early_errors(agent, errs, strict);
    }

    pub fn template_strings(&self, raw: bool) -> Vec<Option<JSString>> {
        // Static Semantics: TemplateStrings
        //
        // The syntax-directed operation TemplateStrings takes argument raw and returns a List of Strings. It is
        // defined piecewise over the following productions:

        // SubstitutionTemplate : TemplateHead Expression TemplateSpans
        //  1. If raw is false, then
        //      a. Let head be the TV of TemplateHead.
        //  2. Else,
        //      a. Let head be the TRV of TemplateHead.
        //  3. Let tail be TemplateStrings of TemplateSpans with argument raw.
        //  4. Return the list-concatenation of « head » and tail.
        let mut head = match raw {
            false => vec![self.template_head.tv.clone()],
            true => vec![Some(self.template_head.trv.clone())],
        };
        let tail = self.template_spans.template_strings(raw);
        head.extend(tail);
        head
>>>>>>> c1aca809
    }
}

// TemplateSpans[Yield, Await, Tagged] :
//      TemplateTail
//      TemplateMiddleList[?Yield, ?Await, ?Tagged] TemplateTail
#[derive(Debug)]
pub enum TemplateSpans {
    Tail(TemplateData, bool),
    List(Rc<TemplateMiddleList>, TemplateData, bool),
}

impl fmt::Display for TemplateSpans {
    fn fmt(&self, f: &mut fmt::Formatter) -> fmt::Result {
        match self {
            TemplateSpans::Tail(td, _) => {
                write!(f, "}}{}`", format!("{}", td.trv).replace(char::is_control, "\u{2426}"))
            }
            TemplateSpans::List(tml, td, _) => write!(f, "{} }}{}`", tml, format!("{}", td.trv).replace(char::is_control, "\u{2426}")),
        }
    }
}

impl PrettyPrint for TemplateSpans {
    fn pprint_with_leftpad<T>(&self, writer: &mut T, pad: &str, state: Spot) -> IoResult<()>
    where
        T: Write,
    {
        let (first, successive) = prettypad(pad, state);
        writeln!(writer, "{}TemplateSpans: {}", first, self)?;
        match self {
            TemplateSpans::Tail(_, _) => Ok(()),
            TemplateSpans::List(tml, _, _) => tml.pprint_with_leftpad(writer, &successive, Spot::Final),
        }
    }

    fn concise_with_leftpad<T>(&self, writer: &mut T, pad: &str, state: Spot) -> IoResult<()>
    where
        T: Write,
    {
        match self {
            TemplateSpans::Tail(td, _) => pprint_token(writer, &format!("}}{}`", td.trv), TokenType::TemplateTail, pad, state),
            TemplateSpans::List(tml, td, _) => {
                let (first, successive) = prettypad(pad, state);
                writeln!(writer, "{}TemplateSpans: {}", first, self)?;
                tml.concise_with_leftpad(writer, &successive, Spot::NotFinal)?;
                pprint_token(writer, &format!("}}{}`", td), TokenType::TemplateTail, &successive, Spot::Final)
            }
        }
    }
}

impl TemplateSpans {
    fn parse_tail(parser: &mut Parser, scanner: Scanner, tagged_flag: bool) -> ParseResult<Self> {
        let (token, after_tmplt) = scan_token(&scanner, parser.source, ScanGoal::InputElementTemplateTail);
        if let Token::TemplateTail(td) = token {
            Ok((Rc::new(TemplateSpans::Tail(td, tagged_flag)), after_tmplt))
        } else {
            Err(ParseError::new(PECode::ParseNodeExpected(ParseNodeKind::TemplateTail), scanner))
        }
    }

    fn parse_tml_tail(parser: &mut Parser, scanner: Scanner, yield_flag: bool, await_flag: bool, tagged_flag: bool) -> ParseResult<Self> {
        let (tml, after_tml) = TemplateMiddleList::parse(parser, scanner, yield_flag, await_flag, tagged_flag)?;
        let (token, after_tmplt) = scan_token(&after_tml, parser.source, ScanGoal::InputElementTemplateTail);
        if let Token::TemplateTail(td) = token {
            Ok((Rc::new(TemplateSpans::List(tml, td, tagged_flag)), after_tmplt))
        } else {
            Err(ParseError::new(PECode::ParseNodeExpected(ParseNodeKind::TemplateTail), after_tml))
        }
    }
    pub fn parse(parser: &mut Parser, scanner: Scanner, yield_flag: bool, await_flag: bool, tagged_flag: bool) -> ParseResult<Self> {
        Err(ParseError::new(PECode::ParseNodeExpected(ParseNodeKind::TemplateSpans), scanner))
            .otherwise(|| Self::parse_tail(parser, scanner, tagged_flag))
            .otherwise(|| Self::parse_tml_tail(parser, scanner, yield_flag, await_flag, tagged_flag))
    }

    pub fn contains(&self, kind: ParseNodeKind) -> bool {
        match self {
            TemplateSpans::Tail(..) => false,
            TemplateSpans::List(tml, _, _) => tml.contains(kind),
        }
    }

    pub fn all_private_identifiers_valid(&self, names: &[JSString]) -> bool {
        // Static Semantics: AllPrivateIdentifiersValid
        // With parameter names.
        //  1. For each child node child of this Parse Node, do
        //      a. If child is an instance of a nonterminal, then
        //          i. If AllPrivateIdentifiersValid of child with argument names is false, return false.
        //  2. Return true.
        match self {
            TemplateSpans::Tail(..) => true,
            TemplateSpans::List(tml, _, _) => tml.all_private_identifiers_valid(names),
        }
    }

    pub fn early_errors(&self, agent: &mut Agent, errs: &mut Vec<Object>, strict: bool) {
        // Static Semantics: Early Errors
<<<<<<< HEAD
        // TemplateSpans[Yield, Await, Tagged] : TemplateTail
        //  * It is a Syntax Error if the [Tagged] parameter was not set and TemplateTail Contains NotEscapeSequence.
        let (tail, tagged) = match self {
            TemplateSpans::Tail(tail, tagged) | TemplateSpans::List(_, tail, tagged) => (tail, *tagged),
        };
        if !tagged && tail.tv.is_none() {
            errs.push(create_syntax_error_object(agent, "invalid escape sequence in template literal"));
        }
        match self {
            TemplateSpans::Tail(..) => {}
            TemplateSpans::List(lst, ..) => {
                lst.early_errors(agent, errs, strict);
=======
        //  TemplateSpans :
        //      TemplateTail
        //      TemplateMiddleList TemplateTail
        //  * It is a Syntax Error if the [Tagged] parameter was not set and TemplateTail Contains NotEscapeSequence.
        if let TemplateSpans::List(lst, _, _) = self {
            lst.early_errors(agent, errs, strict);
        }
        match self {
            TemplateSpans::Tail(tail, tagged) | TemplateSpans::List(_, tail, tagged) => {
                if !tagged && tail.tv.is_none() {
                    errs.push(create_syntax_error_object(agent, "Invalid character escape in template literal"));
                }
            }
        }
    }

    pub fn template_strings(&self, raw: bool) -> Vec<Option<JSString>> {
        // Static Semantics: TemplateStrings
        //
        // The syntax-directed operation TemplateStrings takes argument raw and returns a List of Strings. It is
        // defined piecewise over the following productions:
        match self {
            TemplateSpans::Tail(tail, _) => {
                // TemplateSpans : TemplateTail
                //  1. If raw is false, then
                //      a. Let tail be the TV of TemplateTail.
                //  2. Else,
                //      a. Let tail be the TRV of TemplateTail.
                //  3. Return « tail ».
                match raw {
                    false => vec![tail.tv.clone()],
                    true => vec![Some(tail.trv.clone())],
                }
            }
            TemplateSpans::List(template_middle_list, template_tail, _) => {
                // TemplateSpans : TemplateMiddleList TemplateTail
                //  1. Let middle be TemplateStrings of TemplateMiddleList with argument raw.
                //  2. If raw is false, then
                //      a. Let tail be the TV of TemplateTail.
                //  3. Else,
                //      a. Let tail be the TRV of TemplateTail.
                //  4. Return the list-concatenation of middle and « tail ».
                let mut middle = template_middle_list.template_strings(raw);
                let tail = match raw {
                    false => template_tail.tv.clone(),
                    true => Some(template_tail.trv.clone()),
                };
                middle.push(tail);
                middle
>>>>>>> c1aca809
            }
        }
    }
}

// TemplateMiddleList[Yield, Await, Tagged] :
//      TemplateMiddle Expression[+In, ?Yield, ?Await]
//      TemplateMiddleList[?Yield, ?Await, ?Tagged] TemplateMiddle Expression[+In, ?Yield, ?Await]
#[derive(Debug)]
pub enum TemplateMiddleList {
    ListHead(TemplateData, Rc<Expression>, bool),
    ListMid(Rc<TemplateMiddleList>, TemplateData, Rc<Expression>, bool),
}

impl fmt::Display for TemplateMiddleList {
    fn fmt(&self, f: &mut fmt::Formatter) -> fmt::Result {
        match self {
            TemplateMiddleList::ListHead(td, exp, _) => {
                write!(f, "}}{}${{ {}", format!("{}", td.trv).replace(char::is_control, "\u{2426}"), exp)
            }
            TemplateMiddleList::ListMid(tml, td, exp, _) => {
                write!(f, "{} }}{}${{ {}", tml, format!("{}", td.trv).replace(char::is_control, "\u{2426}"), exp)
            }
        }
    }
}

impl PrettyPrint for TemplateMiddleList {
    fn pprint_with_leftpad<T>(&self, writer: &mut T, pad: &str, state: Spot) -> IoResult<()>
    where
        T: Write,
    {
        let (first, successive) = prettypad(pad, state);
        writeln!(writer, "{}TemplateMiddleList: {}", first, self)?;
        match self {
            TemplateMiddleList::ListHead(_, exp, _) => exp.pprint_with_leftpad(writer, &successive, Spot::Final),
            TemplateMiddleList::ListMid(tml, _, exp, _) => {
                tml.pprint_with_leftpad(writer, &successive, Spot::NotFinal)?;
                exp.pprint_with_leftpad(writer, &successive, Spot::Final)
            }
        }
    }
    fn concise_with_leftpad<T>(&self, writer: &mut T, pad: &str, state: Spot) -> IoResult<()>
    where
        T: Write,
    {
        let (first, successive) = prettypad(pad, state);
        writeln!(writer, "{}TemplateMiddleList: {}", first, self)?;
        match self {
            TemplateMiddleList::ListHead(td, exp, _) => {
                pprint_token(writer, &format!("}}{}${{", td), TokenType::TemplateMiddle, &successive, Spot::NotFinal)?;
                exp.concise_with_leftpad(writer, &successive, Spot::Final)
            }
            TemplateMiddleList::ListMid(tml, td, exp, _) => {
                tml.concise_with_leftpad(writer, &successive, Spot::NotFinal)?;
                pprint_token(writer, &format!("}}{}${{", td), TokenType::TemplateMiddle, &successive, Spot::NotFinal)?;
                exp.concise_with_leftpad(writer, &successive, Spot::Final)
            }
        }
    }
}

impl TemplateMiddleList {
    fn parse_tm_exp_unboxed(parser: &mut Parser, scanner: Scanner, yield_flag: bool, await_flag: bool) -> Result<(TemplateData, Rc<Expression>, Scanner), ParseError> {
        let (middle, after_mid) = scan_token(&scanner, parser.source, ScanGoal::InputElementTemplateTail);
        if let Token::TemplateMiddle(td) = middle {
            let (exp, after_exp) = Expression::parse(parser, after_mid, true, yield_flag, await_flag)?;
            Ok((td, exp, after_exp))
        } else {
            Err(ParseError::new(PECode::ParseNodeExpected(ParseNodeKind::TemplateMiddle), scanner))
        }
    }

    fn parse_tm_exp(parser: &mut Parser, scanner: Scanner, yield_flag: bool, await_flag: bool, tagged_flag: bool) -> ParseResult<Self> {
        let (td, exp, after_exp) = Self::parse_tm_exp_unboxed(parser, scanner, yield_flag, await_flag)?;
        Ok((Rc::new(TemplateMiddleList::ListHead(td, exp, tagged_flag)), after_exp))
    }

    pub fn parse(parser: &mut Parser, scanner: Scanner, yield_flag: bool, await_flag: bool, tagged_flag: bool) -> ParseResult<Self> {
        let (mut current_node, mut current_scanner) = Self::parse_tm_exp(parser, scanner, yield_flag, await_flag, tagged_flag)?;
        while let Ok((middle, exp, after)) = Self::parse_tm_exp_unboxed(parser, current_scanner, yield_flag, await_flag) {
            current_node = Rc::new(TemplateMiddleList::ListMid(current_node, middle, exp, tagged_flag));
            current_scanner = after;
        }
        Ok((current_node, current_scanner))
    }

    pub fn contains(&self, kind: ParseNodeKind) -> bool {
        match self {
            TemplateMiddleList::ListHead(_, exp, _) => exp.contains(kind),
            TemplateMiddleList::ListMid(tml, _, exp, _) => tml.contains(kind) || exp.contains(kind),
        }
    }

    pub fn all_private_identifiers_valid(&self, names: &[JSString]) -> bool {
        // Static Semantics: AllPrivateIdentifiersValid
        // With parameter names.
        //  1. For each child node child of this Parse Node, do
        //      a. If child is an instance of a nonterminal, then
        //          i. If AllPrivateIdentifiersValid of child with argument names is false, return false.
        //  2. Return true.
        match self {
            TemplateMiddleList::ListHead(_, exp, _) => exp.all_private_identifiers_valid(names),
            TemplateMiddleList::ListMid(tml, _, exp, _) => tml.all_private_identifiers_valid(names) && exp.all_private_identifiers_valid(names),
        }
    }

    pub fn early_errors(&self, agent: &mut Agent, errs: &mut Vec<Object>, strict: bool) {
        // Static Semantics: Early Errors
<<<<<<< HEAD
        //  TemplateMiddleList[Yield, Await, Tagged] :
        //      TemplateMiddle Expression[+In, ?Yield, ?Await]
        //      TemplateMiddleList[?Yield, ?Await, ?Tagged] TemplateMiddle Expression[+In, ?Yield, ?Await]
        //
        //  * It is a Syntax Error if the [Tagged] parameter was not set and TemplateMiddle Contains NotEscapeSequence.
        let (template_middle, tagged) = match self {
            TemplateMiddleList::ListHead(tm, _, tagged) | TemplateMiddleList::ListMid(_, tm, _, tagged) => (tm, *tagged),
        };
        if !tagged && template_middle.tv.is_none() {
            errs.push(create_syntax_error_object(agent, "Invalid escape sequence in template"));
        }
        match self {
            TemplateMiddleList::ListHead(_, exp, _) => {
                exp.early_errors(agent, errs, strict);
            }
            TemplateMiddleList::ListMid(tml, _, exp, _) => {
                tml.early_errors(agent, errs, strict);
                exp.early_errors(agent, errs, strict);
=======
        //  TemplateMiddleList :
        //      TemplateMiddle Expression
        //      TemplateMiddleList TemplateMiddle Expression
        //  * It is a Syntax Error if the [Tagged] parameter was not set and TemplateMiddle Contains NotEscapeSequence.
        if let TemplateMiddleList::ListMid(lst, _, _, _) = self {
            lst.early_errors(agent, errs, strict);
        }
        match self {
            TemplateMiddleList::ListHead(tmid, exp, tagged) | TemplateMiddleList::ListMid(_, tmid, exp, tagged) => {
                if !tagged && tmid.tv.is_none() {
                    errs.push(create_syntax_error_object(agent, "Invalid character escape in template literal"));
                }
                exp.early_errors(agent, errs, strict);
            }
        }
    }

    pub fn template_strings(&self, raw: bool) -> Vec<Option<JSString>> {
        // Static Semantics: TemplateStrings
        //
        // The syntax-directed operation TemplateStrings takes argument raw and returns a List of Strings. It is
        // defined piecewise over the following productions:
        match self {
            TemplateMiddleList::ListHead(template_middle, _, _) => {
                // TemplateMiddleList : TemplateMiddle Expression
                //  1. If raw is false, then
                //      a. Let string be the TV of TemplateMiddle.
                //  2. Else,
                //      a. Let string be the TRV of TemplateMiddle.
                //  3. Return « string ».
                match raw {
                    false => vec![template_middle.tv.clone()],
                    true => vec![Some(template_middle.trv.clone())],
                }
            }
            TemplateMiddleList::ListMid(template_middle_list, template_middle, _, _) => {
                // TemplateMiddleList : TemplateMiddleList TemplateMiddle Expression
                //  1. Let front be TemplateStrings of TemplateMiddleList with argument raw.
                //  2. If raw is false, then
                //      a. Let last be the TV of TemplateMiddle.
                //  3. Else,
                //      a. Let last be the TRV of TemplateMiddle.
                //  4. Return the list-concatenation of front and « last ».
                let mut front = template_middle_list.template_strings(raw);
                let last = match raw {
                    false => template_middle.tv.clone(),
                    true => Some(template_middle.trv.clone()),
                };
                front.push(last);
                front
>>>>>>> c1aca809
            }
        }
    }
}

// ParenthesizedExpression[Yield, Await] :
//      ( Expression[+In, ?Yield, ?Await] )
#[derive(Debug)]
pub enum ParenthesizedExpression {
    Expression(Rc<Expression>),
}

impl fmt::Display for ParenthesizedExpression {
    fn fmt(&self, f: &mut fmt::Formatter) -> fmt::Result {
        let ParenthesizedExpression::Expression(e) = self;
        write!(f, "( {} )", e)
    }
}

impl PrettyPrint for ParenthesizedExpression {
    fn pprint_with_leftpad<T>(&self, writer: &mut T, pad: &str, state: Spot) -> IoResult<()>
    where
        T: Write,
    {
        let (first, successive) = prettypad(pad, state);
        writeln!(writer, "{}ParenthesizedExpression: {}", first, self)?;
        let ParenthesizedExpression::Expression(e) = self;
        e.pprint_with_leftpad(writer, &successive, Spot::Final)
    }

    fn concise_with_leftpad<T>(&self, writer: &mut T, pad: &str, state: Spot) -> IoResult<()>
    where
        T: Write,
    {
        let (first, successive) = prettypad(pad, state);
        writeln!(writer, "{}ParenthesizedExpression: {}", first, self)?;
        pprint_token(writer, "(", TokenType::Punctuator, &successive, Spot::NotFinal)?;
        let ParenthesizedExpression::Expression(e) = self;
        e.concise_with_leftpad(writer, &successive, Spot::NotFinal)?;
        pprint_token(writer, ")", TokenType::Punctuator, &successive, Spot::Final)
    }
}

impl IsFunctionDefinition for ParenthesizedExpression {
    fn is_function_definition(&self) -> bool {
        let ParenthesizedExpression::Expression(e) = self;
        e.is_function_definition()
    }
}

impl AssignmentTargetType for ParenthesizedExpression {
    fn assignment_target_type(&self) -> ATTKind {
        let ParenthesizedExpression::Expression(e) = self;
        e.assignment_target_type()
    }
}

impl ParenthesizedExpression {
    pub fn parse(parser: &mut Parser, scanner: Scanner, yield_flag: bool, await_flag: bool) -> ParseResult<Self> {
        let after_lp = scan_for_punct(scanner, parser.source, ScanGoal::InputElementRegExp, Punctuator::LeftParen)?;
        let (exp, after_exp) = Expression::parse(parser, after_lp, true, yield_flag, await_flag)?;
        let after_rp = scan_for_punct(after_exp, parser.source, ScanGoal::InputElementRegExp, Punctuator::RightParen)?;
        Ok((Rc::new(ParenthesizedExpression::Expression(exp)), after_rp))
    }

    pub fn contains(&self, kind: ParseNodeKind) -> bool {
        let ParenthesizedExpression::Expression(e) = self;
        e.contains(kind)
    }

    pub fn all_private_identifiers_valid(&self, names: &[JSString]) -> bool {
        // Static Semantics: AllPrivateIdentifiersValid
        // With parameter names.
        //  1. For each child node child of this Parse Node, do
        //      a. If child is an instance of a nonterminal, then
        //          i. If AllPrivateIdentifiersValid of child with argument names is false, return false.
        //  2. Return true.
        let ParenthesizedExpression::Expression(e) = self;
        e.all_private_identifiers_valid(names)
    }

    pub fn early_errors(&self, agent: &mut Agent, errs: &mut Vec<Object>, strict: bool) {
<<<<<<< HEAD
        // Static Semantics: Early Errors
        // Nothing specific: just pitch to the child nodes
        let ParenthesizedExpression::Expression(e) = self;
        e.early_errors(agent, errs, strict);
=======
        let ParenthesizedExpression::Expression(e) = self;
        e.early_errors(agent, errs, strict)
>>>>>>> c1aca809
    }
}

// CoverParenthesizedExpressionAndArrowParameterList[Yield, Await] :
//      ( Expression[+In, ?Yield, ?Await] )
//      ( Expression[+In, ?Yield, ?Await] , )
//      ( )
//      ( ... BindingIdentifier[?Yield, ?Await] )
//      ( ... BindingPattern[?Yield, ?Await] )
//      ( Expression[+In, ?Yield, ?Await] , ... BindingIdentifier[?Yield, ?Await] )
//      ( Expression[+In, ?Yield, ?Await] , ... BindingPattern[?Yield, ?Await] )
#[derive(Debug)]
pub enum CoverParenthesizedExpressionAndArrowParameterList {
    Expression(Rc<Expression>),
    ExpComma(Rc<Expression>),
    Empty,
    Ident(Rc<BindingIdentifier>),
    Pattern(Rc<BindingPattern>),
    ExpIdent(Rc<Expression>, Rc<BindingIdentifier>),
    ExpPattern(Rc<Expression>, Rc<BindingPattern>),
}

impl fmt::Display for CoverParenthesizedExpressionAndArrowParameterList {
    fn fmt(&self, f: &mut fmt::Formatter) -> fmt::Result {
        match self {
            CoverParenthesizedExpressionAndArrowParameterList::Expression(node) => write!(f, "( {} )", node),
            CoverParenthesizedExpressionAndArrowParameterList::ExpComma(node) => write!(f, "( {} , )", node),
            CoverParenthesizedExpressionAndArrowParameterList::Empty => write!(f, "( )"),
            CoverParenthesizedExpressionAndArrowParameterList::Ident(node) => write!(f, "( ... {} )", node),
            CoverParenthesizedExpressionAndArrowParameterList::Pattern(node) => write!(f, "( ... {} )", node),
            CoverParenthesizedExpressionAndArrowParameterList::ExpIdent(exp, id) => {
                write!(f, "( {} , ... {} )", exp, id)
            }
            CoverParenthesizedExpressionAndArrowParameterList::ExpPattern(exp, pat) => {
                write!(f, "( {} , ... {} )", exp, pat)
            }
        }
    }
}

impl PrettyPrint for CoverParenthesizedExpressionAndArrowParameterList {
    fn pprint_with_leftpad<T>(&self, writer: &mut T, pad: &str, state: Spot) -> IoResult<()>
    where
        T: Write,
    {
        let (first, successive) = prettypad(pad, state);
        writeln!(writer, "{}CoverParenthesizedExpressionAndArrowParameterList: {}", first, self)?;
        match self {
            CoverParenthesizedExpressionAndArrowParameterList::Empty => Ok(()),
            CoverParenthesizedExpressionAndArrowParameterList::Expression(node) => node.pprint_with_leftpad(writer, &successive, Spot::Final),
            CoverParenthesizedExpressionAndArrowParameterList::ExpComma(node) => node.pprint_with_leftpad(writer, &successive, Spot::Final),
            CoverParenthesizedExpressionAndArrowParameterList::Ident(node) => node.pprint_with_leftpad(writer, &successive, Spot::Final),
            CoverParenthesizedExpressionAndArrowParameterList::Pattern(node) => node.pprint_with_leftpad(writer, &successive, Spot::Final),
            CoverParenthesizedExpressionAndArrowParameterList::ExpIdent(exp, next) => {
                exp.pprint_with_leftpad(writer, &successive, Spot::NotFinal)?;
                next.pprint_with_leftpad(writer, &successive, Spot::Final)
            }
            CoverParenthesizedExpressionAndArrowParameterList::ExpPattern(exp, next) => {
                exp.pprint_with_leftpad(writer, &successive, Spot::NotFinal)?;
                next.pprint_with_leftpad(writer, &successive, Spot::Final)
            }
        }
    }

    fn concise_with_leftpad<T>(&self, writer: &mut T, pad: &str, state: Spot) -> IoResult<()>
    where
        T: Write,
    {
        let (first, successive) = prettypad(pad, state);
        writeln!(writer, "{}CoverParenthesizedExpressionAndArrowParameterList: {}", first, self)?;
        pprint_token(writer, "(", TokenType::Punctuator, &successive, Spot::NotFinal)?;
        match self {
            CoverParenthesizedExpressionAndArrowParameterList::Expression(node) => {
                node.concise_with_leftpad(writer, &successive, Spot::NotFinal)?;
            }
            CoverParenthesizedExpressionAndArrowParameterList::ExpComma(node) => {
                node.concise_with_leftpad(writer, &successive, Spot::NotFinal)?;
                pprint_token(writer, ",", TokenType::Punctuator, &successive, Spot::NotFinal)?;
            }
            CoverParenthesizedExpressionAndArrowParameterList::Empty => {}
            CoverParenthesizedExpressionAndArrowParameterList::Ident(node) => {
                pprint_token(writer, "...", TokenType::Punctuator, &successive, Spot::NotFinal)?;
                node.concise_with_leftpad(writer, &successive, Spot::NotFinal)?;
            }
            CoverParenthesizedExpressionAndArrowParameterList::Pattern(node) => {
                pprint_token(writer, "...", TokenType::Punctuator, &successive, Spot::NotFinal)?;
                node.concise_with_leftpad(writer, &successive, Spot::NotFinal)?;
            }
            CoverParenthesizedExpressionAndArrowParameterList::ExpIdent(exp, id) => {
                exp.concise_with_leftpad(writer, &successive, Spot::NotFinal)?;
                pprint_token(writer, ",", TokenType::Punctuator, &successive, Spot::NotFinal)?;
                pprint_token(writer, "...", TokenType::Punctuator, &successive, Spot::NotFinal)?;
                id.concise_with_leftpad(writer, &successive, Spot::NotFinal)?;
            }
            CoverParenthesizedExpressionAndArrowParameterList::ExpPattern(exp, pat) => {
                exp.concise_with_leftpad(writer, &successive, Spot::NotFinal)?;
                pprint_token(writer, ",", TokenType::Punctuator, &successive, Spot::NotFinal)?;
                pprint_token(writer, "...", TokenType::Punctuator, &successive, Spot::NotFinal)?;
                pat.concise_with_leftpad(writer, &successive, Spot::NotFinal)?;
            }
        }
        pprint_token(writer, ")", TokenType::Punctuator, &successive, Spot::Final)
    }
}

impl CoverParenthesizedExpressionAndArrowParameterList {
    fn parse_core(parser: &mut Parser, scanner: Scanner, yield_flag: bool, await_flag: bool) -> ParseResult<Self> {
        enum BndType {
            Id(Rc<BindingIdentifier>),
            Pat(Rc<BindingPattern>),
        }
        let after_lparen = scan_for_punct(scanner, parser.source, ScanGoal::InputElementRegExp, Punctuator::LeftParen)?;
        Err(ParseError::new(PECode::ExpressionSpreadOrRPExpected, after_lparen))
            .otherwise(|| {
                // ( )
                let after_rparen = scan_for_punct(after_lparen, parser.source, ScanGoal::InputElementRegExp, Punctuator::RightParen)?;
                Ok((Rc::new(CoverParenthesizedExpressionAndArrowParameterList::Empty), after_rparen))
            })
            .otherwise(|| {
                // ( ... BindingIdentifier )
                // ( ... BindingPattern )
                let after_ellipsis = scan_for_punct(after_lparen, parser.source, ScanGoal::InputElementRegExp, Punctuator::Ellipsis)?;
                Err(ParseError::new(PECode::BindingIdOrPatternExpected, after_ellipsis)).otherwise(|| {
                    BindingIdentifier::parse(parser, after_ellipsis, yield_flag, await_flag)
                        .map(|(bi, scan)| (BndType::Id(bi), scan))
                        .otherwise(|| BindingPattern::parse(parser, after_ellipsis, yield_flag, await_flag).map(|(bp, scan)| (BndType::Pat(bp), scan)))
                        .and_then(|(bnd, scan)| scan_for_punct(scan, parser.source, ScanGoal::InputElementDiv, Punctuator::RightParen).map(|after_rp| (bnd, after_rp)))
                        .map(|(bnd, scan)| {
                            (
                                Rc::new(match bnd {
                                    BndType::Id(id) => CoverParenthesizedExpressionAndArrowParameterList::Ident(id),
                                    BndType::Pat(pat) => CoverParenthesizedExpressionAndArrowParameterList::Pattern(pat),
                                }),
                                scan,
                            )
                        })
                })
            })
            .otherwise(|| {
                enum AfterExp {
                    Empty,
                    Comma,
                    SpreadId(Rc<BindingIdentifier>),
                    SpreadPat(Rc<BindingPattern>),
                }
                let (exp, after_exp) = Expression::parse(parser, after_lparen, true, yield_flag, await_flag)?;
                scan_for_punct(after_exp, parser.source, ScanGoal::InputElementDiv, Punctuator::RightParen)
                    .map(|after_rparen| (AfterExp::Empty, after_rparen))
                    .otherwise(|| {
                        scan_for_punct(after_exp, parser.source, ScanGoal::InputElementDiv, Punctuator::Comma).and_then(|after_comma| {
                            scan_for_punct(after_comma, parser.source, ScanGoal::InputElementDiv, Punctuator::RightParen).map(|after_rparen| (AfterExp::Comma, after_rparen)).otherwise(
                                || {
                                    scan_for_punct(after_comma, parser.source, ScanGoal::InputElementDiv, Punctuator::Ellipsis).and_then(|after_ellipsis| {
                                        BindingIdentifier::parse(parser, after_ellipsis, yield_flag, await_flag)
                                            .and_then(|(bi, after)| {
                                                scan_for_punct(after, parser.source, ScanGoal::InputElementDiv, Punctuator::RightParen).map(|after_rp| (AfterExp::SpreadId(bi), after_rp))
                                            })
                                            .otherwise(|| {
                                                BindingPattern::parse(parser, after_ellipsis, yield_flag, await_flag).and_then(|(bp, after)| {
                                                    scan_for_punct(after, parser.source, ScanGoal::InputElementDiv, Punctuator::RightParen)
                                                        .map(|after_rp| (AfterExp::SpreadPat(bp), after_rp))
                                                })
                                            })
                                    })
                                },
                            )
                        })
                    })
                    .map(|(aftexp, scan)| {
                        (
                            Rc::new(match aftexp {
                                AfterExp::Empty => CoverParenthesizedExpressionAndArrowParameterList::Expression(exp),
                                AfterExp::Comma => CoverParenthesizedExpressionAndArrowParameterList::ExpComma(exp),
                                AfterExp::SpreadId(id) => CoverParenthesizedExpressionAndArrowParameterList::ExpIdent(exp, id),
                                AfterExp::SpreadPat(pat) => CoverParenthesizedExpressionAndArrowParameterList::ExpPattern(exp, pat),
                            }),
                            scan,
                        )
                    })
            })
    }

    pub fn parse(parser: &mut Parser, scanner: Scanner, yield_flag: bool, await_flag: bool) -> ParseResult<Self> {
        let key = YieldAwaitKey { scanner, yield_flag, await_flag };
        match parser.cpeaapl_cache.get(&key) {
            Some(result) => result.clone(),
            None => {
                let result = Self::parse_core(parser, scanner, yield_flag, await_flag);
                parser.cpeaapl_cache.insert(key, result.clone());
                result
            }
        }
    }

    pub fn contains(&self, kind: ParseNodeKind) -> bool {
        match self {
            CoverParenthesizedExpressionAndArrowParameterList::Expression(node) => node.contains(kind),
            CoverParenthesizedExpressionAndArrowParameterList::ExpComma(node) => node.contains(kind),
            CoverParenthesizedExpressionAndArrowParameterList::Empty => false,
            CoverParenthesizedExpressionAndArrowParameterList::Ident(node) => node.contains(kind),
            CoverParenthesizedExpressionAndArrowParameterList::Pattern(node) => node.contains(kind),
            CoverParenthesizedExpressionAndArrowParameterList::ExpIdent(exp, id) => exp.contains(kind) || id.contains(kind),
            CoverParenthesizedExpressionAndArrowParameterList::ExpPattern(exp, pat) => exp.contains(kind) || pat.contains(kind),
        }
    }

    pub fn early_errors(&self, agent: &mut Agent, errs: &mut Vec<Object>, strict: bool) {
<<<<<<< HEAD
        // Static Semantics: Early Errors
        // Nothing specific: just pitch to the child nodes
=======
>>>>>>> c1aca809
        match self {
            CoverParenthesizedExpressionAndArrowParameterList::Expression(node) => node.early_errors(agent, errs, strict),
            CoverParenthesizedExpressionAndArrowParameterList::ExpComma(node) => node.early_errors(agent, errs, strict),
            CoverParenthesizedExpressionAndArrowParameterList::Empty => {}
            CoverParenthesizedExpressionAndArrowParameterList::Ident(node) => node.early_errors(agent, errs, strict),
            CoverParenthesizedExpressionAndArrowParameterList::Pattern(node) => node.early_errors(agent, errs, strict),
            CoverParenthesizedExpressionAndArrowParameterList::ExpIdent(exp, id) => {
                exp.early_errors(agent, errs, strict);
                id.early_errors(agent, errs, strict);
            }
            CoverParenthesizedExpressionAndArrowParameterList::ExpPattern(exp, pat) => {
                exp.early_errors(agent, errs, strict);
                pat.early_errors(agent, errs, strict);
            }
        }
    }
}

#[cfg(test)]
mod tests;<|MERGE_RESOLUTION|>--- conflicted
+++ resolved
@@ -377,11 +377,7 @@
             PrimaryExpressionKind::ArrayLiteral(boxed) => boxed.early_errors(agent, errs, strict),
             PrimaryExpressionKind::ObjectLiteral(boxed) => boxed.early_errors(agent, errs, strict),
             PrimaryExpressionKind::Parenthesized(boxed) => boxed.early_errors(agent, errs, strict),
-<<<<<<< HEAD
-            PrimaryExpressionKind::TemplateLiteral(boxed) => boxed.early_errors(agent, errs, strict),
-=======
             PrimaryExpressionKind::TemplateLiteral(boxed) => boxed.early_errors(agent, errs, strict, 0xffff_ffff),
->>>>>>> c1aca809
             PrimaryExpressionKind::Function(node) => node.early_errors(agent, errs, strict),
             PrimaryExpressionKind::Class(node) => node.early_errors(agent, errs, strict),
             PrimaryExpressionKind::Generator(node) => node.early_errors(agent, errs, strict),
@@ -391,13 +387,8 @@
                 // Static Semantics: Early Errors
                 //      PrimaryExpression : RegularExpressionLiteral
                 //  * It is a Syntax Error if IsValidRegularExpressionLiteral(RegularExpressionLiteral) is false.
-<<<<<<< HEAD
-                if !regex.is_valid_regular_expression_literal() {
-                    errs.push(create_syntax_error_object(agent, "Invalid regular expression"));
-=======
                 if let Err(msg) = regex.validate_regular_expression_literal() {
                     errs.push(create_syntax_error_object(agent, msg));
->>>>>>> c1aca809
                 }
             }
         }
@@ -2144,15 +2135,6 @@
 
     pub fn early_errors(&self, agent: &mut Agent, errs: &mut Vec<Object>, strict: bool) {
         // Static Semantics: Early Errors
-<<<<<<< HEAD
-        // SubstitutionTemplate[Yield, Await, Tagged] : TemplateHead Expression[+In, ?Yield, ?Await] TemplateSpans[?Yield, ?Await, ?Tagged]
-        //  * It is a Syntax Error if the [Tagged] parameter was not set and TemplateHead Contains NotEscapeSequence.
-        if !self.tagged && self.template_head.tv.is_none() {
-            errs.push(create_syntax_error_object(agent, "invalid escape sequence in template literal"));
-        }
-        self.expression.early_errors(agent, errs, strict);
-        self.template_spans.early_errors(agent, errs, strict);
-=======
         // SubstitutionTemplate : TemplateHead Expression TemplateSpans
         //  * It is a Syntax Error if the [Tagged] parameter was not set and TemplateHead Contains NotEscapeSequence.
         if !self.tagged && self.template_head.tv.is_none() {
@@ -2182,7 +2164,6 @@
         let tail = self.template_spans.template_strings(raw);
         head.extend(tail);
         head
->>>>>>> c1aca809
     }
 }
 
@@ -2282,20 +2263,6 @@
 
     pub fn early_errors(&self, agent: &mut Agent, errs: &mut Vec<Object>, strict: bool) {
         // Static Semantics: Early Errors
-<<<<<<< HEAD
-        // TemplateSpans[Yield, Await, Tagged] : TemplateTail
-        //  * It is a Syntax Error if the [Tagged] parameter was not set and TemplateTail Contains NotEscapeSequence.
-        let (tail, tagged) = match self {
-            TemplateSpans::Tail(tail, tagged) | TemplateSpans::List(_, tail, tagged) => (tail, *tagged),
-        };
-        if !tagged && tail.tv.is_none() {
-            errs.push(create_syntax_error_object(agent, "invalid escape sequence in template literal"));
-        }
-        match self {
-            TemplateSpans::Tail(..) => {}
-            TemplateSpans::List(lst, ..) => {
-                lst.early_errors(agent, errs, strict);
-=======
         //  TemplateSpans :
         //      TemplateTail
         //      TemplateMiddleList TemplateTail
@@ -2345,7 +2312,6 @@
                 };
                 middle.push(tail);
                 middle
->>>>>>> c1aca809
             }
         }
     }
@@ -2455,26 +2421,6 @@
 
     pub fn early_errors(&self, agent: &mut Agent, errs: &mut Vec<Object>, strict: bool) {
         // Static Semantics: Early Errors
-<<<<<<< HEAD
-        //  TemplateMiddleList[Yield, Await, Tagged] :
-        //      TemplateMiddle Expression[+In, ?Yield, ?Await]
-        //      TemplateMiddleList[?Yield, ?Await, ?Tagged] TemplateMiddle Expression[+In, ?Yield, ?Await]
-        //
-        //  * It is a Syntax Error if the [Tagged] parameter was not set and TemplateMiddle Contains NotEscapeSequence.
-        let (template_middle, tagged) = match self {
-            TemplateMiddleList::ListHead(tm, _, tagged) | TemplateMiddleList::ListMid(_, tm, _, tagged) => (tm, *tagged),
-        };
-        if !tagged && template_middle.tv.is_none() {
-            errs.push(create_syntax_error_object(agent, "Invalid escape sequence in template"));
-        }
-        match self {
-            TemplateMiddleList::ListHead(_, exp, _) => {
-                exp.early_errors(agent, errs, strict);
-            }
-            TemplateMiddleList::ListMid(tml, _, exp, _) => {
-                tml.early_errors(agent, errs, strict);
-                exp.early_errors(agent, errs, strict);
-=======
         //  TemplateMiddleList :
         //      TemplateMiddle Expression
         //      TemplateMiddleList TemplateMiddle Expression
@@ -2525,7 +2471,6 @@
                 };
                 front.push(last);
                 front
->>>>>>> c1aca809
             }
         }
     }
@@ -2608,15 +2553,8 @@
     }
 
     pub fn early_errors(&self, agent: &mut Agent, errs: &mut Vec<Object>, strict: bool) {
-<<<<<<< HEAD
-        // Static Semantics: Early Errors
-        // Nothing specific: just pitch to the child nodes
-        let ParenthesizedExpression::Expression(e) = self;
-        e.early_errors(agent, errs, strict);
-=======
         let ParenthesizedExpression::Expression(e) = self;
         e.early_errors(agent, errs, strict)
->>>>>>> c1aca809
     }
 }
 
@@ -2824,11 +2762,6 @@
     }
 
     pub fn early_errors(&self, agent: &mut Agent, errs: &mut Vec<Object>, strict: bool) {
-<<<<<<< HEAD
-        // Static Semantics: Early Errors
-        // Nothing specific: just pitch to the child nodes
-=======
->>>>>>> c1aca809
         match self {
             CoverParenthesizedExpressionAndArrowParameterList::Expression(node) => node.early_errors(agent, errs, strict),
             CoverParenthesizedExpressionAndArrowParameterList::ExpComma(node) => node.early_errors(agent, errs, strict),
