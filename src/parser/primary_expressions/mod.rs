--- conflicted
+++ resolved
@@ -142,71 +142,6 @@
     }
 }
 
-<<<<<<< HEAD
-impl ToPrimaryExpression for IdentifierReference {
-    fn to_primary_expression(node: Rc<Self>) -> PrimaryExpression {
-        PrimaryExpression::IdentifierReference { node }
-    }
-}
-
-impl ToPrimaryExpression for Literal {
-    fn to_primary_expression(node: Rc<Self>) -> PrimaryExpression {
-        PrimaryExpression::Literal { node }
-    }
-}
-
-impl ToPrimaryExpression for ArrayLiteral {
-    fn to_primary_expression(node: Rc<Self>) -> PrimaryExpression {
-        PrimaryExpression::ArrayLiteral { node }
-    }
-}
-
-impl ToPrimaryExpression for ObjectLiteral {
-    fn to_primary_expression(node: Rc<Self>) -> PrimaryExpression {
-        PrimaryExpression::ObjectLiteral { node }
-    }
-}
-
-impl ToPrimaryExpression for ParenthesizedExpression {
-    fn to_primary_expression(node: Rc<Self>) -> PrimaryExpression {
-        PrimaryExpression::Parenthesized { node }
-    }
-}
-
-impl ToPrimaryExpression for TemplateLiteral {
-    fn to_primary_expression(node: Rc<Self>) -> PrimaryExpression {
-        PrimaryExpression::TemplateLiteral { node }
-    }
-}
-
-impl ToPrimaryExpression for FunctionExpression {
-    fn to_primary_expression(node: Rc<Self>) -> PrimaryExpression {
-        PrimaryExpression::Function { node }
-    }
-}
-
-impl ToPrimaryExpression for ClassExpression {
-    fn to_primary_expression(node: Rc<Self>) -> PrimaryExpression {
-        PrimaryExpression::Class { node }
-    }
-}
-
-impl ToPrimaryExpression for GeneratorExpression {
-    fn to_primary_expression(node: Rc<Self>) -> PrimaryExpression {
-        PrimaryExpression::Generator { node }
-    }
-}
-
-impl ToPrimaryExpression for AsyncFunctionExpression {
-    fn to_primary_expression(node: Rc<Self>) -> PrimaryExpression {
-        PrimaryExpression::AsyncFunction { node }
-    }
-}
-
-impl ToPrimaryExpression for AsyncGeneratorExpression {
-    fn to_primary_expression(node: Rc<Self>) -> PrimaryExpression {
-        PrimaryExpression::AsyncGenerator { node }
-=======
 impl From<Rc<IdentifierReference>> for PrimaryExpression {
     fn from(node: Rc<IdentifierReference>) -> Self {
         Self::IdentifierReference { node }
@@ -270,7 +205,6 @@
 impl From<Rc<AsyncGeneratorExpression>> for PrimaryExpression {
     fn from(node: Rc<AsyncGeneratorExpression>) -> Self {
         Self::AsyncGenerator { node }
->>>>>>> 2fe5e767
     }
 }
 
@@ -1551,17 +1485,10 @@
         match tok {
             Token::Identifier(id) => {
                 Ok((Rc::new(LiteralPropertyName::IdentifierName { data: id, location: tok_loc }), after_tok))
-<<<<<<< HEAD
             }
             Token::String(s) => {
                 Ok((Rc::new(LiteralPropertyName::StringLiteral { data: s, location: tok_loc }), after_tok))
             }
-=======
-            }
-            Token::String(s) => {
-                Ok((Rc::new(LiteralPropertyName::StringLiteral { data: s, location: tok_loc }), after_tok))
-            }
->>>>>>> 2fe5e767
             Token::Number(n) => Ok((
                 Rc::new(LiteralPropertyName::NumericLiteral { data: Numeric::Number(n), location: tok_loc }),
                 after_tok,
