--- conflicted
+++ resolved
@@ -369,36 +369,29 @@
         matches!(&self.kind, PrimaryExpressionKind::ArrayLiteral(_) | PrimaryExpressionKind::ObjectLiteral(_))
     }
 
-<<<<<<< HEAD
-    pub fn early_errors(&self, agent: &mut Agent, strict: bool) -> Vec<Object> {
+    pub fn early_errors(&self, agent: &mut Agent, errs: &mut Vec<Object>, strict: bool) {
         match &self.kind {
-            PrimaryExpressionKind::This => vec![],
-            PrimaryExpressionKind::IdentifierReference(id) => id.early_errors(agent, strict),
-            PrimaryExpressionKind::Literal(lit) => lit.early_errors(),
-            PrimaryExpressionKind::ArrayLiteral(boxed) => boxed.early_errors(agent, strict),
-            PrimaryExpressionKind::ObjectLiteral(boxed) => boxed.early_errors(agent, strict),
-            PrimaryExpressionKind::Parenthesized(boxed) => boxed.early_errors(agent, strict),
-            PrimaryExpressionKind::TemplateLiteral(boxed) => boxed.early_errors(agent, strict),
-            PrimaryExpressionKind::Function(node) => node.early_errors(agent, strict),
-            PrimaryExpressionKind::Class(node) => node.early_errors(agent, strict),
-            PrimaryExpressionKind::Generator(node) => node.early_errors(agent, strict),
-            PrimaryExpressionKind::AsyncFunction(node) => node.early_errors(agent),
-            PrimaryExpressionKind::AsyncGenerator(node) => node.early_errors(agent, strict),
+            PrimaryExpressionKind::This => {}
+            PrimaryExpressionKind::IdentifierReference(id) => id.early_errors(agent, errs, strict),
+            PrimaryExpressionKind::Literal(lit) => lit.early_errors(agent, errs),
+            PrimaryExpressionKind::ArrayLiteral(boxed) => boxed.early_errors(agent, errs, strict),
+            PrimaryExpressionKind::ObjectLiteral(boxed) => boxed.early_errors(agent, errs, strict),
+            PrimaryExpressionKind::Parenthesized(boxed) => boxed.early_errors(agent, errs, strict),
+            PrimaryExpressionKind::TemplateLiteral(boxed) => boxed.early_errors(agent, errs, strict),
+            PrimaryExpressionKind::Function(node) => node.early_errors(agent, errs, strict),
+            PrimaryExpressionKind::Class(node) => node.early_errors(agent, errs, strict),
+            PrimaryExpressionKind::Generator(node) => node.early_errors(agent, errs, strict),
+            PrimaryExpressionKind::AsyncFunction(node) => node.early_errors(agent, errs, strict),
+            PrimaryExpressionKind::AsyncGenerator(node) => node.early_errors(agent, errs, strict),
             PrimaryExpressionKind::RegularExpression(regex) => {
                 // Static Semantics: Early Errors
                 //      PrimaryExpression : RegularExpressionLiteral
                 //  * It is a Syntax Error if IsValidRegularExpressionLiteral(RegularExpressionLiteral) is false.
-                if regex.is_valid_regular_expression_literal() {
-                    vec![]
-                } else {
-                    vec![create_syntax_error_object(agent, "Invalid regular expression")]
+                if !regex.is_valid_regular_expression_literal() {
+                    errs.push(create_syntax_error_object(agent, "Invalid regular expression"));
                 }
             }
         }
-=======
-    pub fn early_errors(&self, _agent: &mut Agent, _errs: &mut Vec<Object>, _strict: bool) {
-        todo!()
->>>>>>> 7013d8b6
     }
 }
 
@@ -534,15 +527,8 @@
         boxed.all_private_identifiers_valid(names)
     }
 
-<<<<<<< HEAD
-    pub fn early_errors(&self, _agent: &mut Agent, _strict: bool) -> Vec<Object> {
-        // todo!()
-        println!("{}:{}: Not yet implemented", file!(), line!());
-        Vec::new()
-=======
     pub fn early_errors(&self, _agent: &mut Agent, _errs: &mut Vec<Object>, _strict: bool) {
         todo!()
->>>>>>> 7013d8b6
     }
 }
 
@@ -756,15 +742,8 @@
         }
     }
 
-<<<<<<< HEAD
-    pub fn early_errors(&self, _agent: &mut Agent, _strict: bool) -> Vec<Object> {
-        // todo!()
-        println!("{}:{}: Not yet implemented", file!(), line!());
-        Vec::new()
-=======
     pub fn early_errors(&self, _agent: &mut Agent, _errs: &mut Vec<Object>, _strict: bool) {
         todo!()
->>>>>>> 7013d8b6
     }
 }
 
@@ -902,15 +881,8 @@
         }
     }
 
-<<<<<<< HEAD
-    pub fn early_errors(&self, _agent: &mut Agent, _strict: bool) -> Vec<Object> {
-        // todo!()
-        println!("{}:{}: Not yet implemented", file!(), line!());
-        Vec::new()
-=======
     pub fn early_errors(&self, _agent: &mut Agent, _errs: &mut Vec<Object>, _strict: bool) {
         todo!()
->>>>>>> 7013d8b6
     }
 }
 
@@ -985,15 +957,8 @@
         node.all_private_identifiers_valid(names)
     }
 
-<<<<<<< HEAD
-    pub fn early_errors(&self, _agent: &mut Agent, _strict: bool) -> Vec<Object> {
-        // todo!()
-        println!("{}:{}: Not yet implemented", file!(), line!());
-        Vec::new()
-=======
     pub fn early_errors(&self, _agent: &mut Agent, _errs: &mut Vec<Object>, _strict: bool) {
         todo!()
->>>>>>> 7013d8b6
     }
 }
 
@@ -1057,15 +1022,8 @@
         izer.all_private_identifiers_valid(names)
     }
 
-<<<<<<< HEAD
-    pub fn early_errors(&self, _agent: &mut Agent, _strict: bool) -> Vec<Object> {
-        // todo!()
-        println!("{}:{}: Not yet implemented", file!(), line!());
-        Vec::new()
-=======
     pub fn early_errors(&self, _agent: &mut Agent, _errs: &mut Vec<Object>, _strict: bool) {
         todo!()
->>>>>>> 7013d8b6
     }
 }
 
@@ -1130,15 +1088,8 @@
         n.all_private_identifiers_valid(names)
     }
 
-<<<<<<< HEAD
-    pub fn early_errors(&self, _agent: &mut Agent, _strict: bool) -> Vec<Object> {
-        // todo!()
-        println!("{}:{}: Not yet implemented", file!(), line!());
-        Vec::new()
-=======
     pub fn early_errors(&self, _agent: &mut Agent, _errs: &mut Vec<Object>, _strict: bool) {
         todo!()
->>>>>>> 7013d8b6
     }
 }
 
@@ -1204,15 +1155,8 @@
         false
     }
 
-<<<<<<< HEAD
-    pub fn early_errors(&self, _agent: &mut Agent, _strict: bool) -> Vec<Object> {
-        // todo!()
-        println!("{}:{}: Not yet implemented", file!(), line!());
-        Vec::new()
-=======
     pub fn early_errors(&self, _agent: &mut Agent, _errs: &mut Vec<Object>, _strict: bool) {
         todo!()
->>>>>>> 7013d8b6
     }
 }
 
@@ -1303,15 +1247,8 @@
         }
     }
 
-<<<<<<< HEAD
-    pub fn early_errors(&self, _agent: &mut Agent, _strict: bool) -> Vec<Object> {
-        // todo!()
-        println!("{}:{}: Not yet implemented", file!(), line!());
-        Vec::new()
-=======
     pub fn early_errors(&self, _agent: &mut Agent, _errs: &mut Vec<Object>, _strict: bool) {
         todo!()
->>>>>>> 7013d8b6
     }
 }
 
@@ -1454,15 +1391,8 @@
         }
     }
 
-<<<<<<< HEAD
-    pub fn early_errors(&self, _agent: &mut Agent, _strict: bool) -> Vec<Object> {
-        // todo!()
-        println!("{}:{}: Not yet implemented", file!(), line!());
-        Vec::new()
-=======
     pub fn early_errors(&self, _agent: &mut Agent, _errs: &mut Vec<Object>, _strict: bool) {
         todo!()
->>>>>>> 7013d8b6
     }
 }
 
@@ -1550,15 +1480,8 @@
         }
     }
 
-<<<<<<< HEAD
-    pub fn early_errors(&self, _agent: &mut Agent, _strict: bool) -> Vec<Object> {
-        // todo!()
-        println!("{}:{}: Not yet implemented", file!(), line!());
-        Vec::new()
-=======
     pub fn early_errors(&self, _agent: &mut Agent, _errs: &mut Vec<Object>, _strict: bool) {
         todo!()
->>>>>>> 7013d8b6
     }
 }
 
@@ -1659,15 +1582,8 @@
         }
     }
 
-<<<<<<< HEAD
-    pub fn early_errors(&self, _agent: &mut Agent, _strict: bool) -> Vec<Object> {
-        // todo!()
-        println!("{}:{}: Not yet implemented", file!(), line!());
-        Vec::new()
-=======
     pub fn early_errors(&self, _agent: &mut Agent, _errs: &mut Vec<Object>, _strict: bool) {
         todo!()
->>>>>>> 7013d8b6
     }
 }
 
@@ -1778,14 +1694,7 @@
         }
     }
 
-<<<<<<< HEAD
-    pub fn early_errors(&self) -> Vec<Object> {
-        Vec::new()
-=======
-    pub fn early_errors(&self, _agent: &mut Agent, _errs: &mut Vec<Object>, _strict: bool) {
-        todo!()
->>>>>>> 7013d8b6
-    }
+    pub fn early_errors(&self, _agent: &mut Agent, _errs: &mut Vec<Object>) {}
 }
 
 // TemplateLiteral[Yield, Await, Tagged] :
@@ -1883,15 +1792,8 @@
         }
     }
 
-<<<<<<< HEAD
-    pub fn early_errors(&self, _agent: &mut Agent, _strict: bool) -> Vec<Object> {
-        // todo!()
-        println!("{}:{}: Not yet implemented", file!(), line!());
-        Vec::new()
-=======
     pub fn early_errors(&self, _agent: &mut Agent, _errs: &mut Vec<Object>, _strict: bool) {
         todo!()
->>>>>>> 7013d8b6
     }
 }
 
@@ -1959,22 +1861,15 @@
         self.expression.all_private_identifiers_valid(names) && self.template_spans.all_private_identifiers_valid(names)
     }
 
-<<<<<<< HEAD
-    pub fn early_errors(&self, agent: &mut Agent, strict: bool) -> Vec<Object> {
+    pub fn early_errors(&self, agent: &mut Agent, errs: &mut Vec<Object>, strict: bool) {
         // Static Semantics: Early Errors
         // SubstitutionTemplate[Yield, Await, Tagged] : TemplateHead Expression[+In, ?Yield, ?Await] TemplateSpans[?Yield, ?Await, ?Tagged]
         //  * It is a Syntax Error if the [Tagged] parameter was not set and TemplateHead Contains NotEscapeSequence.
-        let mut errs = vec![];
         if !self.tagged && self.template_head.tv.is_none() {
             errs.push(create_syntax_error_object(agent, "invalid escape sequence in template literal"));
         }
-        errs.extend(self.expression.early_errors(agent, strict));
-        errs.extend(self.template_spans.early_errors(agent, strict));
-        errs
-=======
-    pub fn early_errors(&self, _agent: &mut Agent, _errs: &mut Vec<Object>, _strict: bool) {
-        todo!()
->>>>>>> 7013d8b6
+        self.expression.early_errors(agent, errs, strict);
+        self.template_spans.early_errors(agent, errs, strict);
     }
 }
 
@@ -2072,12 +1967,10 @@
         }
     }
 
-<<<<<<< HEAD
-    pub fn early_errors(&self, agent: &mut Agent, strict: bool) -> Vec<Object> {
+    pub fn early_errors(&self, agent: &mut Agent, errs: &mut Vec<Object>, strict: bool) {
         // Static Semantics: Early Errors
         // TemplateSpans[Yield, Await, Tagged] : TemplateTail
         //  * It is a Syntax Error if the [Tagged] parameter was not set and TemplateTail Contains NotEscapeSequence.
-        let mut errs = vec![];
         let (tail, tagged) = match self {
             TemplateSpans::Tail(tail, tagged) | TemplateSpans::List(_, tail, tagged) => (tail, *tagged),
         };
@@ -2087,14 +1980,9 @@
         match self {
             TemplateSpans::Tail(..) => {}
             TemplateSpans::List(lst, ..) => {
-                errs.extend(lst.early_errors(agent, strict));
-            }
-        }
-        errs
-=======
-    pub fn early_errors(&self, _agent: &mut Agent, _errs: &mut Vec<Object>, _strict: bool) {
-        todo!()
->>>>>>> 7013d8b6
+                lst.early_errors(agent, errs, strict);
+            }
+        }
     }
 }
 
@@ -2200,15 +2088,13 @@
         }
     }
 
-<<<<<<< HEAD
-    pub fn early_errors(&self, agent: &mut Agent, strict: bool) -> Vec<Object> {
+    pub fn early_errors(&self, agent: &mut Agent, errs: &mut Vec<Object>, strict: bool) {
         // Static Semantics: Early Errors
         //  TemplateMiddleList[Yield, Await, Tagged] :
         //      TemplateMiddle Expression[+In, ?Yield, ?Await]
         //      TemplateMiddleList[?Yield, ?Await, ?Tagged] TemplateMiddle Expression[+In, ?Yield, ?Await]
         //
         //  * It is a Syntax Error if the [Tagged] parameter was not set and TemplateMiddle Contains NotEscapeSequence.
-        let mut errs = vec![];
         let (template_middle, tagged) = match self {
             TemplateMiddleList::ListHead(tm, _, tagged) | TemplateMiddleList::ListMid(_, tm, _, tagged) => (tm, *tagged),
         };
@@ -2217,18 +2103,13 @@
         }
         match self {
             TemplateMiddleList::ListHead(_, exp, _) => {
-                errs.extend(exp.early_errors(agent, strict));
+                exp.early_errors(agent, errs, strict);
             }
             TemplateMiddleList::ListMid(tml, _, exp, _) => {
-                errs.extend(tml.early_errors(agent, strict));
-                errs.extend(exp.early_errors(agent, strict));
-            }
-        }
-        errs
-=======
-    pub fn early_errors(&self, _agent: &mut Agent, _errs: &mut Vec<Object>, _strict: bool) {
-        todo!()
->>>>>>> 7013d8b6
+                tml.early_errors(agent, errs, strict);
+                exp.early_errors(agent, errs, strict);
+            }
+        }
     }
 }
 
@@ -2308,16 +2189,11 @@
         e.all_private_identifiers_valid(names)
     }
 
-<<<<<<< HEAD
-    pub fn early_errors(&self, agent: &mut Agent, strict: bool) -> Vec<Object> {
+    pub fn early_errors(&self, agent: &mut Agent, errs: &mut Vec<Object>, strict: bool) {
         // Static Semantics: Early Errors
         // Nothing specific: just pitch to the child nodes
         let ParenthesizedExpression::Expression(e) = self;
-        e.early_errors(agent, strict)
-=======
-    pub fn early_errors(&self, _agent: &mut Agent, _errs: &mut Vec<Object>, _strict: bool) {
-        todo!()
->>>>>>> 7013d8b6
+        e.early_errors(agent, errs, strict);
     }
 }
 
@@ -2524,31 +2400,24 @@
         }
     }
 
-<<<<<<< HEAD
-    pub fn early_errors(&self, agent: &mut Agent, strict: bool) -> Vec<Object> {
+    pub fn early_errors(&self, agent: &mut Agent, errs: &mut Vec<Object>, strict: bool) {
         // Static Semantics: Early Errors
         // Nothing specific: just pitch to the child nodes
         match self {
-            CoverParenthesizedExpressionAndArrowParameterList::Expression(node) => node.early_errors(agent, strict),
-            CoverParenthesizedExpressionAndArrowParameterList::ExpComma(node) => node.early_errors(agent, strict),
-            CoverParenthesizedExpressionAndArrowParameterList::Empty => vec![],
-            CoverParenthesizedExpressionAndArrowParameterList::Ident(node) => node.early_errors(agent, strict),
-            CoverParenthesizedExpressionAndArrowParameterList::Pattern(node) => node.early_errors(agent),
+            CoverParenthesizedExpressionAndArrowParameterList::Expression(node) => node.early_errors(agent, errs, strict),
+            CoverParenthesizedExpressionAndArrowParameterList::ExpComma(node) => node.early_errors(agent, errs, strict),
+            CoverParenthesizedExpressionAndArrowParameterList::Empty => {}
+            CoverParenthesizedExpressionAndArrowParameterList::Ident(node) => node.early_errors(agent, errs, strict),
+            CoverParenthesizedExpressionAndArrowParameterList::Pattern(node) => node.early_errors(agent, errs, strict),
             CoverParenthesizedExpressionAndArrowParameterList::ExpIdent(exp, id) => {
-                let mut errs = exp.early_errors(agent, strict);
-                errs.extend(id.early_errors(agent, strict));
-                errs
+                exp.early_errors(agent, errs, strict);
+                id.early_errors(agent, errs, strict);
             }
             CoverParenthesizedExpressionAndArrowParameterList::ExpPattern(exp, pat) => {
-                let mut errs = exp.early_errors(agent, strict);
-                errs.extend(pat.early_errors(agent));
-                errs
-            }
-        }
-=======
-    pub fn early_errors(&self, _agent: &mut Agent, _errs: &mut Vec<Object>, _strict: bool) {
-        todo!()
->>>>>>> 7013d8b6
+                exp.early_errors(agent, errs, strict);
+                pat.early_errors(agent, errs, strict);
+            }
+        }
     }
 }
 
