use std::fmt;
use std::io::Result as IoResult;
use std::io::Write;

use super::comma_operator::Expression;
use super::scanner::{Keyword, Punctuator, ScanGoal, Scanner};
use super::statements_and_declarations::Statement;
use super::*;
use crate::prettyprint::{pprint_token, prettypad, PrettyPrint, Spot, TokenType};

// WithStatement[Yield, Await, Return] :
//      with ( Expression[+In, ?Yield, ?Await] ) Statement[?Yield, ?Await, ?Return]
#[derive(Debug)]
pub struct WithStatement {
    expression: Rc<Expression>,
    statement: Rc<Statement>,
}

impl fmt::Display for WithStatement {
    fn fmt(&self, f: &mut fmt::Formatter) -> fmt::Result {
        write!(f, "with ( {} ) {}", self.expression, self.statement)
    }
}

impl PrettyPrint for WithStatement {
    fn pprint_with_leftpad<T>(&self, writer: &mut T, pad: &str, state: Spot) -> IoResult<()>
    where
        T: Write,
    {
        let (first, successive) = prettypad(pad, state);
        writeln!(writer, "{}WithStatement: {}", first, self)?;
        self.expression.pprint_with_leftpad(writer, &successive, Spot::NotFinal)?;
        self.statement.pprint_with_leftpad(writer, &successive, Spot::Final)
    }

    fn concise_with_leftpad<T>(&self, writer: &mut T, pad: &str, state: Spot) -> IoResult<()>
    where
        T: Write,
    {
        let (first, successive) = prettypad(pad, state);
        writeln!(writer, "{}WithStatement: {}", first, self)?;
        pprint_token(writer, "with", TokenType::Keyword, &successive, Spot::NotFinal)?;
        pprint_token(writer, "(", TokenType::Punctuator, &successive, Spot::NotFinal)?;
        self.expression.concise_with_leftpad(writer, &successive, Spot::NotFinal)?;
        pprint_token(writer, ")", TokenType::Punctuator, &successive, Spot::NotFinal)?;
        self.statement.concise_with_leftpad(writer, &successive, Spot::Final)
    }
}

impl WithStatement {
    pub fn parse(parser: &mut Parser, scanner: Scanner, yield_flag: bool, await_flag: bool, return_flag: bool) -> ParseResult<Self> {
        let after_width = scan_for_keyword(scanner, parser.source, ScanGoal::InputElementRegExp, Keyword::With)?;
        let after_open = scan_for_punct(after_width, parser.source, ScanGoal::InputElementDiv, Punctuator::LeftParen)?;
        let (exp, after_exp) = Expression::parse(parser, after_open, true, yield_flag, await_flag)?;
        let after_close = scan_for_punct(after_exp, parser.source, ScanGoal::InputElementDiv, Punctuator::RightParen)?;
        let (stmt, after_stmt) = Statement::parse(parser, after_close, yield_flag, await_flag, return_flag)?;
        Ok((Rc::new(WithStatement { expression: exp, statement: stmt }), after_stmt))
    }

    pub fn var_declared_names(&self) -> Vec<JSString> {
        self.statement.var_declared_names()
    }

    pub fn contains_undefined_break_target(&self, label_set: &[JSString]) -> bool {
        self.statement.contains_undefined_break_target(label_set)
    }

    pub fn contains(&self, kind: ParseNodeKind) -> bool {
        self.expression.contains(kind) || self.statement.contains(kind)
    }

    pub fn contains_duplicate_labels(&self, label_set: &[JSString]) -> bool {
        self.statement.contains_duplicate_labels(label_set)
    }

    pub fn contains_undefined_continue_target(&self, iteration_set: &[JSString]) -> bool {
        self.statement.contains_undefined_continue_target(iteration_set, &[])
    }

    pub fn all_private_identifiers_valid(&self, names: &[JSString]) -> bool {
        // Static Semantics: AllPrivateIdentifiersValid
        // With parameter names.
        //  1. For each child node child of this Parse Node, do
        //      a. If child is an instance of a nonterminal, then
        //          i. If AllPrivateIdentifiersValid of child with argument names is false, return false.
        //  2. Return true.
        self.expression.all_private_identifiers_valid(names) && self.statement.all_private_identifiers_valid(names)
    }

<<<<<<< HEAD
    pub fn early_errors(&self, _agent: &mut Agent) -> Vec<Object> {
        // todo!()
        println!("{}:{}: Not yet implemented", file!(), line!());
        Vec::new()
=======
    pub fn early_errors(&self, _agent: &mut Agent, _errs: &mut Vec<Object>, _strict: bool) {
        todo!()
>>>>>>> 7013d8b6
    }
}

#[cfg(test)]
mod tests;<|MERGE_RESOLUTION|>--- conflicted
+++ resolved
@@ -87,15 +87,8 @@
         self.expression.all_private_identifiers_valid(names) && self.statement.all_private_identifiers_valid(names)
     }
 
-<<<<<<< HEAD
-    pub fn early_errors(&self, _agent: &mut Agent) -> Vec<Object> {
-        // todo!()
-        println!("{}:{}: Not yet implemented", file!(), line!());
-        Vec::new()
-=======
     pub fn early_errors(&self, _agent: &mut Agent, _errs: &mut Vec<Object>, _strict: bool) {
         todo!()
->>>>>>> 7013d8b6
     }
 }
 
