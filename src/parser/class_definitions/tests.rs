<<<<<<< HEAD
use super::testhelp::{
    check, check_err, chk_scan, newparser, set, svec, Maker, AWAIT_IN_CLASS_STATIC, A_ALREADY_DEFN, BAD_SUPER, CONSTRUCTOR_FIELD, DUPLICATE_CONSTRUCTOR, DUPLICATE_LABELS,
    IMPLEMENTS_NOT_ALLOWED, PACKAGE_NOT_ALLOWED, PARENTLESS_SUPER, PREV_GETTER, PREV_SETTER, PREV_STATIC_GETTER, PREV_STATIC_SETTER, PRIVATE_A_ALREADY_DEFN, PRIVATE_CONSTRUCTOR,
    SPECIAL_CONSTRUCTOR, STATIC_PROTO, UNDEFINED_BREAK, UNDEF_CONT_TGT, UNEXPECTED_ARGS, UNEXPECTED_SUPER,
};
=======
use super::testhelp::*;
>>>>>>> 20a246ab
use super::*;
use crate::prettyprint::testhelp::*;
use crate::tests::*;
use ahash::AHashSet;
use test_case::test_case;

fn v(items: &[(&str, IdUsage)]) -> Vec<(String, IdUsage)> {
    items.iter().map(|&(s, u)| (String::from(s), u)).collect::<Vec<_>>()
}
fn s(s: &str, u: IdUsage) -> Option<(String, IdUsage)> {
    Some((String::from(s), u))
}
fn ss(s: &str) -> Option<String> {
    Some(s.to_string())
}

// CLASS DECLARATION
#[test]
fn class_declaration_test_01() {
    let (node, scanner) =
        check(ClassDeclaration::parse(&mut newparser("class a{}"), Scanner::new(), false, false, false));
    chk_scan(&scanner, 9);
    pretty_check(&*node, "ClassDeclaration: class a { }", vec!["BindingIdentifier: a", "ClassTail: { }"]);
    concise_check(
        &*node,
        "ClassDeclaration: class a { }",
        vec!["Keyword: class", "IdentifierName: a", "ClassTail: { }"],
    );
    format!("{:?}", node);
}
#[test]
fn class_declaration_test_02() {
    let (node, scanner) =
        check(ClassDeclaration::parse(&mut newparser("class {}"), Scanner::new(), false, false, true));
    chk_scan(&scanner, 8);
    pretty_check(&*node, "ClassDeclaration: class { }", vec!["ClassTail: { }"]);
    concise_check(&*node, "ClassDeclaration: class { }", vec!["Keyword: class", "ClassTail: { }"]);
    format!("{:?}", node);
}
#[test]
fn class_declaration_test_err_01() {
    check_err(
        ClassDeclaration::parse(&mut newparser(""), Scanner::new(), false, false, false),
        "‘class’ expected",
        1,
        1,
    );
}
#[test]
fn class_declaration_test_err_02() {
    check_err(
        ClassDeclaration::parse(&mut newparser("class"), Scanner::new(), false, false, false),
        "not an identifier",
        1,
        6,
    );
}
#[test]
fn class_declaration_test_err_03() {
    check_err(
        ClassDeclaration::parse(&mut newparser("class a"), Scanner::new(), false, false, false),
        "‘{’ expected",
        1,
        8,
    );
}
#[test]
fn class_declaration_test_prettyerrors_1() {
    let (item, _) =
        ClassDeclaration::parse(&mut newparser("class a { }"), Scanner::new(), false, false, false).unwrap();
    pretty_error_validate(&*item);
}
#[test]
fn class_declaration_test_prettyerrors_2() {
    let (item, _) = ClassDeclaration::parse(&mut newparser("class { }"), Scanner::new(), false, false, true).unwrap();
    pretty_error_validate(&*item);
}
#[test]
fn class_declaration_test_conciseerrors_1() {
    let (item, _) =
        ClassDeclaration::parse(&mut newparser("class a { }"), Scanner::new(), false, false, false).unwrap();
    concise_error_validate(&*item);
}
#[test]
fn class_declaration_test_conciseerrors_2() {
    let (item, _) = ClassDeclaration::parse(&mut newparser("class { }"), Scanner::new(), false, false, true).unwrap();
    concise_error_validate(&*item);
}
#[test]
fn class_declaration_test_bound_names_01() {
    let (item, _) = ClassDeclaration::parse(&mut newparser("class a { }"), Scanner::new(), true, true, true).unwrap();
    assert_eq!(item.bound_names(), &["a"]);
}
#[test]
fn class_declaration_test_bound_names_02() {
    let (item, _) = ClassDeclaration::parse(&mut newparser("class { }"), Scanner::new(), true, true, true).unwrap();
    assert_eq!(item.bound_names(), &["*default*"]);
}
#[test]
fn class_declaration_test_contains_01() {
    let (item, _) =
        ClassDeclaration::parse(&mut newparser("class a { [67](){} }"), Scanner::new(), true, true, true).unwrap();
    assert_eq!(item.contains(ParseNodeKind::Literal), true);
}
#[test]
fn class_declaration_test_contains_02() {
    let (item, _) =
        ClassDeclaration::parse(&mut newparser("class a { b(c=9){} }"), Scanner::new(), true, true, true).unwrap();
    assert_eq!(item.contains(ParseNodeKind::Literal), false);
}
#[test]
fn class_declaration_test_contains_03() {
    let (item, _) =
        ClassDeclaration::parse(&mut newparser("class { [67](){} }"), Scanner::new(), true, true, true).unwrap();
    assert_eq!(item.contains(ParseNodeKind::Literal), true);
}
#[test]
fn class_declaration_test_contains_04() {
    let (item, _) =
        ClassDeclaration::parse(&mut newparser("class { b(c=9){} }"), Scanner::new(), true, true, true).unwrap();
    assert_eq!(item.contains(ParseNodeKind::Literal), false);
}
#[test_case("class a { a(){item.#valid;} }" => true; "Named class valid")]
#[test_case("class { a(){item.#valid;} }" => true; "Unnamed class valid")]
#[test_case("class a { a(){item.#invalid;} }" => false; "Named class invalid")]
#[test_case("class { a(){item.#invalid;} }" => false; "Unnamed class invalid")]
fn class_declaration_test_all_private_identifiers_valid(src: &str) -> bool {
    let (item, _) = ClassDeclaration::parse(&mut newparser(src), Scanner::new(), true, true, true).unwrap();
    item.all_private_identifiers_valid(&[JSString::from("#valid")])
}
mod class_declaration {
    use super::*;
    use test_case::test_case;

    #[test_case("class { a=package; }" => sset(&[PACKAGE_NOT_ALLOWED]); "class tail only")]
    #[test_case("class package { a=implements; }" => sset(&[PACKAGE_NOT_ALLOWED, IMPLEMENTS_NOT_ALLOWED]); "id + tail")]
    fn early_errors(src: &str) -> AHashSet<String> {
        setup_test_agent();
        let mut errs = vec![];
        Maker::new(src).class_declaration().early_errors(&mut errs);
        AHashSet::from_iter(errs.iter().map(|err| unwind_syntax_error_object(err.clone())))
    }

    #[test_case("class a { [arguments]; }" => true; "named (yes)")]
    #[test_case("class a {}" => false; "named (no)")]
    #[test_case("class { [arguments]; }" => true; "unnamed (yes)")]
    #[test_case("class {}" => false; "unnamed(no)")]
    fn contains_arguments(src: &str) -> bool {
        Maker::new(src).class_declaration().contains_arguments()
    }

    #[test_case("   class {}" => Location { starting_line: 1, starting_column: 4, span: Span { starting_index: 3, length: 8 } }; "unnamed")]
    #[test_case("   class a {}" => Location { starting_line: 1, starting_column: 4, span: Span { starting_index: 3, length: 10 } }; "named")]
    fn location(src: &str) -> Location {
        Maker::new(src).class_declaration().location()
    }

    #[test_case("class named {}" => "named"; "named")]
    #[test_case("class {}" => "*default*"; "unnamed")]
    fn bound_name(src: &str) -> String {
        Maker::new(src).class_declaration().bound_name().into()
    }

    #[test_case("class x {}" => false; "typical")]
    fn is_constant_declaration(src: &str) -> bool {
        Maker::new(src).class_declaration().is_constant_declaration()
    }
}

// CLASS EXPRESSION
#[test]
fn class_expression_test_01() {
    let (node, scanner) = check(ClassExpression::parse(&mut newparser("class a{}"), Scanner::new(), false, false));
    chk_scan(&scanner, 9);
    pretty_check(&*node, "ClassExpression: class a { }", vec!["BindingIdentifier: a", "ClassTail: { }"]);
    concise_check(
        &*node,
        "ClassExpression: class a { }",
        vec!["Keyword: class", "IdentifierName: a", "ClassTail: { }"],
    );
    format!("{:?}", node);
    assert!(node.is_function_definition());
}
#[test]
fn class_expression_test_02() {
    let (node, scanner) = check(ClassExpression::parse(&mut newparser("class {}"), Scanner::new(), false, false));
    chk_scan(&scanner, 8);
    pretty_check(&*node, "ClassExpression: class { }", vec!["ClassTail: { }"]);
    concise_check(&*node, "ClassExpression: class { }", vec!["Keyword: class", "ClassTail: { }"]);
    format!("{:?}", node);
    assert!(node.is_function_definition());
}
#[test]
fn class_expression_test_err_01() {
    check_err(ClassExpression::parse(&mut newparser(""), Scanner::new(), false, false), "‘class’ expected", 1, 1);
}
#[test]
fn class_expression_test_err_02() {
    check_err(ClassExpression::parse(&mut newparser("class"), Scanner::new(), false, false), "‘{’ expected", 1, 6);
}
#[test]
fn class_expression_test_prettyerrors_1() {
    let (item, _) = ClassExpression::parse(&mut newparser("class a { }"), Scanner::new(), false, false).unwrap();
    pretty_error_validate(&*item);
}
#[test]
fn class_expression_test_prettyerrors_2() {
    let (item, _) = ClassExpression::parse(&mut newparser("class { }"), Scanner::new(), false, false).unwrap();
    pretty_error_validate(&*item);
}
#[test]
fn class_expression_test_conciseerrors_1() {
    let (item, _) = ClassExpression::parse(&mut newparser("class a { }"), Scanner::new(), false, false).unwrap();
    concise_error_validate(&*item);
}
#[test]
fn class_expression_test_conciseerrors_2() {
    let (item, _) = ClassExpression::parse(&mut newparser("class { }"), Scanner::new(), false, false).unwrap();
    concise_error_validate(&*item);
}
#[test]
fn class_expression_test_contains_01() {
    let (item, _) = ClassExpression::parse(&mut newparser("class a { [67](){} }"), Scanner::new(), true, true).unwrap();
    assert_eq!(item.contains(ParseNodeKind::Literal), true);
}
#[test]
fn class_expression_test_contains_02() {
    let (item, _) = ClassExpression::parse(&mut newparser("class a { b(c=9){} }"), Scanner::new(), true, true).unwrap();
    assert_eq!(item.contains(ParseNodeKind::Literal), false);
}
#[test]
fn class_expression_test_contains_03() {
    let (item, _) = ClassExpression::parse(&mut newparser("class { [67](){} }"), Scanner::new(), true, true).unwrap();
    assert_eq!(item.contains(ParseNodeKind::Literal), true);
}
#[test]
fn class_expression_test_contains_04() {
    let (item, _) = ClassExpression::parse(&mut newparser("class { b(c=9){} }"), Scanner::new(), true, true).unwrap();
    assert_eq!(item.contains(ParseNodeKind::Literal), false);
}
#[test_case("class a { a(){item.#valid;}}" => true; "valid")]
#[test_case("class a { a(){item.#invalid;}}" => false; "invalid")]
fn class_expression_test_all_private_identifiers_valid(src: &str) -> bool {
    let (item, _) = ClassExpression::parse(&mut newparser(src), Scanner::new(), true, true).unwrap();
    item.all_private_identifiers_valid(&[JSString::from("#valid")])
}
mod class_expression {
    use super::*;
    use test_case::test_case;

    #[test_case("class { a=package; }" => sset(&[PACKAGE_NOT_ALLOWED]); "class tail only")]
    #[test_case("class package { a=implements; }" => sset(&[PACKAGE_NOT_ALLOWED, IMPLEMENTS_NOT_ALLOWED]); "id + tail")]
    fn early_errors(src: &str) -> AHashSet<String> {
        setup_test_agent();
        let mut errs = vec![];
        Maker::new(src).class_expression().early_errors(&mut errs);
        AHashSet::from_iter(errs.iter().map(|err| unwind_syntax_error_object(err.clone())))
    }

    #[test_case("class a { [arguments]; }" => true; "named (yes)")]
    #[test_case("class a {}" => false; "named (no)")]
    #[test_case("class { [arguments]; }" => true; "unnamed (yes)")]
    #[test_case("class {}" => false; "unnamed(no)")]
    fn contains_arguments(src: &str) -> bool {
        Maker::new(src).class_expression().contains_arguments()
    }

    #[test_case("class a {}" => true; "named")]
    #[test_case("class {}" => false; "unnamed")]
    fn is_named_function(src: &str) -> bool {
        Maker::new(src).class_expression().is_named_function()
    }

    #[test_case("   class {}" => Location { starting_line: 1, starting_column: 4, span: Span { starting_index: 3, length: 8 } }; "typical")]
    fn location(src: &str) -> Location {
        Maker::new(src).class_expression().location()
    }
}

// CLASS TAIL
#[test]
fn class_tail_test_01() {
    let (node, scanner) = check(ClassTail::parse(&mut newparser("{}"), Scanner::new(), false, false));
    chk_scan(&scanner, 2);
    pretty_check(&*node, "ClassTail: { }", vec![]);
    concise_check(&*node, "ClassTail: { }", vec!["Punctuator: {", "Punctuator: }"]);
    format!("{:?}", node);
}
#[test]
fn class_tail_test_02() {
    let (node, scanner) = check(ClassTail::parse(&mut newparser("{;}"), Scanner::new(), false, false));
    chk_scan(&scanner, 3);
    pretty_check(&*node, "ClassTail: { ; }", vec!["ClassBody: ;"]);
    concise_check(&*node, "ClassTail: { ; }", vec!["Punctuator: {", "Punctuator: ;", "Punctuator: }"]);
    format!("{:?}", node);
}
#[test]
fn class_tail_test_03() {
    let (node, scanner) = check(ClassTail::parse(&mut newparser("extends a { }"), Scanner::new(), false, false));
    chk_scan(&scanner, 13);
    pretty_check(&*node, "ClassTail: extends a { }", vec!["ClassHeritage: extends a"]);
    concise_check(
        &*node,
        "ClassTail: extends a { }",
        vec!["ClassHeritage: extends a", "Punctuator: {", "Punctuator: }"],
    );
    format!("{:?}", node);
}
#[test]
fn class_tail_test_04() {
    let (node, scanner) = check(ClassTail::parse(&mut newparser("extends a{;}"), Scanner::new(), false, false));
    chk_scan(&scanner, 12);
    pretty_check(&*node, "ClassTail: extends a { ; }", vec!["ClassHeritage: extends a", "ClassBody: ;"]);
    concise_check(
        &*node,
        "ClassTail: extends a { ; }",
        vec!["ClassHeritage: extends a", "Punctuator: {", "Punctuator: ;", "Punctuator: }"],
    );
    format!("{:?}", node);
}
#[test]
fn class_tail_test_err_01() {
    check_err(ClassTail::parse(&mut newparser(""), Scanner::new(), false, false), "‘{’ expected", 1, 1);
}
#[test]
fn class_tail_test_err_02() {
    check_err(ClassTail::parse(&mut newparser("{"), Scanner::new(), false, false), "‘}’ expected", 1, 2);
}
#[test]
fn class_tail_test_prettyerrors_1() {
    let (item, _) = ClassTail::parse(&mut newparser("{}"), Scanner::new(), false, false).unwrap();
    pretty_error_validate(&*item);
}
#[test]
fn class_tail_test_prettyerrors_2() {
    let (item, _) = ClassTail::parse(&mut newparser("extends other_object {}"), Scanner::new(), false, false).unwrap();
    pretty_error_validate(&*item);
}
#[test]
fn class_tail_test_prettyerrors_3() {
    let (item, _) = ClassTail::parse(
        &mut newparser(
            "extends other_object { blue(left, right) { return { sum: left+right, difference: left-right }; }}",
        ),
        Scanner::new(),
        false,
        false,
    )
    .unwrap();
    pretty_error_validate(&*item);
}
#[test]
fn class_tail_test_prettyerrors_4() {
    let (item, _) = ClassTail::parse(
        &mut newparser(" { blue(left, right) { return { sum: left+right, difference: left-right }; }}"),
        Scanner::new(),
        false,
        false,
    )
    .unwrap();
    pretty_error_validate(&*item);
}
#[test]
fn class_tail_test_conciseerrors_1() {
    let (item, _) = ClassTail::parse(&mut newparser("{}"), Scanner::new(), false, false).unwrap();
    concise_error_validate(&*item);
}
#[test]
fn class_tail_test_conciseerrors_2() {
    let (item, _) = ClassTail::parse(&mut newparser("extends other_object {}"), Scanner::new(), false, false).unwrap();
    concise_error_validate(&*item);
}
#[test]
fn class_tail_test_conciseerrors_3() {
    let (item, _) = ClassTail::parse(
        &mut newparser(
            "extends other_object { blue(left, right) { return { sum: left+right, difference: left-right }; }}",
        ),
        Scanner::new(),
        false,
        false,
    )
    .unwrap();
    concise_error_validate(&*item);
}
#[test]
fn class_tail_test_conciseerrors_4() {
    let (item, _) = ClassTail::parse(
        &mut newparser(" { blue(left, right) { return { sum: left+right, difference: left-right }; }}"),
        Scanner::new(),
        false,
        false,
    )
    .unwrap();
    concise_error_validate(&*item);
}
#[test]
fn class_tail_test_cache_01() {
    let mut parser = newparser("{}");
    let (node, scanner) = check(ClassTail::parse(&mut parser, Scanner::new(), false, false));
    let (node2, scanner2) = check(ClassTail::parse(&mut parser, Scanner::new(), false, false));
    assert!(scanner == scanner2);
    assert!(Rc::ptr_eq(&node, &node2));
}
#[test]
fn class_tail_test_contains_01() {
    let (item, _) = ClassTail::parse(&mut newparser("extends a { }"), Scanner::new(), true, true).unwrap();
    assert_eq!(item.contains(ParseNodeKind::ClassBody), false);
    assert_eq!(item.contains(ParseNodeKind::ClassHeritage), true);
    assert_eq!(item.contains(ParseNodeKind::Literal), false);
}
#[test]
fn class_tail_test_contains_02() {
    let (item, _) = ClassTail::parse(&mut newparser("{ [67](){} }"), Scanner::new(), true, true).unwrap();
    assert_eq!(item.contains(ParseNodeKind::ClassBody), true);
    assert_eq!(item.contains(ParseNodeKind::ClassHeritage), false);
    assert_eq!(item.contains(ParseNodeKind::Literal), true);
}
#[test_case("extends item.#valid { a(){0;}}" => true; "Heritage valid")]
#[test_case("extends a { a(){item.#valid;} }" => true; "Body valid")]
#[test_case("{ a(){item.#valid;} }" => true; "No Heritage; Body valid")]
#[test_case("extends item.#valid {}" => true; "No body; heritage valid")]
#[test_case("{}" => true; "No heritage, no body")]
#[test_case("extends item.#invalid { a(){0;}}" => false; "Heritage invalid")]
#[test_case("extends a { a(){item.#invalid;} }" => false; "Body invalid")]
#[test_case("{ a(){item.#invalid;} }" => false; "No Heritage; Body invalid")]
#[test_case("extends item.#invalid {}" => false; "No body; heritage invalid")]
fn class_tail_test_all_private_identifiers_valid(src: &str) -> bool {
    let (item, _) = ClassTail::parse(&mut newparser(src), Scanner::new(), true, true).unwrap();
    item.all_private_identifiers_valid(&[JSString::from("#valid")])
}
mod class_tail {
    use super::*;
    use test_case::test_case;

    #[test_case("{ a=package; }" => sset(&[PACKAGE_NOT_ALLOWED]); "no heritage")]
    #[test_case("extends package { a=implements; }" => sset(&[PACKAGE_NOT_ALLOWED, IMPLEMENTS_NOT_ALLOWED]); "has heritage")]
    #[test_case("extends package {}" => sset(&[PACKAGE_NOT_ALLOWED]); "heritage, no body")]
    #[test_case("extends Boolean { constructor() { super(); }}" => sset(&[]); "super with extends")]
    #[test_case("{ constructor() { super(); }}" => sset(&[PARENTLESS_SUPER]); "super without extends")]
    #[test_case("{ constructor(){} }" => sset(&[]); "constructor without super")]
    #[test_case("{ a(){} }" => sset(&[]); "no constructor")]
    #[test_case("{}" => sset(&[]); "no body")]

    fn early_errors(src: &str) -> AHashSet<String> {
        setup_test_agent();
        let mut errs = vec![];
        Maker::new(src).class_tail().early_errors(&mut errs, true);
        AHashSet::from_iter(errs.iter().map(|err| unwind_syntax_error_object(err.clone())))
    }

    #[test_case("{}" => false; "empty")]
    #[test_case("extends arguments {}" => true; "heritage only (yes)")]
    #[test_case("extends a {}" => false; "heritage only (no)")]
    #[test_case("{ [arguments]; }" => true; "body only (yes)")]
    #[test_case("{ a; }" => false; "body only (no)")]
    #[test_case("extends arguments { a; }" => true; "both (left)")]
    #[test_case("extends a { [arguments]; }" => true; "both (right)")]
    #[test_case("extends a { a; }" => false; "both (none)")]
    fn contains_arguments(src: &str) -> bool {
        Maker::new(src).class_tail().contains_arguments()
    }

    #[test_case("   { a; }" => Location { starting_line: 1, starting_column: 4, span: Span { starting_index: 3, length: 6 } }; "typical")]
    fn location(src: &str) -> Location {
        Maker::new(src).class_tail().location()
    }
}

// CLASS HERITAGE
#[test]
fn class_heritage_test_01() {
    let (node, scanner) = check(ClassHeritage::parse(&mut newparser("extends a"), Scanner::new(), false, false));
    chk_scan(&scanner, 9);
    pretty_check(&*node, "ClassHeritage: extends a", vec!["LeftHandSideExpression: a"]);
    concise_check(&*node, "ClassHeritage: extends a", vec!["Keyword: extends", "IdentifierName: a"]);
    format!("{:?}", node);
}
#[test]
fn class_heritage_test_err_01() {
    check_err(ClassHeritage::parse(&mut newparser(""), Scanner::new(), false, false), "‘extends’ expected", 1, 1);
}
#[test]
fn class_heritage_test_err_02() {
    check_err(
        ClassHeritage::parse(&mut newparser("extends"), Scanner::new(), false, false),
        "LeftHandSideExpression expected",
        1,
        8,
    );
}
#[test]
fn class_heritage_test_prettyerrors_1() {
    let (item, _) = ClassHeritage::parse(&mut newparser("extends alphabet"), Scanner::new(), false, false).unwrap();
    pretty_error_validate(&*item);
}
#[test]
fn class_heritage_test_conciseerrors_1() {
    let (item, _) = ClassHeritage::parse(&mut newparser("extends alphabet"), Scanner::new(), false, false).unwrap();
    concise_error_validate(&*item);
}
#[test]
fn class_heritage_test_contains_01() {
    let (item, _) = ClassHeritage::parse(&mut newparser("extends a"), Scanner::new(), false, false).unwrap();
    assert_eq!(item.contains(ParseNodeKind::Literal), false);
}
#[test]
fn class_heritage_test_contains_02() {
    let (item, _) = ClassHeritage::parse(&mut newparser("extends bob(33)"), Scanner::new(), false, false).unwrap();
    assert_eq!(item.contains(ParseNodeKind::Literal), true);
}
#[test_case("extends item.#valid" => true; "valid")]
#[test_case("extends item.#invalid" => false; "invalid")]
fn class_heritage_test_all_private_identifiers_valid(src: &str) -> bool {
    let (item, _) = ClassHeritage::parse(&mut newparser(src), Scanner::new(), false, false).unwrap();
    item.all_private_identifiers_valid(&[JSString::from("#valid")])
}
mod class_heritage {
    use super::*;
    use test_case::test_case;

    #[test_case("extends package" => sset(&[PACKAGE_NOT_ALLOWED]); "err")]
    #[test_case("extends Boolean" => sset(&[]); "ok")]
    fn early_errors(src: &str) -> AHashSet<String> {
        setup_test_agent();
        let mut errs = vec![];
        Maker::new(src).class_heritage().early_errors(&mut errs, true);
        AHashSet::from_iter(errs.iter().map(|err| unwind_syntax_error_object(err.clone())))
    }

    #[test_case("extends arguments" => true; "yes")]
    #[test_case("extends a" => false; "no")]
    fn contains_arguments(src: &str) -> bool {
        Maker::new(src).class_heritage().contains_arguments()
    }

    #[test_case("   extends bool" => Location { starting_line: 1, starting_column: 4, span: Span { starting_index: 3, length: 12 } }; "typical")]
    fn location(src: &str) -> Location {
        Maker::new(src).class_heritage().location()
    }
}

// CLASS BODY
#[test]
fn class_body_test_01() {
    let (node, scanner) = check(ClassBody::parse(&mut newparser(";"), Scanner::new(), false, false));
    chk_scan(&scanner, 1);
    pretty_check(&*node, "ClassBody: ;", vec!["ClassElementList: ;"]);
    concise_check(&*node, "Punctuator: ;", vec![]);
    format!("{:?}", node);
}
#[test]
fn class_body_test_err_01() {
    check_err(ClassBody::parse(&mut newparser(""), Scanner::new(), false, false), "ClassElement expected", 1, 1);
}
#[test]
fn class_body_test_prettyerrors_1() {
    let (item, _) = ClassBody::parse(&mut newparser("a(){} b(){}"), Scanner::new(), false, false).unwrap();
    pretty_error_validate(&*item);
}
#[test]
fn class_body_test_conciseerrors_1() {
    let (item, _) = ClassBody::parse(&mut newparser("a(){} b(){}"), Scanner::new(), false, false).unwrap();
    concise_error_validate(&*item);
}
#[test]
fn class_body_test_contains_01() {
    let (item, _) = ClassBody::parse(&mut newparser("a(){22;}"), Scanner::new(), true, true).unwrap();
    assert_eq!(item.contains(ParseNodeKind::Literal), true);
}
#[test]
fn class_body_test_contains_02() {
    let (item, _) = ClassBody::parse(&mut newparser("a(){;}"), Scanner::new(), true, true).unwrap();
    assert_eq!(item.contains(ParseNodeKind::Literal), false);
}
#[test]
fn class_body_test_computed_property_contains_01() {
    let (item, _) = ClassBody::parse(&mut newparser("[67](){;}"), Scanner::new(), true, true).unwrap();
    assert_eq!(item.computed_property_contains(ParseNodeKind::Literal), true);
}
#[test]
fn class_body_test_computed_property_contains_02() {
    let (item, _) = ClassBody::parse(&mut newparser("a(){;}"), Scanner::new(), true, true).unwrap();
    assert_eq!(item.computed_property_contains(ParseNodeKind::Literal), false);
}
#[test_case("#a(){} b(){this.#a(); item.#valid();}" => true; "valid")]
#[test_case("#a(){} b(){this.#a(); item.#invalid();}" => false; "invalid")]
fn class_body_test_all_private_identifiers_valid(src: &str) -> bool {
    let (item, _) = ClassBody::parse(&mut newparser(src), Scanner::new(), true, true).unwrap();
    item.all_private_identifiers_valid(&[JSString::from("#valid")])
}
mod class_body {
    use super::*;
    use test_case::test_case;

    #[test_case(";" => sset(&[]); "empty")]
    #[test_case("[package];" => sset(&[PACKAGE_NOT_ALLOWED]); "one field")]
    #[test_case("constructor(){this.stage=1;} constructor(){this.stage=2;}" => sset(&[DUPLICATE_CONSTRUCTOR]); "duplicate constructor")]
    #[test_case("#a; #a;" => sset(&[PRIVATE_A_ALREADY_DEFN]); "duplicate private id")]
    #[test_case("get #a(){return this.val;} set #a(val){this.val=val;}" => sset(&[]); "getter/setter ok")]
    #[test_case("static get #a(){return this.val;} set #a(val){this.val=val;}" => sset(&[PREV_STATIC_GETTER]); "static getter / nonstatic setter")]
    #[test_case("get #a(){return this.val;} static set #a(val){this.val=val;}" => sset(&[PREV_GETTER]); "nonstatic getter / static setter")]
    #[test_case("static get #a(){return this.val;} static set #a(val){this.val=val;}" => sset(&[]); "static getter / static setter")]
    #[test_case("set #a(val){this.val=val;} get #a(){this.val=val;}" => sset(&[]); "setter/getter ok")]
    #[test_case("static set #a(val){return this.val;} get #a(){this.val=val;}" => sset(&[PREV_STATIC_SETTER]); "static setter / nonstatic getter")]
    #[test_case("set #a(val){return this.val;} static get #a(){this.val=val;}" => sset(&[PREV_SETTER]); "nonstatic setter / static getter")]
    #[test_case("static set #a(val){return this.val;} static get #a(){this.val=val;}" => sset(&[]); "static setter / static getter")]
    #[test_case("get #a(){return this.val;} #a(){}" => sset(&[PREV_GETTER]); "nonstatic getter / method")]
    #[test_case("static get #a(){return this.val;} #a(){}" => sset(&[PREV_STATIC_GETTER]); "static getter / method")]
    #[test_case("set #a(val){this.val=val;} #a(){}" => sset(&[PREV_SETTER]); "setter / method")]
    #[test_case("static set #a(val){this.val=val;} #a(){}" => sset(&[PREV_STATIC_SETTER]); "static setter / method")]
    #[test_case("static #a(){} get #a(){return this.val;}" => sset(&[PRIVATE_A_ALREADY_DEFN]); "static method / getter")]
    fn early_errors(src: &str) -> AHashSet<String> {
        setup_test_agent();
        let mut errs = vec![];
        Maker::new(src).class_body().early_errors(&mut errs, true);
        AHashSet::from_iter(errs.iter().map(|err| unwind_syntax_error_object(err.clone())))
    }

    #[test_case("[arguments];" => true; "yes")]
    #[test_case(";" => false; "no")]
    fn contains_arguments(src: &str) -> bool {
        Maker::new(src).class_body().contains_arguments()
    }

    #[test_case("a(){} #b(){} async *#c(){}" => v(&[("#b", IdUsage::Public), ("#c", IdUsage::Public)]); "mix")]
    fn private_bound_identifiers(src: &str) -> Vec<(String, IdUsage)> {
        Maker::new(src)
            .class_body()
            .private_bound_identifiers()
            .into_iter()
            .map(|s| (String::from(s.name), s.usage))
            .collect::<Vec<_>>()
    }

    #[test_case("a(){} b(){} constructor(foo){} beetlejuice;" => ss("constructor ( foo ) {  }"); "constructor present")]
    #[test_case("boring;" => None; "no constructor present")]
    fn constructor_method(src: &str) -> Option<String> {
        Maker::new(src).class_body().constructor_method().map(|cstr| format!("{}", cstr))
    }
}

mod id_usage {
    use super::*;
    use test_case::test_case;

    #[test_case(IdUsage::Getter => with |s| assert_ne!(s, ""); "getter")]
    fn debug(item: IdUsage) -> String {
        format!("{:?}", item)
    }

    #[test_case(IdUsage::Public, IdUsage::Setter => false; "ne")]
    #[test_case(IdUsage::Setter, IdUsage::Setter => true; "eq")]
    fn eq(left: IdUsage, right: IdUsage) -> bool {
        left == right
    }

    #[test_case(IdUsage::Public => IdUsage::Public; "works")]
    fn clone(item: IdUsage) -> IdUsage {
        #[allow(clippy::clone_on_copy)]
        item.clone()
    }
}

mod private_id_info {
    use super::*;
    use test_case::test_case;

    #[test_case(PrivateIdInfo { name: JSString::from("travis"), usage: IdUsage::Setter } => with |s| assert_ne!(s, ""); "normal")]
    fn debug(item: PrivateIdInfo) -> String {
        format!("{:?}", item)
    }

    #[test_case(PrivateIdInfo { name: JSString::from("travis"), usage: IdUsage::Setter } => ("travis".to_string(), IdUsage::Setter); "clone")]
    fn clone(item: PrivateIdInfo) -> (String, IdUsage) {
        #[allow(clippy::redundant_clone)]
        let c = item.clone();
        (String::from(c.name), c.usage)
    }
}

// CLASS ELEMENT LIST
#[test]
fn class_element_list_test_01() {
    let (node, scanner) = check(ClassElementList::parse(&mut newparser("a(){}"), Scanner::new(), false, false));
    chk_scan(&scanner, 5);
    pretty_check(&*node, "ClassElementList: a (  ) {  }", vec!["ClassElement: a (  ) {  }"]);
    concise_check(
        &*node,
        "MethodDefinition: a (  ) {  }",
        vec!["IdentifierName: a", "Punctuator: (", "Punctuator: )", "Punctuator: {", "Punctuator: }"],
    );
    format!("{:?}", node);
}
#[test]
fn class_element_list_test_02() {
    let (node, scanner) =
        check(ClassElementList::parse(&mut newparser("a(){} ; b(a){a;}"), Scanner::new(), false, false));
    chk_scan(&scanner, 16);
    pretty_check(
        &*node,
        "ClassElementList: a (  ) {  } ; b ( a ) { a ; }",
        vec!["ClassElementList: a (  ) {  } ;", "ClassElement: b ( a ) { a ; }"],
    );
    concise_check(
        &*node,
        "ClassElementList: a (  ) {  } ; b ( a ) { a ; }",
        vec!["ClassElementList: a (  ) {  } ;", "MethodDefinition: b ( a ) { a ; }"],
    );
    format!("{:?}", node);
}
#[test]
fn class_element_list_test_err_01() {
    check_err(ClassElementList::parse(&mut newparser(""), Scanner::new(), false, false), "ClassElement expected", 1, 1);
}
#[test]
fn class_element_list_test_prettyerrors_1() {
    let (item, _) = ClassElementList::parse(&mut newparser("a(){} b(){}"), Scanner::new(), false, false).unwrap();
    pretty_error_validate(&*item);
}
#[test]
fn class_element_list_test_conciseerrors_1() {
    let (item, _) = ClassElementList::parse(&mut newparser("a(){} b(){}"), Scanner::new(), false, false).unwrap();
    concise_error_validate(&*item);
}
#[test]
fn class_element_list_test_contains_01() {
    let (item, _) = ClassElementList::parse(&mut newparser("a(){0;}"), Scanner::new(), true, true).unwrap();
    assert_eq!(item.contains(ParseNodeKind::Literal), true);
}
#[test]
fn class_element_list_test_contains_02() {
    let (item, _) = ClassElementList::parse(&mut newparser("a(){}"), Scanner::new(), true, true).unwrap();
    assert_eq!(item.contains(ParseNodeKind::Literal), false);
}
#[test]
fn class_element_list_test_contains_03() {
    let (item, _) = ClassElementList::parse(&mut newparser("a(){0;} b(){}"), Scanner::new(), true, true).unwrap();
    assert_eq!(item.contains(ParseNodeKind::Literal), true);
}
#[test]
fn class_element_list_test_contains_04() {
    let (item, _) = ClassElementList::parse(&mut newparser("a(){} b(){0;}"), Scanner::new(), true, true).unwrap();
    assert_eq!(item.contains(ParseNodeKind::Literal), true);
}
#[test]
fn class_element_list_test_contains_05() {
    let (item, _) = ClassElementList::parse(&mut newparser("a(){} b(){}"), Scanner::new(), true, true).unwrap();
    assert_eq!(item.contains(ParseNodeKind::Literal), false);
}
#[test]
fn class_element_list_test_computed_property_contains_01() {
    let (item, _) = ClassElementList::parse(&mut newparser("[0](){}"), Scanner::new(), true, true).unwrap();
    assert_eq!(item.computed_property_contains(ParseNodeKind::Literal), true);
}
#[test]
fn class_element_list_test_computed_property_contains_02() {
    let (item, _) = ClassElementList::parse(&mut newparser("a(){0;}"), Scanner::new(), true, true).unwrap();
    assert_eq!(item.computed_property_contains(ParseNodeKind::Literal), false);
}
#[test]
fn class_element_list_test_computed_property_contains_03() {
    let (item, _) = ClassElementList::parse(&mut newparser("[0](){} b(){}"), Scanner::new(), true, true).unwrap();
    assert_eq!(item.computed_property_contains(ParseNodeKind::Literal), true);
}
#[test]
fn class_element_list_test_computed_property_contains_04() {
    let (item, _) = ClassElementList::parse(&mut newparser("a(){} [0](){}"), Scanner::new(), true, true).unwrap();
    assert_eq!(item.computed_property_contains(ParseNodeKind::Literal), true);
}
#[test]
fn class_element_list_test_computed_property_contains_05() {
    let (item, _) = ClassElementList::parse(&mut newparser("a(){0;} b(){0;}"), Scanner::new(), true, true).unwrap();
    assert_eq!(item.computed_property_contains(ParseNodeKind::Literal), false);
}
#[test_case("a(){item.#valid;}" => true; "One item valid")]
#[test_case("a(){item.#valid;} b(){}" => true; "Multi first valid")]
#[test_case("a(){} b(){item.#valid;}" => true; "Multi second valid")]
#[test_case("a(){item.#invalid;}" => false; "One item invalid")]
#[test_case("a(){item.#invalid;} b(){}" => false; "Multi first invalid")]
#[test_case("a(){} b(){item.#invalid;}" => false; "Multi second invalid")]
fn class_element_list_test_all_private_identifiers_valid(src: &str) -> bool {
    let (item, _) = ClassElementList::parse(&mut newparser(src), Scanner::new(), true, true).unwrap();
    item.all_private_identifiers_valid(&[JSString::from("#valid")])
}
mod class_element_list {
    use super::*;
    use test_case::test_case;

    #[test_case("a=package;" => sset(&[PACKAGE_NOT_ALLOWED]); "item (errs)")]
    #[test_case("a=10;" => sset(&[]); "item (ok)")]
    #[test_case("a=package; b=implements;" => sset(&[PACKAGE_NOT_ALLOWED, IMPLEMENTS_NOT_ALLOWED]); "list (errs)")]
    #[test_case("a=10; b=20;" => sset(&[]); "list (ok)")]
    fn early_errors(src: &str) -> AHashSet<String> {
        setup_test_agent();
        let mut errs = vec![];
        Maker::new(src).class_element_list().early_errors(&mut errs, true);
        AHashSet::from_iter(errs.iter().map(|err| unwind_syntax_error_object(err.clone())))
    }

    #[test_case("[arguments];" => true; "item (yes)")]
    #[test_case("a;" => false; "item (no)")]
    #[test_case("[arguments]; a;" => true; "List (left)")]
    #[test_case("a; [arguments];" => true; "List (right)")]
    #[test_case("a; b;" => false; "List (none)")]
    fn contains_arguments(src: &str) -> bool {
        Maker::new(src).class_element_list().contains_arguments()
    }
    #[test_case("#one_item(){}" => v(&[("#one_item", IdUsage::Public)]); "Item")]
    #[test_case("#a; #b; other; #c;" => v(&[("#a", IdUsage::Public), ("#b", IdUsage::Public), ("#c", IdUsage::Public)]); "List")]
    fn private_bound_identifiers(src: &str) -> Vec<(String, IdUsage)> {
        Maker::new(src)
            .class_element_list()
            .private_bound_identifiers()
            .into_iter()
            .map(|s| (String::from(s.name), s.usage))
            .collect::<Vec<_>>()
    }

    #[test_case("static foo;" => svec(&[]); "item; static")]
    #[test_case("[a];" => svec(&[]); "item; no name")]
    #[test_case("a;" => svec(&["a"]); "item, named")]
    #[test_case("a; b; static c;" => svec(&["a", "b"]); "List; static")]
    #[test_case("a; b; [c];" => svec(&["a", "b"]); "List; no name")]
    #[test_case("a; b; c;" => svec(&["a", "b", "c"]); "List; named")]
    fn prototype_property_name_list(src: &str) -> Vec<String> {
        Maker::new(src)
            .class_element_list()
            .prototype_property_name_list()
            .into_iter()
            .map(String::from)
            .collect::<Vec<_>>()
    }

    #[test_case("a;" => None; "Item: just a field")]
    #[test_case("constructor(...args) { super(...args); }" => ss("constructor ( ... args ) { super ( ... args ) ; }"); "Item: valid constructor")]
    #[test_case("constructor(...args) { super(...args); } worker(a) { return this.helper(a); }" => ss("constructor ( ... args ) { super ( ... args ) ; }"); "List: (left)")]
    #[test_case("worker(a) { return this.helper(a); } constructor(...args) { super(...args); } " => ss("constructor ( ... args ) { super ( ... args ) ; }"); "List: (right)")]
    #[test_case("a; b;" => None; "List: none")]
    fn constructor_method(src: &str) -> Option<String> {
        Maker::new(src).class_element_list().constructor_method().map(|cstr| format!("{}", cstr))
    }

    #[test_case("   a;" => Location { starting_line: 1, starting_column: 4, span: Span { starting_index: 3, length: 2 } }; "item")]
    #[test_case("   a; b;" => Location { starting_line: 1, starting_column: 4, span: Span { starting_index: 3, length: 5 } }; "list")]
    fn location(src: &str) -> Location {
        Maker::new(src).class_element_list().location()
    }
}

// CLASS ELEMENT
#[test]
fn class_element_test_01() {
    let (node, scanner) = check(ClassElement::parse(&mut newparser("a(){}"), Scanner::new(), false, false));
    chk_scan(&scanner, 5);
    pretty_check(&*node, "ClassElement: a (  ) {  }", vec!["MethodDefinition: a (  ) {  }"]);
    concise_check(
        &*node,
        "MethodDefinition: a (  ) {  }",
        vec!["IdentifierName: a", "Punctuator: (", "Punctuator: )", "Punctuator: {", "Punctuator: }"],
    );
    assert_ne!(format!("{:?}", node), "");
}
#[test]
fn class_element_test_02() {
    let (node, scanner) = check(ClassElement::parse(&mut newparser("static a(){}"), Scanner::new(), false, false));
    chk_scan(&scanner, 12);
    pretty_check(&*node, "ClassElement: static a (  ) {  }", vec!["MethodDefinition: a (  ) {  }"]);
    concise_check(&*node, "ClassElement: static a (  ) {  }", vec!["Keyword: static", "MethodDefinition: a (  ) {  }"]);
    assert_ne!(format!("{:?}", node), "");
}
#[test]
fn class_element_test_03() {
    let (node, scanner) = check(ClassElement::parse(&mut newparser(";"), Scanner::new(), false, false));
    chk_scan(&scanner, 1);
    pretty_check(&*node, "ClassElement: ;", vec![]);
    concise_check(&*node, "Punctuator: ;", vec![]);
    assert_ne!(format!("{:?}", node), "");
}
#[test]
fn class_element_test_04() {
    let (node, scanner) = check(ClassElement::parse(&mut newparser("a;"), Scanner::new(), false, false));
    chk_scan(&scanner, 2);
    pretty_check(&*node, "ClassElement: a ;", vec!["FieldDefinition: a"]);
    concise_check(&*node, "ClassElement: a ;", vec!["IdentifierName: a", "Punctuator: ;"]);
    assert_ne!(format!("{:?}", node), "");
}
#[test]
fn class_element_test_05() {
    let (node, scanner) = check(ClassElement::parse(&mut newparser("static a;"), Scanner::new(), false, false));
    chk_scan(&scanner, 9);
    pretty_check(&*node, "ClassElement: static a ;", vec!["FieldDefinition: a"]);
    concise_check(&*node, "ClassElement: static a ;", vec!["Keyword: static", "IdentifierName: a", "Punctuator: ;"]);
    assert_ne!(format!("{:?}", node), "");
}
#[test]
fn class_element_test_06() {
    let (node, scanner) = check(ClassElement::parse(&mut newparser("static;"), Scanner::new(), false, false));
    chk_scan(&scanner, 7);
    pretty_check(&*node, "ClassElement: static ;", vec!["FieldDefinition: static"]);
    concise_check(&*node, "ClassElement: static ;", vec!["IdentifierName: static", "Punctuator: ;"]);
    assert_ne!(format!("{:?}", node), "");
}
#[test]
fn class_element_test_07() {
    let (node, scanner) = check(ClassElement::parse(&mut newparser("static {}"), Scanner::new(), false, false));
    chk_scan(&scanner, 9);
    pretty_check(&*node, "ClassElement: static {  }", vec!["ClassStaticBlock: static {  }"]);
    concise_check(&*node, "ClassStaticBlock: static {  }", vec!["Keyword: static", "Punctuator: {", "Punctuator: }"]);
    assert_ne!(format!("{:?}", node), "");
}
#[test]
fn class_element_test_err_01() {
    check_err(ClassElement::parse(&mut newparser(""), Scanner::new(), false, false), "ClassElement expected", 1, 1);
}
#[test]
fn class_element_test_prettyerrors_1() {
    let (item, _) = ClassElement::parse(&mut newparser("a(){}"), Scanner::new(), false, false).unwrap();
    pretty_error_validate(&*item);
}
#[test]
fn class_element_test_prettyerrors_2() {
    let (item, _) = ClassElement::parse(&mut newparser("static a(){}"), Scanner::new(), false, false).unwrap();
    pretty_error_validate(&*item);
}
#[test]
fn class_element_test_prettyerrors_3() {
    let (item, _) = ClassElement::parse(&mut newparser(";"), Scanner::new(), false, false).unwrap();
    pretty_error_validate(&*item);
}
#[test]
fn class_element_test_prettyerrors_4() {
    let (item, _) = ClassElement::parse(&mut newparser("a;"), Scanner::new(), false, false).unwrap();
    pretty_error_validate(&*item);
}
#[test]
fn class_element_test_prettyerrors_5() {
    let (item, _) = ClassElement::parse(&mut newparser("static a;"), Scanner::new(), false, false).unwrap();
    pretty_error_validate(&*item);
}
#[test]
fn class_element_test_prettyerrors_6() {
    let (item, _) = ClassElement::parse(&mut newparser("static {a;}"), Scanner::new(), false, false).unwrap();
    pretty_error_validate(&*item);
}
#[test]
fn class_element_test_conciseerrors_1() {
    let (item, _) = ClassElement::parse(&mut newparser("a(){}"), Scanner::new(), false, false).unwrap();
    concise_error_validate(&*item);
}
#[test]
fn class_element_test_conciseerrors_2() {
    let (item, _) = ClassElement::parse(&mut newparser("static a(){}"), Scanner::new(), false, false).unwrap();
    concise_error_validate(&*item);
}
#[test]
fn class_element_test_conciseerrors_3() {
    let (item, _) = ClassElement::parse(&mut newparser(";"), Scanner::new(), false, false).unwrap();
    concise_error_validate(&*item);
}
#[test]
fn class_element_test_conciseerrors_4() {
    let (item, _) = ClassElement::parse(&mut newparser("a;"), Scanner::new(), false, false).unwrap();
    concise_error_validate(&*item);
}
#[test]
fn class_element_test_conciseerrors_5() {
    let (item, _) = ClassElement::parse(&mut newparser("static a;"), Scanner::new(), false, false).unwrap();
    concise_error_validate(&*item);
}
#[test]
fn class_element_test_conciseerrors_6() {
    let (item, _) = ClassElement::parse(&mut newparser("static {a;}"), Scanner::new(), false, false).unwrap();
    concise_error_validate(&*item);
}
#[test]
fn class_element_test_contains_01() {
    let (item, _) = ClassElement::parse(&mut newparser("a(){0;}"), Scanner::new(), true, true).unwrap();
    assert_eq!(item.contains(ParseNodeKind::Literal), true);
}
#[test]
fn class_element_test_contains_02() {
    let (item, _) = ClassElement::parse(&mut newparser("a(){}"), Scanner::new(), true, true).unwrap();
    assert_eq!(item.contains(ParseNodeKind::Literal), false);
}
#[test]
fn class_element_test_contains_03() {
    let (item, _) = ClassElement::parse(&mut newparser("static a(){0;}"), Scanner::new(), true, true).unwrap();
    assert_eq!(item.contains(ParseNodeKind::Literal), true);
}
#[test]
fn class_element_test_contains_04() {
    let (item, _) = ClassElement::parse(&mut newparser("static a(){}"), Scanner::new(), true, true).unwrap();
    assert_eq!(item.contains(ParseNodeKind::Literal), false);
}
#[test]
fn class_element_test_contains_05() {
    let (item, _) = ClassElement::parse(&mut newparser(";"), Scanner::new(), true, true).unwrap();
    assert_eq!(item.contains(ParseNodeKind::Literal), false);
}
#[test]
fn class_element_test_contains_06() {
    let (item, _) = ClassElement::parse(&mut newparser("a;"), Scanner::new(), true, true).unwrap();
    assert_eq!(item.contains(ParseNodeKind::Literal), false);
}
#[test]
fn class_element_test_contains_07() {
    let (item, _) = ClassElement::parse(&mut newparser("[0];"), Scanner::new(), true, true).unwrap();
    assert_eq!(item.contains(ParseNodeKind::Literal), true);
}
#[test]
fn class_element_test_contains_08() {
    let (item, _) = ClassElement::parse(&mut newparser("static a;"), Scanner::new(), true, true).unwrap();
    assert_eq!(item.contains(ParseNodeKind::Literal), false);
}
#[test]
fn class_element_test_contains_09() {
    let (item, _) = ClassElement::parse(&mut newparser("static a=0;"), Scanner::new(), true, true).unwrap();
    assert_eq!(item.contains(ParseNodeKind::Literal), true);
}
#[test]
fn class_element_test_contains_10() {
    let (item, _) = ClassElement::parse(&mut newparser("static {a=0};"), Scanner::new(), true, true).unwrap();
    assert_eq!(item.contains(ParseNodeKind::Literal), false);
}
#[test]
fn class_element_test_computed_property_contains_01() {
    let (item, _) = ClassElement::parse(&mut newparser("[0](){}"), Scanner::new(), true, true).unwrap();
    assert_eq!(item.computed_property_contains(ParseNodeKind::Literal), true);
}
#[test]
fn class_element_test_computed_property_contains_02() {
    let (item, _) = ClassElement::parse(&mut newparser("a(){0;}"), Scanner::new(), true, true).unwrap();
    assert_eq!(item.computed_property_contains(ParseNodeKind::Literal), false);
}
#[test]
fn class_element_test_computed_property_contains_03() {
    let (item, _) = ClassElement::parse(&mut newparser("static [0](){}"), Scanner::new(), true, true).unwrap();
    assert_eq!(item.computed_property_contains(ParseNodeKind::Literal), true);
}
#[test]
fn class_element_test_computed_property_contains_04() {
    let (item, _) = ClassElement::parse(&mut newparser("static a(){0;}"), Scanner::new(), true, true).unwrap();
    assert_eq!(item.computed_property_contains(ParseNodeKind::Literal), false);
}
#[test]
fn class_element_test_computed_property_contains_05() {
    let (item, _) = ClassElement::parse(&mut newparser(";"), Scanner::new(), true, true).unwrap();
    assert_eq!(item.computed_property_contains(ParseNodeKind::Literal), false);
}
#[test]
fn class_element_test_computed_property_contains_06() {
    let (item, _) = ClassElement::parse(&mut newparser("a;"), Scanner::new(), true, true).unwrap();
    assert_eq!(item.computed_property_contains(ParseNodeKind::Literal), false);
}
#[test]
fn class_element_test_computed_property_contains_07() {
    let (item, _) = ClassElement::parse(&mut newparser("[0];"), Scanner::new(), true, true).unwrap();
    assert_eq!(item.computed_property_contains(ParseNodeKind::Literal), true);
}
#[test]
fn class_element_test_computed_property_contains_08() {
    let (item, _) = ClassElement::parse(&mut newparser("static a;"), Scanner::new(), true, true).unwrap();
    assert_eq!(item.computed_property_contains(ParseNodeKind::Literal), false);
}
#[test]
fn class_element_test_computed_property_contains_09() {
    let (item, _) = ClassElement::parse(&mut newparser("static [0];"), Scanner::new(), true, true).unwrap();
    assert_eq!(item.computed_property_contains(ParseNodeKind::Literal), true);
}
#[test]
fn class_element_test_computed_property_contains_10() {
    let (item, _) = ClassElement::parse(&mut newparser("static {0;}"), Scanner::new(), true, true).unwrap();
    assert_eq!(item.computed_property_contains(ParseNodeKind::Literal), false);
}
#[test_case(";" => true; "Empty")]
#[test_case("a(){item.#valid;}" => true; "Method valid")]
#[test_case("static a(){item.#valid;}" => true; "Static method valid")]
#[test_case("a=item.#valid;" => true; "Field valid")]
#[test_case("static a=item.#valid;" => true; "Static field valid")]
#[test_case("static { item.#valid; }" => true; "Static body valid")]
#[test_case("a(){item.#invalid;}" => false; "Method invalid")]
#[test_case("static a(){item.#invalid;}" => false; "Static method invalid")]
#[test_case("a=item.#invalid;" => false; "Field invalid")]
#[test_case("static a=item.#invalid;" => false; "Static field invalid")]
#[test_case("static { item.#invalid; }" => false; "Static body invalid")]
fn class_element_test_all_private_identifiers_valid(src: &str) -> bool {
    let (item, _) = ClassElement::parse(&mut newparser(src), Scanner::new(), true, true).unwrap();
    item.all_private_identifiers_valid(&[JSString::from("#valid")])
}
mod class_element {
    use super::*;
    use test_case::test_case;

    #[test_case(";" => sset(&[]); "empty")]
    #[test_case("[package];" => sset(&[PACKAGE_NOT_ALLOWED]); "field def")]
    #[test_case("static a=package;" => sset(&[PACKAGE_NOT_ALLOWED]); "static field")]
    #[test_case("a(){package;}" => sset(&[PACKAGE_NOT_ALLOWED]); "method def")]
    #[test_case("static a(){package;}" => sset(&[PACKAGE_NOT_ALLOWED]); "static method def")]
    #[test_case("static { package; }" => sset(&[PACKAGE_NOT_ALLOWED]); "static block")]
    #[test_case("constructor(){super();}" => sset(&[]); "constructor with super")]
    #[test_case("other(){super();}" => sset(&[BAD_SUPER]); "other with super")]
    #[test_case("get constructor(){}" => sset(&[SPECIAL_CONSTRUCTOR]); "constructor special")]
    #[test_case("static thing(){super();}" => sset(&[BAD_SUPER]); "static super")]
    #[test_case("static prototype(){ return a }" => sset(&[STATIC_PROTO]); "static prototype")]
    #[test_case("constructor;" => sset(&[CONSTRUCTOR_FIELD]); "constructor field")]
    #[test_case("static prototype;" => sset(&[STATIC_PROTO]); "static proto field")]
    #[test_case("static constructor;" => sset(&[CONSTRUCTOR_FIELD]); "static constructor field")]
    fn early_errors(src: &str) -> AHashSet<String> {
        setup_test_agent();
        let mut errs = vec![];
        Maker::new(src).class_element().early_errors(&mut errs, true);
        AHashSet::from_iter(errs.iter().map(|err| unwind_syntax_error_object(err.clone())))
    }

    #[test_case("[arguments](){}" => true; "Method (yes)")]
    #[test_case("a(){}" => false; "Method (no)")]
    #[test_case("static [arguments](){}" => true; "Static Method (yes)")]
    #[test_case("static a(){}" => false; "Static Method (no)")]
    #[test_case("[arguments];" => true; "Field (yes)")]
    #[test_case("a;" => false; "Field (no)")]
    #[test_case("static [arguments];" => true; "Static Field (yes)")]
    #[test_case("static a;" => false; "Static Field (no)")]
    #[test_case("static { arguments; }" => true; "Static Block (yes)")]
    #[test_case("static {}" => false; "Static Block (no)")]
    #[test_case(";" => false; "semi")]
    fn contains_arguments(src: &str) -> bool {
        Maker::new(src).class_element().contains_arguments()
    }
    #[test_case(";" => None; "Empty")]
    #[test_case("static { do_thing(); }" => None; "Static Block")]
    #[test_case("#method(){}" => s("#method", IdUsage::Public); "Method")]
    #[test_case("static #sm(){}" => s("#sm", IdUsage::Static); "Static Method")]
    #[test_case("#field=77;" => s("#field", IdUsage::Public); "Field")]
    #[test_case("static #sf=88;" => s("#sf", IdUsage::Static); "Static Field")]
    #[test_case("get #getter(){}" => s("#getter", IdUsage::Getter); "Getter")]
    #[test_case("set #setter(x){}" => s("#setter", IdUsage::Setter); "Setter")]
    #[test_case("static get #getter(){}" => s("#getter", IdUsage::StaticGetter); "Static Getter")]
    #[test_case("static set #setter(x){}" => s("#setter", IdUsage::StaticSetter); "Static Setter")]
    #[test_case("method(){}" => None; "Method (public)")]
    #[test_case("static sm(){}" => None; "Static Method (public)")]
    #[test_case("field=77;" => None; "Field (public)")]
    #[test_case("static sf=88;" => None; "Static Field (public)")]
    #[test_case("get getter(){}" => None; "Getter (public)")]
    #[test_case("set setter(x){}" => None; "Setter (public)")]
    #[test_case("static get getter(){}" => None; "Static Getter (public)")]
    #[test_case("static set setter(x){}" => None; "Static Setter (public)")]
    fn private_bound_identifier(src: &str) -> Option<(String, IdUsage)> {
        Maker::new(src).class_element().private_bound_identifier().map(|id| (String::from(id.name), id.usage))
    }

    #[test_case(";" => false; "empty")]
    #[test_case("a;" => false; "field def")]
    #[test_case("static a;" => false; "static field def")]
    #[test_case("static {}" => false; "static block")]
    #[test_case("a(){return super();}" => true; "method yes")]
    #[test_case("a(){}" => false; "method no")]
    #[test_case("static a(){return super();}" => true; "static method yes")]
    #[test_case("static a(){}" => false; "static method no")]
    fn has_direct_super(src: &str) -> bool {
        Maker::new(src).class_element().has_direct_super()
    }

    #[test_case(";" => false; "empty")]
    #[test_case("a;" => false; "field def")]
    #[test_case("a(){}" => false; "method def")]
    #[test_case("static {}" => true; "static block")]
    #[test_case("static a;" => true; "static field")]
    #[test_case("static a(){}" => true; "static method")]
    fn is_static(src: &str) -> bool {
        Maker::new(src).class_element().is_static()
    }

    #[test_case(";" => None; "empty")]
    #[test_case("a;" => ss("a"); "field def")]
    #[test_case("static a;" => ss("a"); "static field")]
    #[test_case("a(){}" => ss("a"); "method")]
    #[test_case("static a(){}" => ss("a"); "static method")]
    #[test_case("static {}" => None; "Static block")]
    fn prop_name(src: &str) -> Option<String> {
        Maker::new(src).class_element().prop_name().map(String::from)
    }

    #[test_case(";" => None; "empty")]
    #[test_case("constructor(a1, a2){ return { a1, a2 }; }" => Some(CEKind::ConstructorMethod); "constructor")]
    #[test_case("a(){}" => Some(CEKind::NonConstructorMethod); "method")]
    #[test_case("static a(){}" => Some(CEKind::NonConstructorMethod); "static method")]
    #[test_case("a;" => Some(CEKind::NonConstructorMethod); "field definition")]
    #[test_case("static a;" => Some(CEKind::NonConstructorMethod); "static field")]
    #[test_case("static {}" => Some(CEKind::NonConstructorMethod); "static block")]
    fn class_element_kind(src: &str) -> Option<CEKind> {
        Maker::new(src).class_element().class_element_kind()
    }

    #[test_case("  ;" => Location { starting_line: 1, starting_column: 3, span: Span { starting_index: 2, length: 1 } }; "empty")]
    #[test_case("  a(){}" => Location { starting_line: 1, starting_column: 3, span: Span { starting_index: 2, length: 5 } }; "method")]
    #[test_case("  static a(){}" => Location { starting_line: 1, starting_column: 3, span: Span { starting_index: 2, length: 12 } }; "static method")]
    #[test_case("  a;" => Location { starting_line: 1, starting_column: 3, span: Span { starting_index: 2, length: 2 } }; "field")]
    #[test_case("  static a;" => Location { starting_line: 1, starting_column: 3, span: Span { starting_index: 2, length: 9 } }; "static field")]
    #[test_case("  static {}" => Location { starting_line: 1, starting_column: 3, span: Span { starting_index: 2, length: 9 } }; "static block")]
    fn location(src: &str) -> Location {
        Maker::new(src).class_element().location()
    }
}

mod ce_kind {
    use super::*;
    use test_case::test_case;

    #[test_case(CEKind::ConstructorMethod => with |s| assert_ne!(s, ""); "ConstructorMethod")]
    #[test_case(CEKind::NonConstructorMethod => with |s| assert_ne!(s, ""); "NonConstructorMethod")]
    fn debug(item: CEKind) -> String {
        format!("{:?}", item)
    }

    #[test_case(CEKind::ConstructorMethod, CEKind::ConstructorMethod => true; "cm eq")]
    #[test_case(CEKind::NonConstructorMethod, CEKind::ConstructorMethod => false; "ncm ne cm")]
    #[test_case(CEKind::ConstructorMethod, CEKind::NonConstructorMethod => false; "cm ne ncm")]
    #[test_case(CEKind::NonConstructorMethod, CEKind::NonConstructorMethod => true; "ncm eq")]
    fn eq(left: CEKind, right: CEKind) -> bool {
        left == right
    }
}

// FIELD DEFINITION
#[test]
fn field_definition_test_01() {
    let (node, scanner) = check(FieldDefinition::parse(&mut newparser("a"), Scanner::new(), false, false));
    chk_scan(&scanner, 1);
    pretty_check(&*node, "FieldDefinition: a", vec!["ClassElementName: a"]);
    concise_check(&*node, "IdentifierName: a", vec![]);
    assert_ne!(format!("{:?}", node), "");
}
#[test]
fn field_definition_test_02() {
    let (node, scanner) = check(FieldDefinition::parse(&mut newparser("a=0"), Scanner::new(), false, false));
    chk_scan(&scanner, 3);
    pretty_check(&*node, "FieldDefinition: a = 0", vec!["ClassElementName: a", "Initializer: = 0"]);
    concise_check(&*node, "FieldDefinition: a = 0", vec!["IdentifierName: a", "Initializer: = 0"]);
    assert_ne!(format!("{:?}", node), "");
}
#[test]
fn field_definition_test_err_01() {
    check_err(
        FieldDefinition::parse(&mut newparser(""), Scanner::new(), false, false),
        "ClassElementName expected",
        1,
        1,
    );
}
#[test]
fn field_definition_test_prettyerrors_1() {
    let (item, _) = FieldDefinition::parse(&mut newparser("a"), Scanner::new(), false, false).unwrap();
    pretty_error_validate(&*item);
}
#[test]
fn field_definition_test_prettyerrors_2() {
    let (item, _) = FieldDefinition::parse(&mut newparser("a=0"), Scanner::new(), false, false).unwrap();
    pretty_error_validate(&*item);
}
#[test]
fn field_definition_test_conciseerrors_1() {
    let (item, _) = FieldDefinition::parse(&mut newparser("a"), Scanner::new(), false, false).unwrap();
    concise_error_validate(&*item);
}
#[test]
fn field_definition_test_conciseerrors_2() {
    let (item, _) = FieldDefinition::parse(&mut newparser("a=0"), Scanner::new(), false, false).unwrap();
    concise_error_validate(&*item);
}
#[test]
fn field_definition_test_contains_01() {
    let (item, _) = FieldDefinition::parse(&mut newparser("[0]"), Scanner::new(), true, true).unwrap();
    assert_eq!(item.contains(ParseNodeKind::Literal), true);
}
#[test]
fn field_definition_test_contains_02() {
    let (item, _) = FieldDefinition::parse(&mut newparser("a"), Scanner::new(), true, true).unwrap();
    assert_eq!(item.contains(ParseNodeKind::Literal), false);
}
#[test]
fn field_definition_test_contains_03() {
    let (item, _) = FieldDefinition::parse(&mut newparser("[0]=a"), Scanner::new(), true, true).unwrap();
    assert_eq!(item.contains(ParseNodeKind::Literal), true);
}
#[test]
fn field_definition_test_contains_04() {
    let (item, _) = FieldDefinition::parse(&mut newparser("a=0"), Scanner::new(), true, true).unwrap();
    assert_eq!(item.contains(ParseNodeKind::Literal), true);
}
#[test]
fn field_definition_test_contains_05() {
    let (item, _) = FieldDefinition::parse(&mut newparser("a=b"), Scanner::new(), true, true).unwrap();
    assert_eq!(item.contains(ParseNodeKind::Literal), false);
}
#[test]
fn field_definition_test_computed_property_contains_01() {
    let (item, _) = FieldDefinition::parse(&mut newparser("[0]"), Scanner::new(), true, true).unwrap();
    assert_eq!(item.computed_property_contains(ParseNodeKind::Literal), true);
}
#[test]
fn field_definition_test_computed_property_contains_02() {
    let (item, _) = FieldDefinition::parse(&mut newparser("a"), Scanner::new(), true, true).unwrap();
    assert_eq!(item.computed_property_contains(ParseNodeKind::Literal), false);
}
#[test]
fn field_definition_test_computed_property_contains_03() {
    let (item, _) = FieldDefinition::parse(&mut newparser("a=0"), Scanner::new(), true, true).unwrap();
    assert_eq!(item.computed_property_contains(ParseNodeKind::Literal), false);
}
#[test_case("[item.#valid]" => true; "No init valid")]
#[test_case("[item.#valid]=0" => true; "Name valid")]
#[test_case("a=item.#valid" => true; "Initializer valid")]
#[test_case("[item.#invalid]" => false; "No init invalid")]
#[test_case("[item.#invalid]=0" => false; "Name invalid")]
#[test_case("a=item.#invalid" => false; "Initializer invalid")]
fn field_definition_test_all_private_identifiers_valid(src: &str) -> bool {
    let (item, _) = FieldDefinition::parse(&mut newparser(src), Scanner::new(), true, true).unwrap();
    item.all_private_identifiers_valid(&[JSString::from("#valid")])
}
mod field_definition {
    use super::*;
    use test_case::test_case;

    #[test_case("[package]=implements" => sset(&[PACKAGE_NOT_ALLOWED, IMPLEMENTS_NOT_ALLOWED]); "with izer")]
    #[test_case("[package]" => sset(&[PACKAGE_NOT_ALLOWED]); "without izer")]
    #[test_case("a=arguments" => sset(&[UNEXPECTED_ARGS]); "args in izer")]
    #[test_case("a=super()" => sset(&[UNEXPECTED_SUPER]); "super in izer")]
    fn early_errors(src: &str) -> AHashSet<String> {
        setup_test_agent();
        let mut errs = vec![];
        Maker::new(src).field_definition().early_errors(&mut errs, true);
        AHashSet::from_iter(errs.iter().map(|err| unwind_syntax_error_object(err.clone())))
    }

    #[test_case("[arguments]" => true; "name (yes)")]
    #[test_case("a" => false; "name (no)")]
    #[test_case("[arguments]=a" => true; "initialized (left)")]
    #[test_case("a=arguments" => true; "initialized (right)")]
    #[test_case("a=b" => false; "initialized (none)")]
    fn contains_arguments(src: &str) -> bool {
        Maker::new(src).field_definition().contains_arguments()
    }
    #[test_case("#private" => Some("#private".to_string()); "private")]
    #[test_case("simple" => None; "public")]
    fn private_bound_identifier(src: &str) -> Option<String> {
        Maker::new(src).field_definition().private_bound_identifier().map(String::from)
    }

    #[test_case("blue" => ss("blue"); "simple")]
    #[test_case("[Math.sin(x)]" => None; "complex")]
    fn prop_name(src: &str) -> Option<String> {
        Maker::new(src).field_definition().prop_name().map(String::from)
    }

    #[test_case("   monkey" => Location { starting_line: 1, starting_column: 4, span: Span { starting_index: 3, length: 6 }}; "no init")]
    #[test_case("   monkey = omega" => Location { starting_line: 1, starting_column: 4, span: Span { starting_index: 3, length: 14 }}; "with init")]
    fn location(src: &str) -> Location {
        Maker::new(src).field_definition().location()
    }
}

// CLASS ELEMENT NAME
#[test]
fn class_element_name_test_01() {
    let (node, scanner) = check(ClassElementName::parse(&mut newparser("a"), Scanner::new(), false, false));
    chk_scan(&scanner, 1);
    pretty_check(&*node, "ClassElementName: a", vec!["PropertyName: a"]);
    concise_check(&*node, "IdentifierName: a", vec![]);
    assert_ne!(format!("{:?}", node), "");
}
#[test]
fn class_element_name_test_02() {
    let (node, scanner) = check(ClassElementName::parse(&mut newparser("#a"), Scanner::new(), false, false));
    chk_scan(&scanner, 2);
    pretty_check(&*node, "ClassElementName: #a", vec!["PrivateIdentifier: #a"]);
    concise_check(&*node, "PrivateIdentifier: #a", vec![]);
    assert_ne!(format!("{:?}", node), "");
}
#[test]
fn class_element_name_test_err_01() {
    check_err(
        ClassElementName::parse(&mut newparser(""), Scanner::new(), false, false),
        "ClassElementName expected",
        1,
        1,
    );
}
#[test]
fn class_element_name_test_prettyerrors_1() {
    let (item, _) = ClassElementName::parse(&mut newparser("a"), Scanner::new(), false, false).unwrap();
    pretty_error_validate(&*item);
}
#[test]
fn class_element_name_test_prettyerrors_2() {
    let (item, _) = ClassElementName::parse(&mut newparser("#a"), Scanner::new(), false, false).unwrap();
    pretty_error_validate(&*item);
}
#[test]
fn class_element_name_test_conciseerrors_1() {
    let (item, _) = ClassElementName::parse(&mut newparser("a"), Scanner::new(), false, false).unwrap();
    concise_error_validate(&*item);
}
#[test]
fn class_element_name_test_conciseerrors_2() {
    let (item, _) = ClassElementName::parse(&mut newparser("#a"), Scanner::new(), false, false).unwrap();
    concise_error_validate(&*item);
}
#[test]
fn class_element_name_test_contains_01() {
    let (item, _) = ClassElementName::parse(&mut newparser("[0]"), Scanner::new(), true, true).unwrap();
    assert_eq!(item.contains(ParseNodeKind::Literal), true);
}
#[test]
fn class_element_name_test_contains_02() {
    let (item, _) = ClassElementName::parse(&mut newparser("a"), Scanner::new(), true, true).unwrap();
    assert_eq!(item.contains(ParseNodeKind::Literal), false);
}
#[test]
fn class_element_name_test_contains_03() {
    let (item, _) = ClassElementName::parse(&mut newparser("#a"), Scanner::new(), true, true).unwrap();
    assert_eq!(item.contains(ParseNodeKind::Literal), false);
}
#[test]
fn class_element_name_test_computed_property_contains_01() {
    let (item, _) = ClassElementName::parse(&mut newparser("[0]"), Scanner::new(), true, true).unwrap();
    assert_eq!(item.computed_property_contains(ParseNodeKind::Literal), true);
}
#[test]
fn class_element_name_test_computed_property_contains_02() {
    let (item, _) = ClassElementName::parse(&mut newparser("a"), Scanner::new(), true, true).unwrap();
    assert_eq!(item.computed_property_contains(ParseNodeKind::Literal), false);
}
#[test]
fn class_element_name_test_computed_property_contains_03() {
    let (item, _) = ClassElementName::parse(&mut newparser("#a"), Scanner::new(), true, true).unwrap();
    assert_eq!(item.computed_property_contains(ParseNodeKind::Literal), false);
}

#[test_case("#a" => true; "PrivateId")]
#[test_case("[item.#valid]" => true; "Name valid")]
#[test_case("[item.#invalid]" => false; "Name invalid")]
fn class_element_name_test_all_private_identifiers_valid(src: &str) -> bool {
    let (item, _) = ClassElementName::parse(&mut newparser(src), Scanner::new(), true, true).unwrap();
    item.all_private_identifiers_valid(&[JSString::from("#valid")])
}
mod class_element_name {
    use super::*;
    use test_case::test_case;

    #[test_case("bob" => sset(&[]); "utterly normal")]
    #[test_case("[package]" => sset(&[PACKAGE_NOT_ALLOWED]); "bad property name")]
    #[test_case("#constructor" => sset(&[PRIVATE_CONSTRUCTOR]); "private constructor")]
    #[test_case("#private" => sset(&[]); "simple private")]
    fn early_errors(src: &str) -> AHashSet<String> {
        setup_test_agent();
        let mut errs = vec![];
        Maker::new(src).class_element_name().early_errors(&mut errs, true);
        AHashSet::from_iter(errs.iter().map(|err| unwind_syntax_error_object(err.clone())))
    }

    #[test_case("a" => Some(JSString::from("a")); "normal")]
    #[test_case("#a" => None; "private")]
    fn prop_name(src: &str) -> Option<JSString> {
        let (item, _) = ClassElementName::parse(&mut newparser(src), Scanner::new(), true, true).unwrap();
        item.prop_name()
    }

    #[test_case("[arguments]" => true; "name (yes)")]
    #[test_case("a" => false; "name (no)")]
    #[test_case("#a" => false; "pid")]
    fn contains_arguments(src: &str) -> bool {
        Maker::new(src).class_element_name().contains_arguments()
    }

    #[test_case("public" => None; "PropertyName")]
    #[test_case("#private" => Some("#private".to_string()); "PrivateIdentifier")]
    fn private_bound_identifier(src: &str) -> Option<String> {
        Maker::new(src).class_element_name().private_bound_identifier().map(String::from)
    }

    #[test_case("   monkey" => Location { starting_line: 1, starting_column: 4, span: Span { starting_index: 3, length: 6 }}; "normal")]
    #[test_case("   #monkey" => Location { starting_line: 1, starting_column: 4, span: Span { starting_index: 3, length: 7 }}; "private")]
    fn location(src: &str) -> Location {
        Maker::new(src).class_element_name().location()
    }
}

mod class_static_block {
    // CLASS STATIC BLOCK
    use super::*;
    use test_case::test_case;
    #[test]
    fn parse() {
        let (node, scanner) = check(ClassStaticBlock::parse(&mut newparser("static { 0; }"), Scanner::new()));
        chk_scan(&scanner, 13);
        pretty_check(&*node, "ClassStaticBlock: static { 0 ; }", vec!["ClassStaticBlockBody: 0 ;"]);
        concise_check(
            &*node,
            "ClassStaticBlock: static { 0 ; }",
            vec!["Keyword: static", "Punctuator: {", "ExpressionStatement: 0 ;", "Punctuator: }"],
        );
        assert_ne!(format!("{:?}", node), "");
    }
    #[test_case("", "‘static’ expected", 1; "Empty Source")]
    #[test_case("static", "‘{’ expected", 7; "Missing Leading Brace")]
    #[test_case("static {", "‘}’ expected", 9; "Missing Trailing Brace")]
    fn err(src: &str, expected_error: &str, err_column: u32) {
        check_err(ClassStaticBlock::parse(&mut newparser(src), Scanner::new()), expected_error, 1, err_column);
    }
    #[test]
    fn contains() {
        let (node, _) = check(ClassStaticBlock::parse(&mut newparser("static { 0; }"), Scanner::new()));
        assert_eq!(node.contains(), false);
    }
    #[test]
    fn prettyerrors() {
        let (item, _) = ClassStaticBlock::parse(&mut newparser("static { 0; }"), Scanner::new()).unwrap();
        pretty_error_validate(&*item);
    }
    #[test]
    fn conciseerrors() {
        let (item, _) = ClassStaticBlock::parse(&mut newparser("static { 0; }"), Scanner::new()).unwrap();
        concise_error_validate(&*item);
    }
    #[test_case("static { item.#valid; }" => true; "valid")]
    #[test_case("static { item.#invalid; }" => false; "invalid")]
    fn all_private_identifiers_valid(src: &str) -> bool {
        let (item, _) = ClassStaticBlock::parse(&mut newparser(src), Scanner::new()).unwrap();
        item.all_private_identifiers_valid(&[JSString::from("#valid")])
    }

    #[test_case("static {}" => sset(&[]); "empty")]
    #[test_case("static {package;}" => sset(&[PACKAGE_NOT_ALLOWED]); "something")]
    fn early_errors(src: &str) -> AHashSet<String> {
        setup_test_agent();
        let mut errs = vec![];
        Maker::new(src).class_static_block().early_errors(&mut errs, true);
        AHashSet::from_iter(errs.iter().map(|err| unwind_syntax_error_object(err.clone())))
    }

    #[test_case("static { arguments; }" => true; "yes")]
    #[test_case("static {}" => false; "no")]
    fn contains_arguments(src: &str) -> bool {
        Maker::new(src).class_static_block().contains_arguments()
    }

    #[test_case("   static { stuff(); }" => Location { starting_line: 1, starting_column: 4, span: Span { starting_index: 3, length: 19 }}; "typical")]
    fn location(src: &str) -> Location {
        Maker::new(src).class_static_block().location()
    }
}

mod class_static_block_body {
    // CLASS STATIC BLOCK BODY
    use super::*;
    use test_case::test_case;
    #[test]
    fn parse() {
        let (node, scanner) = ClassStaticBlockBody::parse(&mut newparser("0;"), Scanner::new());
        chk_scan(&scanner, 2);
        pretty_check(&*node, "ClassStaticBlockBody: 0 ;", vec!["ClassStaticBlockStatementList: 0 ;"]);
        concise_check(&*node, "ExpressionStatement: 0 ;", vec!["Numeric: 0", "Punctuator: ;"]);
        assert_ne!(format!("{:?}", node), "");
    }
    #[test]
    fn prettyerrors() {
        let (item, _) = ClassStaticBlockBody::parse(&mut newparser("0;"), Scanner::new());
        pretty_error_validate(&*item);
    }
    #[test]
    fn conciseerrors() {
        let (item, _) = ClassStaticBlockBody::parse(&mut newparser("0;"), Scanner::new());
        concise_error_validate(&*item);
    }
    #[test_case("item.#valid;" => true; "valid")]
    #[test_case("item.#invalid;" => false; "invalid")]
    fn all_private_identifiers_valid(src: &str) -> bool {
        let (item, _) = ClassStaticBlockBody::parse(&mut newparser(src), Scanner::new());
        item.all_private_identifiers_valid(&[JSString::from("#valid")])
    }

<<<<<<< HEAD
    #[test_case("package;" => set(&[PACKAGE_NOT_ALLOWED]); "yes")]
    #[test_case("p;" => set(&[]); "no")]
    #[test_case("let a; const a=0;" => set(&[A_ALREADY_DEFN]); "duplicate lexicals")]
    #[test_case("let a; function a(){}" => set(&[A_ALREADY_DEFN]); "var/lex clash")]
    #[test_case("a: a: ;" => set(&[DUPLICATE_LABELS]); "duplicate labels")]
    #[test_case("break foo;" => set(&[UNDEFINED_BREAK]); "undefined break")]
    #[test_case("while (1) continue foo;" => set(&[UNDEF_CONT_TGT]); "undefined continue")]
    #[test_case("let x = arguments;" => set(&[UNEXPECTED_ARGS]); "has arguments")]
    #[test_case("super();" => set(&[UNEXPECTED_SUPER]); "super call")]
    #[test_case("await a();" => set(&[AWAIT_IN_CLASS_STATIC]); "await expr")]
=======
    #[test_case("package;" => sset(&[PACKAGE_NOT_ALLOWED]); "yes")]
    #[test_case("p;" => sset(&[]); "no")]
    #[test_case("let a; const a=0;" => sset(&[A_ALREADY_DEFN]); "duplicate lexicals")]
    #[test_case("let a; function a(){}" => sset(&[A_ALREADY_DEFN]); "var/lex clash")]
    #[test_case("a: a: ;" => sset(&[DUPLICATE_LABELS]); "duplicate labels")]
    #[test_case("break foo;" => sset(&[UNDEFINED_BREAK]); "undefined break")]
    #[test_case("while (1) continue foo;" => sset(&[UNDEF_CONT_TGT]); "undefined continue")]
    #[test_case("let x = arguments;" => sset(&[UNEXPECTED_ARGS]); "has arguments")]
    #[test_case("super();" => sset(&[UNEXPECTED_SUPER]); "super call")]
    #[test_case("await a();" => sset(&[UNEXPECTED_AWAIT]); "await expr")]
>>>>>>> 20a246ab
    fn early_errors(src: &str) -> AHashSet<String> {
        setup_test_agent();
        let mut errs = vec![];
        Maker::new(src).class_static_block_body().early_errors(&mut errs, true);
        AHashSet::from_iter(errs.iter().map(|err| unwind_syntax_error_object(err.clone())))
    }

    #[test_case("arguments;" => true; "yes")]
    #[test_case("" => false; "no")]
    fn contains_arguments(src: &str) -> bool {
        Maker::new(src).class_static_block_body().contains_arguments()
    }
}

mod class_static_block_statement_list {
    // CLASS STATIC BLOCK STATEMENT LIST
    use super::*;
    use test_case::test_case;
    #[test]
    fn parse_01() {
        let (node, scanner) = ClassStaticBlockStatementList::parse(&mut newparser("0;"), Scanner::new());
        chk_scan(&scanner, 2);
        pretty_check(&*node, "ClassStaticBlockStatementList: 0 ;", vec!["StatementList: 0 ;"]);
        concise_check(&*node, "ExpressionStatement: 0 ;", vec!["Numeric: 0", "Punctuator: ;"]);
        assert_ne!(format!("{:?}", node), "");
    }
    #[test]
    fn parse_02() {
        let (node, scanner) = ClassStaticBlockStatementList::parse(&mut newparser(""), Scanner::new());
        chk_scan(&scanner, 0);
        pretty_check(&*node, "ClassStaticBlockStatementList: ", vec![]);
        concise_check(&*node, "", vec![]);
        assert_ne!(format!("{:?}", node), "");
    }
    #[test_case("0;"; "Has statements")]
    #[test_case(""; "Empty")]
    fn prettyerrors(src: &str) {
        let (item, _) = ClassStaticBlockStatementList::parse(&mut newparser(src), Scanner::new());
        pretty_error_validate(&*item);
    }
    #[test_case("0;"; "Has statements")]
    #[test_case(""; "Empty")]
    fn conciseerrors(src: &str) {
        let (item, _) = ClassStaticBlockStatementList::parse(&mut newparser(src), Scanner::new());
        concise_error_validate(&*item);
    }
    #[test_case("" => true; "empty")]
    #[test_case("item.#valid;" => true; "valid")]
    #[test_case("item.#invalid;" => false; "invalid")]
    fn all_private_identifiers_valid(src: &str) -> bool {
        let (item, _) = ClassStaticBlockStatementList::parse(&mut newparser(src), Scanner::new());
        item.all_private_identifiers_valid(&[JSString::from("#valid")])
    }

    #[test_case("package;" => sset(&[PACKAGE_NOT_ALLOWED]); "statements")]
    #[test_case("0;" => sset(&[]); "normal")]
    #[test_case("" => sset(&[]); "empty")]
    fn early_errors(src: &str) -> AHashSet<String> {
        setup_test_agent();
        let mut errs = vec![];
        Maker::new(src).class_static_block_statement_list().early_errors(&mut errs, true);
        AHashSet::from_iter(errs.iter().map(|err| unwind_syntax_error_object(err.clone())))
    }

    #[test_case("", &[] => false; "empty")]
    #[test_case("a;", &["b"] => false; "stmt (no labels)")]
    #[test_case("b: a;", &["b"] => true; "stmt (dup'd label)")]
    #[test_case("b: { work(1); b: work(2); }", &[] => true; "label in label")]
    fn contains_duplicate_labels(src: &str, label_set: &[&str]) -> bool {
        let l_set = label_set.iter().map(|&s| JSString::from(s)).collect::<Vec<_>>();
        Maker::new(src).class_static_block_statement_list().contains_duplicate_labels(&l_set)
    }

    #[test_case("", &[] => false; "empty")]
    #[test_case("break x;", &[] => true; "bare break")]
    #[test_case("break x;", &["x"] => false; "break (labelset)")]
    #[test_case("x: while(1) { break x; }", &[] => false; "break (labelled loop)")]
    fn contains_undefined_break_target(src: &str, label_set: &[&str]) -> bool {
        let l_set = label_set.iter().map(|&s| JSString::from(s)).collect::<Vec<JSString>>();
        Maker::new(src).class_static_block_statement_list().contains_undefined_break_target(&l_set)
    }

    #[test_case("", &[], &[] => false; "empty")]
    #[test_case("continue x;", &[], &[] => true; "bare continue")]
    #[test_case("continue x;", &["x"], &[] => false; "ok continue (iterset)")]
    #[test_case("for (;;) { continue x; }", &[], &["x"] => false; "ok continue (labelset)")]
    #[test_case("x: while (1) { continue x; }", &[], &[] => false; "ok continue (labelled iteration)")]
    fn contains_undefined_continue_target(src: &str, iteration_set: &[&str], label_set: &[&str]) -> bool {
        let i_set = iteration_set.iter().map(|&s| JSString::from(s)).collect::<Vec<JSString>>();
        let l_set = label_set.iter().map(|&s| JSString::from(s)).collect::<Vec<JSString>>();
        Maker::new(src).class_static_block_statement_list().contains_undefined_continue_target(&i_set, &l_set)
    }

    #[test_case("" => false; "empty")]
    #[test_case("arguments;" => true; "stmt (yes)")]
    #[test_case("a;" => false; "stmt (no)")]
    fn contains_arguments(src: &str) -> bool {
        Maker::new(src).class_static_block_statement_list().contains_arguments()
    }

    #[test_case("", ParseNodeKind::StatementList => false; "empty; has statementlist?")]
    #[test_case("a=b;", ParseNodeKind::StatementList => true; "statement; has statementlist?")]
    #[test_case("a=this;", ParseNodeKind::This => true; "statement with this; has this?")]
    #[test_case("a=b;", ParseNodeKind::This => false; "statement without this; has this?")]
    fn contains(src: &str, kind: ParseNodeKind) -> bool {
        Maker::new(src).class_static_block_statement_list().contains(kind)
    }

    #[test_case("var a; const q=1; function b(){}" => svec(&["a", "b"]); "names")]
    #[test_case("" => svec(&[]); "empty")]
    fn var_declared_names(src: &str) -> Vec<String> {
        Maker::new(src)
            .class_static_block_statement_list()
            .var_declared_names()
            .into_iter()
            .map(String::from)
            .collect::<Vec<_>>()
    }

    #[test_case("let a; var b; const c=0; function foo(){}" => svec(&["a", "c"]); "names")]
    #[test_case("" => svec(&[]); "empty")]
    fn lexically_declared_names(src: &str) -> Vec<String> {
        Maker::new(src)
            .class_static_block_statement_list()
            .lexically_declared_names()
            .into_iter()
            .map(String::from)
            .collect::<Vec<_>>()
    }

    #[test_case("   " => Location { starting_line: 1, starting_column: 1, span: Span { starting_index: 0, length: 0 } }; "empty")]
    #[test_case("   stuff();" => Location { starting_line: 1, starting_column: 4, span: Span { starting_index: 3, length: 8 }}; "typical")]
    fn location(src: &str) -> Location {
        Maker::new(src).class_static_block_statement_list().location()
    }
}<|MERGE_RESOLUTION|>--- conflicted
+++ resolved
@@ -1,12 +1,4 @@
-<<<<<<< HEAD
-use super::testhelp::{
-    check, check_err, chk_scan, newparser, set, svec, Maker, AWAIT_IN_CLASS_STATIC, A_ALREADY_DEFN, BAD_SUPER, CONSTRUCTOR_FIELD, DUPLICATE_CONSTRUCTOR, DUPLICATE_LABELS,
-    IMPLEMENTS_NOT_ALLOWED, PACKAGE_NOT_ALLOWED, PARENTLESS_SUPER, PREV_GETTER, PREV_SETTER, PREV_STATIC_GETTER, PREV_STATIC_SETTER, PRIVATE_A_ALREADY_DEFN, PRIVATE_CONSTRUCTOR,
-    SPECIAL_CONSTRUCTOR, STATIC_PROTO, UNDEFINED_BREAK, UNDEF_CONT_TGT, UNEXPECTED_ARGS, UNEXPECTED_SUPER,
-};
-=======
 use super::testhelp::*;
->>>>>>> 20a246ab
 use super::*;
 use crate::prettyprint::testhelp::*;
 use crate::tests::*;
@@ -1589,18 +1581,6 @@
         item.all_private_identifiers_valid(&[JSString::from("#valid")])
     }
 
-<<<<<<< HEAD
-    #[test_case("package;" => set(&[PACKAGE_NOT_ALLOWED]); "yes")]
-    #[test_case("p;" => set(&[]); "no")]
-    #[test_case("let a; const a=0;" => set(&[A_ALREADY_DEFN]); "duplicate lexicals")]
-    #[test_case("let a; function a(){}" => set(&[A_ALREADY_DEFN]); "var/lex clash")]
-    #[test_case("a: a: ;" => set(&[DUPLICATE_LABELS]); "duplicate labels")]
-    #[test_case("break foo;" => set(&[UNDEFINED_BREAK]); "undefined break")]
-    #[test_case("while (1) continue foo;" => set(&[UNDEF_CONT_TGT]); "undefined continue")]
-    #[test_case("let x = arguments;" => set(&[UNEXPECTED_ARGS]); "has arguments")]
-    #[test_case("super();" => set(&[UNEXPECTED_SUPER]); "super call")]
-    #[test_case("await a();" => set(&[AWAIT_IN_CLASS_STATIC]); "await expr")]
-=======
     #[test_case("package;" => sset(&[PACKAGE_NOT_ALLOWED]); "yes")]
     #[test_case("p;" => sset(&[]); "no")]
     #[test_case("let a; const a=0;" => sset(&[A_ALREADY_DEFN]); "duplicate lexicals")]
@@ -1610,8 +1590,7 @@
     #[test_case("while (1) continue foo;" => sset(&[UNDEF_CONT_TGT]); "undefined continue")]
     #[test_case("let x = arguments;" => sset(&[UNEXPECTED_ARGS]); "has arguments")]
     #[test_case("super();" => sset(&[UNEXPECTED_SUPER]); "super call")]
-    #[test_case("await a();" => sset(&[UNEXPECTED_AWAIT]); "await expr")]
->>>>>>> 20a246ab
+    #[test_case("await a();" => sset(&[AWAIT_IN_CLASS_STATIC]); "await expr")]
     fn early_errors(src: &str) -> AHashSet<String> {
         setup_test_agent();
         let mut errs = vec![];
