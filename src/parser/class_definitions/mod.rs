--- conflicted
+++ resolved
@@ -1832,11 +1832,10 @@
             errs.push(create_syntax_error_object("Calls to ‘super’ not allowed here", Some(self.0.location())));
         }
         if self.0.contains(ParseNodeKind::AwaitExpression) {
-<<<<<<< HEAD
-            errs.push(create_syntax_error_object(agent, "Cannot use await in class static initialization block"))
-=======
-            errs.push(create_syntax_error_object("await expressions not expected here", Some(self.0.location())));
->>>>>>> 20a246ab
+            errs.push(create_syntax_error_object(
+                "Cannot use await in class static initialization block",
+                Some(self.0.location()),
+            ));
         }
         self.0.early_errors(errs, strict);
     }
