--- conflicted
+++ resolved
@@ -1446,27 +1446,12 @@
             CallExpression::CallMemberExpression(boxed) => write!(f, "{}", boxed),
             CallExpression::SuperCall(boxed) => write!(f, "{}", boxed),
             CallExpression::ImportCall(boxed) => write!(f, "{}", boxed),
-<<<<<<< HEAD
             CallExpression::CallExpressionArguments(ce, args) => write!(f, "{} {}", ce, args),
             CallExpression::CallExpressionExpression(ce, exp) => write!(f, "{} [ {} ]", ce, exp),
             CallExpression::CallExpressionIdentifierName(ce, id) | CallExpression::CallExpressionPrivateId(ce, id) => {
                 write!(f, "{} . {}", ce, id)
             }
             CallExpression::CallExpressionTemplateLiteral(ce, tl) => write!(f, "{} {}", ce, tl),
-=======
-            CallExpression::CallExpressionArguments(ce, args) => {
-                write!(f, "{} {}", ce, args)
-            }
-            CallExpression::CallExpressionExpression(ce, exp) => {
-                write!(f, "{} [ {} ]", ce, exp)
-            }
-            CallExpression::CallExpressionIdentifierName(ce, id) | CallExpression::CallExpressionPrivateId(ce, id) => {
-                write!(f, "{} . {}", ce, id)
-            }
-            CallExpression::CallExpressionTemplateLiteral(ce, tl) => {
-                write!(f, "{} {}", ce, tl)
-            }
->>>>>>> 5487b1d9
         }
     }
 }
