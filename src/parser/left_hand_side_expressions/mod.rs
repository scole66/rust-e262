--- conflicted
+++ resolved
@@ -327,11 +327,7 @@
             MemberExpressionKind::IdentifierName(n, _) => n.early_errors(agent, errs, strict),
             MemberExpressionKind::TemplateLiteral(l, r) => {
                 l.early_errors(agent, errs, strict);
-<<<<<<< HEAD
-                r.early_errors(agent, errs, strict);
-=======
                 r.early_errors(agent, errs, strict, 0xffff_ffff);
->>>>>>> c1aca809
             }
             MemberExpressionKind::SuperProperty(n) => n.early_errors(agent, errs, strict),
             MemberExpressionKind::MetaProperty(meta) => meta.early_errors(agent, errs, strict),
