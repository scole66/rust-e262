--- conflicted
+++ resolved
@@ -317,34 +317,26 @@
         }
     }
 
-<<<<<<< HEAD
-    pub fn early_errors(&self, agent: &mut Agent, strict: bool) -> Vec<Object> {
-        match &self.kind {
-            MemberExpressionKind::PrimaryExpression(n) => n.early_errors(agent, strict),
+    pub fn early_errors(&self, agent: &mut Agent, errs: &mut Vec<Object>, strict: bool) {
+        match &self.kind {
+            MemberExpressionKind::PrimaryExpression(n) => n.early_errors(agent, errs, strict),
             MemberExpressionKind::Expression(l, r) => {
-                let mut errs = l.early_errors(agent, strict);
-                errs.extend(r.early_errors(agent, strict));
-                errs
-            }
-            MemberExpressionKind::IdentifierName(n, _) => n.early_errors(agent, strict),
+                l.early_errors(agent, errs, strict);
+                r.early_errors(agent, errs, strict);
+            }
+            MemberExpressionKind::IdentifierName(n, _) => n.early_errors(agent, errs, strict),
             MemberExpressionKind::TemplateLiteral(l, r) => {
-                let mut errs = l.early_errors(agent, strict);
-                errs.extend(r.early_errors(agent, strict));
-                errs
-            }
-            MemberExpressionKind::SuperProperty(n) => n.early_errors(agent, strict),
-            MemberExpressionKind::MetaProperty(meta) => meta.early_errors(agent, strict),
+                l.early_errors(agent, errs, strict);
+                r.early_errors(agent, errs, strict);
+            }
+            MemberExpressionKind::SuperProperty(n) => n.early_errors(agent, errs, strict),
+            MemberExpressionKind::MetaProperty(meta) => meta.early_errors(agent, errs, strict),
             MemberExpressionKind::NewArguments(l, r) => {
-                let mut errs = l.early_errors(agent, strict);
-                errs.extend(r.early_errors(agent, strict));
-                errs
-            }
-            MemberExpressionKind::PrivateId(n, _) => n.early_errors(agent, strict),
-        }
-=======
-    pub fn early_errors(&self, _agent: &mut Agent, _errs: &mut Vec<Object>, _strict: bool) {
-        todo!()
->>>>>>> 7013d8b6
+                l.early_errors(agent, errs, strict);
+                r.early_errors(agent, errs, strict);
+            }
+            MemberExpressionKind::PrivateId(n, _) => n.early_errors(agent, errs, strict),
+        }
     }
 }
 
@@ -442,15 +434,8 @@
         }
     }
 
-<<<<<<< HEAD
-    pub fn early_errors(&self, _agent: &mut Agent, _strict: bool) -> Vec<Object> {
-        // todo!()
-        println!("{}:{}: Not yet implemented", file!(), line!());
-        Vec::new()
-=======
     pub fn early_errors(&self, _agent: &mut Agent, _errs: &mut Vec<Object>, _strict: bool) {
         todo!()
->>>>>>> 7013d8b6
     }
 }
 
@@ -537,15 +522,8 @@
         }
     }
 
-<<<<<<< HEAD
-    pub fn early_errors(&self, _agent: &mut Agent, _strict: bool) -> Vec<Object> {
-        // todo!()
-        println!("{}:{}: Not yet implemented", file!(), line!());
-        Vec::new()
-=======
     pub fn early_errors(&self, _agent: &mut Agent, _errs: &mut Vec<Object>, _strict: bool) {
         todo!()
->>>>>>> 7013d8b6
     }
 }
 
@@ -660,15 +638,8 @@
         }
     }
 
-<<<<<<< HEAD
-    pub fn early_errors(&self, _agent: &mut Agent, _strict: bool) -> Vec<Object> {
-        // todo!()
-        println!("{}:{}: Not yet implemented", file!(), line!());
-        Vec::new()
-=======
     pub fn early_errors(&self, _agent: &mut Agent, _errs: &mut Vec<Object>, _strict: bool) {
         todo!()
->>>>>>> 7013d8b6
     }
 }
 
@@ -863,15 +834,8 @@
         }
     }
 
-<<<<<<< HEAD
-    pub fn early_errors(&self, _agent: &mut Agent, _strict: bool) -> Vec<Object> {
-        // todo!()
-        println!("{}:{}: Not yet implemented", file!(), line!());
-        Vec::new()
-=======
     pub fn early_errors(&self, _agent: &mut Agent, _errs: &mut Vec<Object>, _strict: bool) {
         todo!()
->>>>>>> 7013d8b6
     }
 }
 
@@ -992,16 +956,11 @@
         }
     }
 
-<<<<<<< HEAD
-    pub fn early_errors(&self, agent: &mut Agent, strict: bool) -> Vec<Object> {
-        match &self.kind {
-            NewExpressionKind::MemberExpression(boxed) => boxed.early_errors(agent, strict),
-            NewExpressionKind::NewExpression(boxed) => boxed.early_errors(agent, strict),
-        }
-=======
-    pub fn early_errors(&self, _agent: &mut Agent, _errs: &mut Vec<Object>, _strict: bool) {
-        todo!()
->>>>>>> 7013d8b6
+    pub fn early_errors(&self, agent: &mut Agent, errs: &mut Vec<Object>, strict: bool) {
+        match &self.kind {
+            NewExpressionKind::MemberExpression(boxed) => boxed.early_errors(agent, errs, strict),
+            NewExpressionKind::NewExpression(boxed) => boxed.early_errors(agent, errs, strict),
+        }
     }
 }
 
@@ -1061,15 +1020,8 @@
         self.member_expression.all_private_identifiers_valid(names) && self.arguments.all_private_identifiers_valid(names)
     }
 
-<<<<<<< HEAD
-    pub fn early_errors(&self, _agent: &mut Agent, _strict: bool) -> Vec<Object> {
-        // todo!()
-        println!("{}:{}: Not yet implemented", file!(), line!());
-        Vec::new()
-=======
     pub fn early_errors(&self, _agent: &mut Agent, _errs: &mut Vec<Object>, _strict: bool) {
         todo!()
->>>>>>> 7013d8b6
     }
 }
 
@@ -1127,15 +1079,8 @@
         self.arguments.all_private_identifiers_valid(names)
     }
 
-<<<<<<< HEAD
-    pub fn early_errors(&self, _agent: &mut Agent, _strict: bool) -> Vec<Object> {
-        // todo!()
-        println!("{}:{}: Not yet implemented", file!(), line!());
-        Vec::new()
-=======
     pub fn early_errors(&self, _agent: &mut Agent, _errs: &mut Vec<Object>, _strict: bool) {
         todo!()
->>>>>>> 7013d8b6
     }
 }
 
@@ -1197,15 +1142,8 @@
         self.assignment_expression.all_private_identifiers_valid(names)
     }
 
-<<<<<<< HEAD
-    pub fn early_errors(&self, _agent: &mut Agent, _strict: bool) -> Vec<Object> {
-        // todo!()
-        println!("{}:{}: Not yet implemented", file!(), line!());
-        Vec::new()
-=======
     pub fn early_errors(&self, _agent: &mut Agent, _errs: &mut Vec<Object>, _strict: bool) {
         todo!()
->>>>>>> 7013d8b6
     }
 }
 
@@ -1430,15 +1368,8 @@
         }
     }
 
-<<<<<<< HEAD
-    pub fn early_errors(&self, _agent: &mut Agent, _strict: bool) -> Vec<Object> {
-        // todo!()
-        println!("{}:{}: Not yet implemented", file!(), line!());
-        Vec::new()
-=======
     pub fn early_errors(&self, _agent: &mut Agent, _errs: &mut Vec<Object>, _strict: bool) {
         todo!()
->>>>>>> 7013d8b6
     }
 }
 
@@ -1563,17 +1494,12 @@
         }
     }
 
-<<<<<<< HEAD
-    pub fn early_errors(&self, agent: &mut Agent, strict: bool) -> Vec<Object> {
+    pub fn early_errors(&self, agent: &mut Agent, errs: &mut Vec<Object>, strict: bool) {
         match self {
-            LeftHandSideExpression::New(boxed) => boxed.early_errors(agent, strict),
-            LeftHandSideExpression::Call(boxed) => boxed.early_errors(agent, strict),
-            LeftHandSideExpression::Optional(boxed) => boxed.early_errors(agent, strict),
-        }
-=======
-    pub fn early_errors(&self, _agent: &mut Agent, _errs: &mut Vec<Object>, _strict: bool) {
-        todo!()
->>>>>>> 7013d8b6
+            LeftHandSideExpression::New(boxed) => boxed.early_errors(agent, errs, strict),
+            LeftHandSideExpression::Call(boxed) => boxed.early_errors(agent, errs, strict),
+            LeftHandSideExpression::Optional(boxed) => boxed.early_errors(agent, errs, strict),
+        }
     }
 }
 
@@ -1692,15 +1618,8 @@
         }
     }
 
-<<<<<<< HEAD
-    pub fn early_errors(&self, _agent: &mut Agent, _strict: bool) -> Vec<Object> {
-        // todo!()
-        println!("{}:{}: Not yet implemented", file!(), line!());
-        Vec::new()
-=======
     pub fn early_errors(&self, _agent: &mut Agent, _errs: &mut Vec<Object>, _strict: bool) {
         todo!()
->>>>>>> 7013d8b6
     }
 }
 
@@ -1949,15 +1868,8 @@
         }
     }
 
-<<<<<<< HEAD
-    pub fn early_errors(&self, _agent: &mut Agent, _strict: bool) -> Vec<Object> {
-        // todo!()
-        println!("{}:{}: Not yet implemented", file!(), line!());
-        Vec::new()
-=======
     pub fn early_errors(&self, _agent: &mut Agent, _errs: &mut Vec<Object>, _strict: bool) {
         todo!()
->>>>>>> 7013d8b6
     }
 }
 
