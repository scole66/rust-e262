use std::fmt;
use std::io::Result as IoResult;
use std::io::Write;

use super::assignment_operators::AssignmentExpression;
use super::function_definitions::FunctionBody;
use super::identifiers::BindingIdentifier;
use super::parameter_lists::UniqueFormalParameters;
use super::primary_expressions::CoverParenthesizedExpressionAndArrowParameterList;
use super::scanner::{Punctuator, ScanGoal, Scanner};
use super::*;
use crate::prettyprint::{pprint_token, prettypad, PrettyPrint, Spot, TokenType};

// ArrowFunction[In, Yield, Await] :
//      ArrowParameters[?Yield, ?Await] [no LineTerminator here] => ConciseBody[?In]
#[derive(Debug)]
pub struct ArrowFunction {
    parameters: Rc<ArrowParameters>,
    body: Rc<ConciseBody>,
}

impl fmt::Display for ArrowFunction {
    fn fmt(&self, f: &mut fmt::Formatter) -> fmt::Result {
        write!(f, "{} => {}", self.parameters, self.body)
    }
}

impl PrettyPrint for ArrowFunction {
    fn pprint_with_leftpad<T>(&self, writer: &mut T, pad: &str, state: Spot) -> IoResult<()>
    where
        T: Write,
    {
        let (first, successive) = prettypad(pad, state);
        writeln!(writer, "{}ArrowFunction: {}", first, self)?;
        self.parameters.pprint_with_leftpad(writer, &successive, Spot::NotFinal)?;
        self.body.pprint_with_leftpad(writer, &successive, Spot::Final)
    }

    fn concise_with_leftpad<T>(&self, writer: &mut T, pad: &str, state: Spot) -> IoResult<()>
    where
        T: Write,
    {
        let (first, successive) = prettypad(pad, state);
        writeln!(writer, "{}ArrowFunction: {}", first, self)?;
        self.parameters.concise_with_leftpad(writer, &successive, Spot::NotFinal)?;
        pprint_token(writer, "=>", TokenType::Punctuator, &successive, Spot::NotFinal)?;
        self.body.concise_with_leftpad(writer, &successive, Spot::Final)
    }
}

impl ArrowFunction {
    // ArrowFunction's only parent is AssignmentExpression. It doesn't need to be cached.
    pub fn parse(parser: &mut Parser, scanner: Scanner, in_flag: bool, yield_flag: bool, await_flag: bool) -> ParseResult<Self> {
        let (parameters, after_params) = ArrowParameters::parse(parser, scanner, yield_flag, await_flag)?;
        no_line_terminator(after_params, parser.source)?;
        let after_arrow = scan_for_punct(after_params, parser.source, ScanGoal::InputElementDiv, Punctuator::EqGt)?;
        let (body, after_body) = ConciseBody::parse(parser, after_arrow, in_flag)?;
        Ok((Rc::new(ArrowFunction { parameters, body }), after_body))
    }

    pub fn contains(&self, kind: ParseNodeKind) -> bool {
        (kind == ParseNodeKind::Super || kind == ParseNodeKind::This || kind == ParseNodeKind::NewTarget || kind == ParseNodeKind::SuperProperty || kind == ParseNodeKind::SuperCall)
            && (self.parameters.contains(kind) || self.body.contains(kind))
    }

    pub fn all_private_identifiers_valid(&self, names: &[JSString]) -> bool {
        // Static Semantics: AllPrivateIdentifiersValid
        // With parameter names.
        //  1. For each child node child of this Parse Node, do
        //      a. If child is an instance of a nonterminal, then
        //          i. If AllPrivateIdentifiersValid of child with argument names is false, return false.
        //  2. Return true.
        self.parameters.all_private_identifiers_valid(names) && self.body.all_private_identifiers_valid(names)
    }

    pub fn early_errors(&self, agent: &mut Agent, errs: &mut Vec<Object>, strict: bool) {
        // Static Semantics: Early Errors
        //  ArrowFunction : ArrowParameters => ConciseBody
        //  * It is a Syntax Error if ArrowParameters Contains YieldExpression is true.
        //  * It is a Syntax Error if ArrowParameters Contains AwaitExpression is true.
        //  * It is a Syntax Error if ConciseBodyContainsUseStrict of ConciseBody is true and IsSimpleParameterList of
        //    ArrowParameters is false.
        //  * It is a Syntax Error if any element of the BoundNames of ArrowParameters also occurs in the
        //    LexicallyDeclaredNames of ConciseBody.
        if self.parameters.contains(ParseNodeKind::YieldExpression) {
            errs.push(create_syntax_error_object(agent, "Illegal yield expression in arrow function parameters"));
        }
        if self.parameters.contains(ParseNodeKind::AwaitExpression) {
            errs.push(create_syntax_error_object(agent, "Illegal await expression in arrow function parameters"));
        }
        if self.body.concise_body_contains_use_strict() && !self.parameters.is_simple_parameter_list() {
            errs.push(create_syntax_error_object(agent, "Illegal 'use strict' directive in function with non-simple parameter list"));
        }
        let bn = self.parameters.bound_names();
        let ldn = self.body.lexically_declared_names();
        for name in bn.iter.filter(|n| ldn.contains(n)) {
            errs.push(create_syntax_error_object(agent, format!("‘{}’ already defined", name)));
        }

        let strict_function = strict || self.body.concise_body_contains_use_strict();
        self.parameters.early_errors(agent, errs, strict_function);
        self.body.early_errors(agent, errs, strict_function);
    }
}

// ArrowParameters[Yield, Await] :
//      BindingIdentifier[?Yield, ?Await]
//      CoverParenthesizedExpressionAndArrowParameterList[?Yield, ?Await]
#[derive(Debug)]
pub enum ArrowParameters {
    Identifier(Rc<BindingIdentifier>),
    Formals(Rc<ArrowFormalParameters>),
}

impl fmt::Display for ArrowParameters {
    fn fmt(&self, f: &mut fmt::Formatter) -> fmt::Result {
        match self {
            ArrowParameters::Identifier(node) => node.fmt(f),
            ArrowParameters::Formals(node) => node.fmt(f),
        }
    }
}

impl PrettyPrint for ArrowParameters {
    fn pprint_with_leftpad<T>(&self, writer: &mut T, pad: &str, state: Spot) -> IoResult<()>
    where
        T: Write,
    {
        let (first, successive) = prettypad(pad, state);
        writeln!(writer, "{}ArrowParameters: {}", first, self)?;
        match self {
            ArrowParameters::Identifier(node) => node.pprint_with_leftpad(writer, &successive, Spot::Final),
            ArrowParameters::Formals(node) => node.pprint_with_leftpad(writer, &successive, Spot::Final),
        }
    }

    fn concise_with_leftpad<T>(&self, writer: &mut T, pad: &str, state: Spot) -> IoResult<()>
    where
        T: Write,
    {
        match self {
            ArrowParameters::Identifier(node) => node.concise_with_leftpad(writer, pad, state),
            ArrowParameters::Formals(node) => node.concise_with_leftpad(writer, pad, state),
        }
    }
}

impl ArrowParameters {
    // ArrowParameters's only direct parent is ArrowFunction. It doesn't need to be cached.
    pub fn parse(parser: &mut Parser, scanner: Scanner, yield_flag: bool, await_flag: bool) -> ParseResult<Self> {
        Err(ParseError::new(PECode::IdOrFormalsExpected, scanner))
            .otherwise(|| BindingIdentifier::parse(parser, scanner, yield_flag, await_flag).map(|(bi, after_bi)| (Rc::new(ArrowParameters::Identifier(bi)), after_bi)))
            .otherwise(|| {
                let (_covered_formals, after_formals) = CoverParenthesizedExpressionAndArrowParameterList::parse(parser, scanner, yield_flag, await_flag)?;
                let (formals, after_reparse) = ArrowFormalParameters::parse(parser, scanner, yield_flag, await_flag)?;

                // This is only a successful cover if the parsed production and its cover end at the same place. But
                // particular cover is all about balanced parenthses. Since both productions require starting and ending
                // with parentheses and they also both require correct nesting of parentheses, it's actually impossible
                // for "after_formals" and "after_reparse" to be different. (Which means I can never get coverage with
                // the "make an error if they're different" case.) So rather than do that, I'll just debug_assert.

                // if after_formals != after_reparse {
                //     Err(ParseError::new("‘)’ expected", after_reparse.line, after_reparse.column))
                // } else {
                //     Ok((Box::new(ArrowParameters::Formals(formals)), after_formals))
                // }
                debug_assert!(after_formals == after_reparse);
                Ok((Rc::new(ArrowParameters::Formals(formals)), after_formals))
            })
    }

    pub fn contains(&self, kind: ParseNodeKind) -> bool {
        match self {
            ArrowParameters::Identifier(node) => node.contains(kind),
            ArrowParameters::Formals(node) => node.contains(kind),
        }
    }

    pub fn all_private_identifiers_valid(&self, names: &[JSString]) -> bool {
        // Static Semantics: AllPrivateIdentifiersValid
        // With parameter names.
        //  1. For each child node child of this Parse Node, do
        //      a. If child is an instance of a nonterminal, then
        //          i. If AllPrivateIdentifiersValid of child with argument names is false, return false.
        //  2. Return true.
        match self {
            ArrowParameters::Identifier(_) => true,
            ArrowParameters::Formals(node) => node.all_private_identifiers_valid(names),
        }
    }

    pub fn bound_names(&self) -> Vec<JSString> {
        match self {
            ArrowParameters::Identifier(id) => id.bound_names(),
            ArrowParameters::Formals(afp) => afp.bound_names(),
        }
    }

<<<<<<< HEAD
    pub fn early_errors(&self, agent: &mut Agent, errs: &mut Vec<Object>, strict: bool) {
        match self {
            ArrowParameters::Identifier(id) => id.early_errors(agent, errs, strict),
            ArrowParameters::Formals(afp) => afp.early_errors(agent, errs, strict),
        }
=======
    pub fn is_simple_parameter_list(&self) -> bool {
        // Static Semantics: IsSimpleParameterList
        // The syntax-directed operation IsSimpleParameterList takes no arguments and returns a Boolean.
        //  ArrowParameters : BindingIdentifier
        //      1. Return true.
        //  ArrowParameters : CoverParenthesizedExpressionAndArrowParameterList
        //      1. Let formals be the ArrowFormalParameters that is covered by CoverParenthesizedExpressionAndArrowParameterList.
        //      2. Return IsSimpleParameterList of formals.
        match self {
            ArrowParameters::Identifier(_) => true,
            ArrowParameters::Formals(formals) => formals.is_simple_parameter_list(),
        }
    }

    #[allow(clippy::ptr_arg)]
    pub fn early_errors(&self, _agent: &mut Agent, _errs: &mut Vec<Object>, _strict: bool) {
        todo!()
>>>>>>> 4025e463
    }
}

// ArrowFormalParameters[Yield, Await] :
//      ( UniqueFormalParameters[?Yield, ?Await] )
#[derive(Debug)]
pub struct ArrowFormalParameters(Rc<UniqueFormalParameters>);

impl fmt::Display for ArrowFormalParameters {
    fn fmt(&self, f: &mut fmt::Formatter) -> fmt::Result {
        write!(f, "( {} )", self.0)
    }
}

impl PrettyPrint for ArrowFormalParameters {
    fn pprint_with_leftpad<T>(&self, writer: &mut T, pad: &str, state: Spot) -> IoResult<()>
    where
        T: Write,
    {
        let (first, successive) = prettypad(pad, state);
        writeln!(writer, "{}ArrowFormalParameters: {}", first, self)?;
        self.0.pprint_with_leftpad(writer, &successive, Spot::Final)
    }

    fn concise_with_leftpad<T>(&self, writer: &mut T, pad: &str, state: Spot) -> IoResult<()>
    where
        T: Write,
    {
        let (first, successive) = prettypad(pad, state);
        writeln!(writer, "{}ArrowFormalParameters: {}", first, self)?;
        pprint_token(writer, "(", TokenType::Punctuator, &successive, Spot::NotFinal)?;
        self.0.concise_with_leftpad(writer, &successive, Spot::NotFinal)?;
        pprint_token(writer, ")", TokenType::Punctuator, &successive, Spot::Final)
    }
}

impl ArrowFormalParameters {
    // I _think_ this needs to be cached.
    fn parse_core(parser: &mut Parser, scanner: Scanner, yield_flag: bool, await_flag: bool) -> ParseResult<Self> {
        let after_lp = scan_for_punct(scanner, parser.source, ScanGoal::InputElementDiv, Punctuator::LeftParen)?;
        let (params, after_params) = UniqueFormalParameters::parse(parser, after_lp, yield_flag, await_flag);
        let after_rp = scan_for_punct(after_params, parser.source, ScanGoal::InputElementDiv, Punctuator::RightParen)?;
        Ok((Rc::new(ArrowFormalParameters(params)), after_rp))
    }

    pub fn parse(parser: &mut Parser, scanner: Scanner, yield_flag: bool, await_flag: bool) -> ParseResult<Self> {
        let key = YieldAwaitKey { scanner, yield_flag, await_flag };
        match parser.arrow_formal_parameters_cache.get(&key) {
            Some(result) => result.clone(),
            None => {
                let result = Self::parse_core(parser, scanner, yield_flag, await_flag);
                parser.arrow_formal_parameters_cache.insert(key, result.clone());
                result
            }
        }
    }

    pub fn contains(&self, kind: ParseNodeKind) -> bool {
        self.0.contains(kind)
    }

    pub fn all_private_identifiers_valid(&self, names: &[JSString]) -> bool {
        // Static Semantics: AllPrivateIdentifiersValid
        // With parameter names.
        //  1. For each child node child of this Parse Node, do
        //      a. If child is an instance of a nonterminal, then
        //          i. If AllPrivateIdentifiersValid of child with argument names is false, return false.
        //  2. Return true.
        self.0.all_private_identifiers_valid(names)
    }

    pub fn bound_names(&self) -> Vec<JSString> {
        self.0.bound_names()
    }

<<<<<<< HEAD
    pub fn early_errors(&self, agent: &mut Agent, errs: &mut Vec<Object>, strict: bool) {
        self.0.early_errors(agent, errs, strict);
=======
    pub fn is_simple_parameter_list(&self) -> bool {
        // Static Semantics: IsSimpleParameterList
        // The syntax-directed operation IsSimpleParameterList takes no arguments and returns a Boolean.
        //  ArrowFormalParameters : ( UniqueFormalParameters )
        //      1. Return IsSimpleParameterList of UniqueFormalParameters.
        self.0.is_simple_parameter_list()
    }

    #[allow(clippy::ptr_arg)]
    pub fn early_errors(&self, _agent: &mut Agent, _errs: &mut Vec<Object>, _strict: bool) {
        todo!()
>>>>>>> 4025e463
    }
}

// ConciseBody[In] :
//      [lookahead ≠ {] ExpressionBody[?In, ~Await]
//      { FunctionBody[~Yield, ~Await] }
#[derive(Debug)]
pub enum ConciseBody {
    Expression(Rc<ExpressionBody>),
    Function(Rc<FunctionBody>),
}

impl fmt::Display for ConciseBody {
    fn fmt(&self, f: &mut fmt::Formatter) -> fmt::Result {
        match self {
            ConciseBody::Expression(node) => node.fmt(f),
            ConciseBody::Function(node) => write!(f, "{{ {} }}", node),
        }
    }
}

impl PrettyPrint for ConciseBody {
    fn pprint_with_leftpad<T>(&self, writer: &mut T, pad: &str, state: Spot) -> IoResult<()>
    where
        T: Write,
    {
        let (first, successive) = prettypad(pad, state);
        writeln!(writer, "{}ConciseBody: {}", first, self)?;
        match self {
            ConciseBody::Expression(node) => node.pprint_with_leftpad(writer, &successive, Spot::Final),
            ConciseBody::Function(node) => node.pprint_with_leftpad(writer, &successive, Spot::Final),
        }
    }

    fn concise_with_leftpad<T>(&self, writer: &mut T, pad: &str, state: Spot) -> IoResult<()>
    where
        T: Write,
    {
        match self {
            ConciseBody::Expression(node) => node.concise_with_leftpad(writer, pad, state),
            ConciseBody::Function(node) => {
                let (first, successive) = prettypad(pad, state);
                writeln!(writer, "{}ConciseBody: {}", first, self)?;
                pprint_token(writer, "{", TokenType::Punctuator, &successive, Spot::NotFinal)?;
                node.concise_with_leftpad(writer, &successive, Spot::NotFinal)?;
                pprint_token(writer, "}", TokenType::Punctuator, &successive, Spot::Final)
            }
        }
    }
}

impl ConciseBody {
    // ConciseBody's only direct parent is ArrowFunction. It doesn't need to be cached.
    pub fn parse(parser: &mut Parser, scanner: Scanner, in_flag: bool) -> ParseResult<Self> {
        Err(ParseError::new(PECode::ParseNodeExpected(ParseNodeKind::ConciseBody), scanner))
            .otherwise(|| {
                let after_curly = scan_for_punct(scanner, parser.source, ScanGoal::InputElementRegExp, Punctuator::LeftBrace)?;
                let (fb, after_fb) = FunctionBody::parse(parser, after_curly, in_flag, false);
                let after_rb = scan_for_punct(after_fb, parser.source, ScanGoal::InputElementDiv, Punctuator::RightBrace)?;
                Ok((Rc::new(ConciseBody::Function(fb)), after_rb))
            })
            .otherwise(|| {
                let r = scan_for_punct(scanner, parser.source, ScanGoal::InputElementRegExp, Punctuator::LeftBrace);
                match r {
                    Err(_) => {
                        let (exp, after_exp) = ExpressionBody::parse(parser, scanner, in_flag, false)?;
                        Ok((Rc::new(ConciseBody::Expression(exp)), after_exp))
                    }
                    Ok(_) => Err(ParseError::new(PECode::ParseNodeExpected(ParseNodeKind::ExpressionBody), scanner)),
                }
            })
    }

    pub fn contains(&self, kind: ParseNodeKind) -> bool {
        match self {
            ConciseBody::Expression(node) => node.contains(kind),
            ConciseBody::Function(node) => node.contains(kind),
        }
    }

    pub fn all_private_identifiers_valid(&self, names: &[JSString]) -> bool {
        // Static Semantics: AllPrivateIdentifiersValid
        // With parameter names.
        //  1. For each child node child of this Parse Node, do
        //      a. If child is an instance of a nonterminal, then
        //          i. If AllPrivateIdentifiersValid of child with argument names is false, return false.
        //  2. Return true.
        match self {
            ConciseBody::Expression(node) => node.all_private_identifiers_valid(names),
            ConciseBody::Function(node) => node.all_private_identifiers_valid(names),
        }
    }

    pub fn concise_body_contains_use_strict(&self) -> bool {
        // Static Semantics: ConciseBodyContainsUseStrict
        // The syntax-directed operation ConciseBodyContainsUseStrict takes no arguments and returns a Boolean. It is
        // defined piecewise over the following productions:
        //
        //  ConciseBody : ExpressionBody
        //      1. Return false.
        //  ConciseBody : { FunctionBody }
        //      1. Return FunctionBodyContainsUseStrict of FunctionBody.
        match self {
            ConciseBody::Expression(_) => false,
            ConciseBody::Function(fb) => fb.function_body_contains_use_strict(),
        }
    }

    pub fn early_errors(&self, agent: &mut Agent, errs: &mut Vec<Object>, strict: bool) {
        match self {
            ConciseBody::Expression(exp) => exp.early_errors(agent, errs, strict),
            ConciseBody::Function(fb) => fb.early_errors(agent, errs, strict),
        }
    }
}

// ExpressionBody[In, Await] :
//      AssignmentExpression[?In, ~Yield, ?Await]
#[derive(Debug)]
pub struct ExpressionBody {
    expression: Rc<AssignmentExpression>,
}

impl fmt::Display for ExpressionBody {
    fn fmt(&self, f: &mut fmt::Formatter) -> fmt::Result {
        self.expression.fmt(f)
    }
}

impl PrettyPrint for ExpressionBody {
    fn pprint_with_leftpad<T>(&self, writer: &mut T, pad: &str, state: Spot) -> IoResult<()>
    where
        T: Write,
    {
        let (first, successive) = prettypad(pad, state);
        writeln!(writer, "{}ExpressionBody: {}", first, self)?;
        self.expression.pprint_with_leftpad(writer, &successive, Spot::Final)
    }

    fn concise_with_leftpad<T>(&self, writer: &mut T, pad: &str, state: Spot) -> IoResult<()>
    where
        T: Write,
    {
        self.expression.concise_with_leftpad(writer, pad, state)
    }
}

impl ExpressionBody {
    // ExpressionBody has multiple potential parents. It should be cached.
    fn parse_core(parser: &mut Parser, scanner: Scanner, in_flag: bool, await_flag: bool) -> ParseResult<Self> {
        let (ae, after_ae) = AssignmentExpression::parse(parser, scanner, in_flag, false, await_flag)?;
        Ok((Rc::new(ExpressionBody { expression: ae }), after_ae))
    }

    pub fn parse(parser: &mut Parser, scanner: Scanner, in_flag: bool, await_flag: bool) -> ParseResult<Self> {
        let key = InAwaitKey { scanner, in_flag, await_flag };
        match parser.expression_body_cache.get(&key) {
            Some(result) => result.clone(),
            None => {
                let result = Self::parse_core(parser, scanner, in_flag, await_flag);
                parser.expression_body_cache.insert(key, result.clone());
                result
            }
        }
    }

    pub fn contains(&self, kind: ParseNodeKind) -> bool {
        self.expression.contains(kind)
    }

    pub fn all_private_identifiers_valid(&self, names: &[JSString]) -> bool {
        // Static Semantics: AllPrivateIdentifiersValid
        // With parameter names.
        //  1. For each child node child of this Parse Node, do
        //      a. If child is an instance of a nonterminal, then
        //          i. If AllPrivateIdentifiersValid of child with argument names is false, return false.
        //  2. Return true.
        self.expression.all_private_identifiers_valid(names)
    }

    pub fn early_errors(&self, agent: &mut Agent, errs: &mut Vec<Object>, strict: bool) {
        self.expression.early_errors(agent, errs, strict);
    }
}

#[cfg(test)]
mod tests;<|MERGE_RESOLUTION|>--- conflicted
+++ resolved
@@ -197,13 +197,6 @@
         }
     }
 
-<<<<<<< HEAD
-    pub fn early_errors(&self, agent: &mut Agent, errs: &mut Vec<Object>, strict: bool) {
-        match self {
-            ArrowParameters::Identifier(id) => id.early_errors(agent, errs, strict),
-            ArrowParameters::Formals(afp) => afp.early_errors(agent, errs, strict),
-        }
-=======
     pub fn is_simple_parameter_list(&self) -> bool {
         // Static Semantics: IsSimpleParameterList
         // The syntax-directed operation IsSimpleParameterList takes no arguments and returns a Boolean.
@@ -218,10 +211,11 @@
         }
     }
 
-    #[allow(clippy::ptr_arg)]
-    pub fn early_errors(&self, _agent: &mut Agent, _errs: &mut Vec<Object>, _strict: bool) {
-        todo!()
->>>>>>> 4025e463
+    pub fn early_errors(&self, agent: &mut Agent, errs: &mut Vec<Object>, strict: bool) {
+        match self {
+            ArrowParameters::Identifier(id) => id.early_errors(agent, errs, strict),
+            ArrowParameters::Formals(afp) => afp.early_errors(agent, errs, strict),
+        }
     }
 }
 
@@ -297,10 +291,6 @@
         self.0.bound_names()
     }
 
-<<<<<<< HEAD
-    pub fn early_errors(&self, agent: &mut Agent, errs: &mut Vec<Object>, strict: bool) {
-        self.0.early_errors(agent, errs, strict);
-=======
     pub fn is_simple_parameter_list(&self) -> bool {
         // Static Semantics: IsSimpleParameterList
         // The syntax-directed operation IsSimpleParameterList takes no arguments and returns a Boolean.
@@ -309,10 +299,8 @@
         self.0.is_simple_parameter_list()
     }
 
-    #[allow(clippy::ptr_arg)]
-    pub fn early_errors(&self, _agent: &mut Agent, _errs: &mut Vec<Object>, _strict: bool) {
-        todo!()
->>>>>>> 4025e463
+    pub fn early_errors(&self, agent: &mut Agent, errs: &mut Vec<Object>, strict: bool) {
+        self.0.early_errors(agent, errs, strict);
     }
 }
 
