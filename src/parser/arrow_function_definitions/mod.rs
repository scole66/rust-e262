use std::fmt;
use std::io::Result as IoResult;
use std::io::Write;

use super::assignment_operators::AssignmentExpression;
use super::function_definitions::FunctionBody;
use super::identifiers::BindingIdentifier;
use super::parameter_lists::UniqueFormalParameters;
use super::primary_expressions::CoverParenthesizedExpressionAndArrowParameterList;
use super::scanner::{Punctuator, ScanGoal, Scanner};
use super::*;
use crate::prettyprint::{pprint_token, prettypad, PrettyPrint, Spot, TokenType};

// ArrowFunction[In, Yield, Await] :
//      ArrowParameters[?Yield, ?Await] [no LineTerminator here] => ConciseBody[?In]
#[derive(Debug)]
pub struct ArrowFunction {
    parameters: Rc<ArrowParameters>,
    body: Rc<ConciseBody>,
}

impl fmt::Display for ArrowFunction {
    fn fmt(&self, f: &mut fmt::Formatter) -> fmt::Result {
        write!(f, "{} => {}", self.parameters, self.body)
    }
}

impl PrettyPrint for ArrowFunction {
    fn pprint_with_leftpad<T>(&self, writer: &mut T, pad: &str, state: Spot) -> IoResult<()>
    where
        T: Write,
    {
        let (first, successive) = prettypad(pad, state);
        writeln!(writer, "{}ArrowFunction: {}", first, self)?;
        self.parameters.pprint_with_leftpad(writer, &successive, Spot::NotFinal)?;
        self.body.pprint_with_leftpad(writer, &successive, Spot::Final)
    }

    fn concise_with_leftpad<T>(&self, writer: &mut T, pad: &str, state: Spot) -> IoResult<()>
    where
        T: Write,
    {
        let (first, successive) = prettypad(pad, state);
        writeln!(writer, "{}ArrowFunction: {}", first, self)?;
        self.parameters.concise_with_leftpad(writer, &successive, Spot::NotFinal)?;
        pprint_token(writer, "=>", TokenType::Punctuator, &successive, Spot::NotFinal)?;
        self.body.concise_with_leftpad(writer, &successive, Spot::Final)
    }
}

impl ArrowFunction {
    // ArrowFunction's only parent is AssignmentExpression. It doesn't need to be cached.
    pub fn parse(parser: &mut Parser, scanner: Scanner, in_flag: bool, yield_flag: bool, await_flag: bool) -> ParseResult<Self> {
        let (parameters, after_params) = ArrowParameters::parse(parser, scanner, yield_flag, await_flag)?;
        no_line_terminator(after_params, parser.source)?;
        let after_arrow = scan_for_punct(after_params, parser.source, ScanGoal::InputElementDiv, Punctuator::EqGt)?;
        let (body, after_body) = ConciseBody::parse(parser, after_arrow, in_flag)?;
        Ok((Rc::new(ArrowFunction { parameters, body }), after_body))
    }

    pub fn contains(&self, kind: ParseNodeKind) -> bool {
        (kind == ParseNodeKind::Super || kind == ParseNodeKind::This || kind == ParseNodeKind::NewTarget || kind == ParseNodeKind::SuperProperty || kind == ParseNodeKind::SuperCall)
            && (self.parameters.contains(kind) || self.body.contains(kind))
    }

    pub fn all_private_identifiers_valid(&self, names: &[JSString]) -> bool {
        // Static Semantics: AllPrivateIdentifiersValid
        // With parameter names.
        //  1. For each child node child of this Parse Node, do
        //      a. If child is an instance of a nonterminal, then
        //          i. If AllPrivateIdentifiersValid of child with argument names is false, return false.
        //  2. Return true.
        self.parameters.all_private_identifiers_valid(names) && self.body.all_private_identifiers_valid(names)
    }

<<<<<<< HEAD
    pub fn early_errors(&self, _agent: &mut Agent) -> Vec<Object> {
        // todo!()
        println!("{}:{}: Not yet implemented", file!(), line!());
        Vec::new()
=======
    pub fn early_errors(&self, _agent: &mut Agent, _errs: &mut Vec<Object>, _strict: bool) {
        todo!()
>>>>>>> 7013d8b6
    }
}

// ArrowParameters[Yield, Await] :
//      BindingIdentifier[?Yield, ?Await]
//      CoverParenthesizedExpressionAndArrowParameterList[?Yield, ?Await]
#[derive(Debug)]
pub enum ArrowParameters {
    Identifier(Rc<BindingIdentifier>),
    Formals(Rc<ArrowFormalParameters>),
}

impl fmt::Display for ArrowParameters {
    fn fmt(&self, f: &mut fmt::Formatter) -> fmt::Result {
        match self {
            ArrowParameters::Identifier(node) => node.fmt(f),
            ArrowParameters::Formals(node) => node.fmt(f),
        }
    }
}

impl PrettyPrint for ArrowParameters {
    fn pprint_with_leftpad<T>(&self, writer: &mut T, pad: &str, state: Spot) -> IoResult<()>
    where
        T: Write,
    {
        let (first, successive) = prettypad(pad, state);
        writeln!(writer, "{}ArrowParameters: {}", first, self)?;
        match self {
            ArrowParameters::Identifier(node) => node.pprint_with_leftpad(writer, &successive, Spot::Final),
            ArrowParameters::Formals(node) => node.pprint_with_leftpad(writer, &successive, Spot::Final),
        }
    }

    fn concise_with_leftpad<T>(&self, writer: &mut T, pad: &str, state: Spot) -> IoResult<()>
    where
        T: Write,
    {
        match self {
            ArrowParameters::Identifier(node) => node.concise_with_leftpad(writer, pad, state),
            ArrowParameters::Formals(node) => node.concise_with_leftpad(writer, pad, state),
        }
    }
}

impl ArrowParameters {
    // ArrowParameters's only direct parent is ArrowFunction. It doesn't need to be cached.
    pub fn parse(parser: &mut Parser, scanner: Scanner, yield_flag: bool, await_flag: bool) -> ParseResult<Self> {
        Err(ParseError::new("Identifier or Formal Parameters expected", scanner.line, scanner.column))
            .otherwise(|| BindingIdentifier::parse(parser, scanner, yield_flag, await_flag).map(|(bi, after_bi)| (Rc::new(ArrowParameters::Identifier(bi)), after_bi)))
            .otherwise(|| {
                let (_covered_formals, after_formals) = CoverParenthesizedExpressionAndArrowParameterList::parse(parser, scanner, yield_flag, await_flag)?;
                let (formals, after_reparse) = ArrowFormalParameters::parse(parser, scanner, yield_flag, await_flag)?;

                // This is only a successful cover if the parsed production and its cover end at the same place. But
                // particular cover is all about balanced parenthses. Since both productions require starting and ending
                // with parentheses and they also both require correct nesting of parentheses, it's actually impossible
                // for "after_formals" and "after_reparse" to be different. (Which means I can never get coverage with
                // the "make an error if they're different" case.) So rather than do that, I'll just debug_assert.

                // if after_formals != after_reparse {
                //     Err(ParseError::new("‘)’ expected", after_reparse.line, after_reparse.column))
                // } else {
                //     Ok((Box::new(ArrowParameters::Formals(formals)), after_formals))
                // }
                debug_assert!(after_formals == after_reparse);
                Ok((Rc::new(ArrowParameters::Formals(formals)), after_formals))
            })
    }

    pub fn contains(&self, kind: ParseNodeKind) -> bool {
        match self {
            ArrowParameters::Identifier(node) => node.contains(kind),
            ArrowParameters::Formals(node) => node.contains(kind),
        }
    }

    pub fn all_private_identifiers_valid(&self, names: &[JSString]) -> bool {
        // Static Semantics: AllPrivateIdentifiersValid
        // With parameter names.
        //  1. For each child node child of this Parse Node, do
        //      a. If child is an instance of a nonterminal, then
        //          i. If AllPrivateIdentifiersValid of child with argument names is false, return false.
        //  2. Return true.
        match self {
            ArrowParameters::Identifier(_) => true,
            ArrowParameters::Formals(node) => node.all_private_identifiers_valid(names),
        }
    }

    pub fn early_errors(&self, _agent: &mut Agent, _errs: &mut Vec<Object>, _strict: bool) {
        todo!()
    }
}

// ArrowFormalParameters[Yield, Await] :
//      ( UniqueFormalParameters[?Yield, ?Await] )
#[derive(Debug)]
pub struct ArrowFormalParameters(Rc<UniqueFormalParameters>);

impl fmt::Display for ArrowFormalParameters {
    fn fmt(&self, f: &mut fmt::Formatter) -> fmt::Result {
        write!(f, "( {} )", self.0)
    }
}

impl PrettyPrint for ArrowFormalParameters {
    fn pprint_with_leftpad<T>(&self, writer: &mut T, pad: &str, state: Spot) -> IoResult<()>
    where
        T: Write,
    {
        let (first, successive) = prettypad(pad, state);
        writeln!(writer, "{}ArrowFormalParameters: {}", first, self)?;
        self.0.pprint_with_leftpad(writer, &successive, Spot::Final)
    }

    fn concise_with_leftpad<T>(&self, writer: &mut T, pad: &str, state: Spot) -> IoResult<()>
    where
        T: Write,
    {
        let (first, successive) = prettypad(pad, state);
        writeln!(writer, "{}ArrowFormalParameters: {}", first, self)?;
        pprint_token(writer, "(", TokenType::Punctuator, &successive, Spot::NotFinal)?;
        self.0.concise_with_leftpad(writer, &successive, Spot::NotFinal)?;
        pprint_token(writer, ")", TokenType::Punctuator, &successive, Spot::Final)
    }
}

impl ArrowFormalParameters {
    // I _think_ this needs to be cached.
    fn parse_core(parser: &mut Parser, scanner: Scanner, yield_flag: bool, await_flag: bool) -> ParseResult<Self> {
        let after_lp = scan_for_punct(scanner, parser.source, ScanGoal::InputElementDiv, Punctuator::LeftParen)?;
        let (params, after_params) = UniqueFormalParameters::parse(parser, after_lp, yield_flag, await_flag);
        let after_rp = scan_for_punct(after_params, parser.source, ScanGoal::InputElementDiv, Punctuator::RightParen)?;
        Ok((Rc::new(ArrowFormalParameters(params)), after_rp))
    }

    pub fn parse(parser: &mut Parser, scanner: Scanner, yield_flag: bool, await_flag: bool) -> ParseResult<Self> {
        let key = YieldAwaitKey { scanner, yield_flag, await_flag };
        match parser.arrow_formal_parameters_cache.get(&key) {
            Some(result) => result.clone(),
            None => {
                let result = Self::parse_core(parser, scanner, yield_flag, await_flag);
                parser.arrow_formal_parameters_cache.insert(key, result.clone());
                result
            }
        }
    }

    pub fn contains(&self, kind: ParseNodeKind) -> bool {
        self.0.contains(kind)
    }

    pub fn all_private_identifiers_valid(&self, names: &[JSString]) -> bool {
        // Static Semantics: AllPrivateIdentifiersValid
        // With parameter names.
        //  1. For each child node child of this Parse Node, do
        //      a. If child is an instance of a nonterminal, then
        //          i. If AllPrivateIdentifiersValid of child with argument names is false, return false.
        //  2. Return true.
        self.0.all_private_identifiers_valid(names)
    }

    pub fn early_errors(&self, _agent: &mut Agent, _errs: &mut Vec<Object>, _strict: bool) {
        todo!()
    }
}

// ConciseBody[In] :
//      [lookahead ≠ {] ExpressionBody[?In, ~Await]
//      { FunctionBody[~Yield, ~Await] }
#[derive(Debug)]
pub enum ConciseBody {
    Expression(Rc<ExpressionBody>),
    Function(Rc<FunctionBody>),
}

impl fmt::Display for ConciseBody {
    fn fmt(&self, f: &mut fmt::Formatter) -> fmt::Result {
        match self {
            ConciseBody::Expression(node) => node.fmt(f),
            ConciseBody::Function(node) => write!(f, "{{ {} }}", node),
        }
    }
}

impl PrettyPrint for ConciseBody {
    fn pprint_with_leftpad<T>(&self, writer: &mut T, pad: &str, state: Spot) -> IoResult<()>
    where
        T: Write,
    {
        let (first, successive) = prettypad(pad, state);
        writeln!(writer, "{}ConciseBody: {}", first, self)?;
        match self {
            ConciseBody::Expression(node) => node.pprint_with_leftpad(writer, &successive, Spot::Final),
            ConciseBody::Function(node) => node.pprint_with_leftpad(writer, &successive, Spot::Final),
        }
    }

    fn concise_with_leftpad<T>(&self, writer: &mut T, pad: &str, state: Spot) -> IoResult<()>
    where
        T: Write,
    {
        match self {
            ConciseBody::Expression(node) => node.concise_with_leftpad(writer, pad, state),
            ConciseBody::Function(node) => {
                let (first, successive) = prettypad(pad, state);
                writeln!(writer, "{}ConciseBody: {}", first, self)?;
                pprint_token(writer, "{", TokenType::Punctuator, &successive, Spot::NotFinal)?;
                node.concise_with_leftpad(writer, &successive, Spot::NotFinal)?;
                pprint_token(writer, "}", TokenType::Punctuator, &successive, Spot::Final)
            }
        }
    }
}

impl ConciseBody {
    // ConciseBody's only direct parent is ArrowFunction. It doesn't need to be cached.
    pub fn parse(parser: &mut Parser, scanner: Scanner, in_flag: bool) -> ParseResult<Self> {
        Err(ParseError::new("ConciseBody expected", scanner.line, scanner.column))
            .otherwise(|| {
                let after_curly = scan_for_punct(scanner, parser.source, ScanGoal::InputElementRegExp, Punctuator::LeftBrace)?;
                let (fb, after_fb) = FunctionBody::parse(parser, after_curly, in_flag, false);
                let after_rb = scan_for_punct(after_fb, parser.source, ScanGoal::InputElementDiv, Punctuator::RightBrace)?;
                Ok((Rc::new(ConciseBody::Function(fb)), after_rb))
            })
            .otherwise(|| {
                let r = scan_for_punct(scanner, parser.source, ScanGoal::InputElementRegExp, Punctuator::LeftBrace);
                match r {
                    Err(_) => {
                        let (exp, after_exp) = ExpressionBody::parse(parser, scanner, in_flag, false)?;
                        Ok((Rc::new(ConciseBody::Expression(exp)), after_exp))
                    }
                    Ok(_) => Err(ParseError::new("ExpressionBody expected", scanner.line, scanner.column)),
                }
            })
    }

    pub fn contains(&self, kind: ParseNodeKind) -> bool {
        match self {
            ConciseBody::Expression(node) => node.contains(kind),
            ConciseBody::Function(node) => node.contains(kind),
        }
    }

    pub fn all_private_identifiers_valid(&self, names: &[JSString]) -> bool {
        // Static Semantics: AllPrivateIdentifiersValid
        // With parameter names.
        //  1. For each child node child of this Parse Node, do
        //      a. If child is an instance of a nonterminal, then
        //          i. If AllPrivateIdentifiersValid of child with argument names is false, return false.
        //  2. Return true.
        match self {
            ConciseBody::Expression(node) => node.all_private_identifiers_valid(names),
            ConciseBody::Function(node) => node.all_private_identifiers_valid(names),
        }
    }

    pub fn early_errors(&self, _agent: &mut Agent, _errs: &mut Vec<Object>, _strict: bool) {
        todo!()
    }
}

// ExpressionBody[In, Await] :
//      AssignmentExpression[?In, ~Yield, ?Await]
#[derive(Debug)]
pub struct ExpressionBody {
    expression: Rc<AssignmentExpression>,
}

impl fmt::Display for ExpressionBody {
    fn fmt(&self, f: &mut fmt::Formatter) -> fmt::Result {
        self.expression.fmt(f)
    }
}

impl PrettyPrint for ExpressionBody {
    fn pprint_with_leftpad<T>(&self, writer: &mut T, pad: &str, state: Spot) -> IoResult<()>
    where
        T: Write,
    {
        let (first, successive) = prettypad(pad, state);
        writeln!(writer, "{}ExpressionBody: {}", first, self)?;
        self.expression.pprint_with_leftpad(writer, &successive, Spot::Final)
    }

    fn concise_with_leftpad<T>(&self, writer: &mut T, pad: &str, state: Spot) -> IoResult<()>
    where
        T: Write,
    {
        self.expression.concise_with_leftpad(writer, pad, state)
    }
}

impl ExpressionBody {
    // ExpressionBody has multiple potential parents. It should be cached.
    fn parse_core(parser: &mut Parser, scanner: Scanner, in_flag: bool, await_flag: bool) -> ParseResult<Self> {
        let (ae, after_ae) = AssignmentExpression::parse(parser, scanner, in_flag, false, await_flag)?;
        Ok((Rc::new(ExpressionBody { expression: ae }), after_ae))
    }

    pub fn parse(parser: &mut Parser, scanner: Scanner, in_flag: bool, await_flag: bool) -> ParseResult<Self> {
        let key = InAwaitKey { scanner, in_flag, await_flag };
        match parser.expression_body_cache.get(&key) {
            Some(result) => result.clone(),
            None => {
                let result = Self::parse_core(parser, scanner, in_flag, await_flag);
                parser.expression_body_cache.insert(key, result.clone());
                result
            }
        }
    }

    pub fn contains(&self, kind: ParseNodeKind) -> bool {
        self.expression.contains(kind)
    }

    pub fn all_private_identifiers_valid(&self, names: &[JSString]) -> bool {
        // Static Semantics: AllPrivateIdentifiersValid
        // With parameter names.
        //  1. For each child node child of this Parse Node, do
        //      a. If child is an instance of a nonterminal, then
        //          i. If AllPrivateIdentifiersValid of child with argument names is false, return false.
        //  2. Return true.
        self.expression.all_private_identifiers_valid(names)
    }

    pub fn early_errors(&self, _agent: &mut Agent, _errs: &mut Vec<Object>, _strict: bool) {
        todo!()
    }
}

#[cfg(test)]
mod tests;<|MERGE_RESOLUTION|>--- conflicted
+++ resolved
@@ -73,15 +73,8 @@
         self.parameters.all_private_identifiers_valid(names) && self.body.all_private_identifiers_valid(names)
     }
 
-<<<<<<< HEAD
-    pub fn early_errors(&self, _agent: &mut Agent) -> Vec<Object> {
-        // todo!()
-        println!("{}:{}: Not yet implemented", file!(), line!());
-        Vec::new()
-=======
     pub fn early_errors(&self, _agent: &mut Agent, _errs: &mut Vec<Object>, _strict: bool) {
         todo!()
->>>>>>> 7013d8b6
     }
 }
 
