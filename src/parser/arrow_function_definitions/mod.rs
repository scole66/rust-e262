use std::fmt;
use std::io::Result as IoResult;
use std::io::Write;

use super::assignment_operators::AssignmentExpression;
use super::function_definitions::FunctionBody;
use super::identifiers::BindingIdentifier;
use super::parameter_lists::UniqueFormalParameters;
use super::primary_expressions::CoverParenthesizedExpressionAndArrowParameterList;
use super::scanner::{Punctuator, ScanGoal, Scanner};
use super::*;
use crate::prettyprint::{pprint_token, prettypad, PrettyPrint, Spot, TokenType};

// ArrowFunction[In, Yield, Await] :
//      ArrowParameters[?Yield, ?Await] [no LineTerminator here] => ConciseBody[?In]
#[derive(Debug)]
pub struct ArrowFunction {
    parameters: Rc<ArrowParameters>,
    body: Rc<ConciseBody>,
}

impl fmt::Display for ArrowFunction {
    fn fmt(&self, f: &mut fmt::Formatter) -> fmt::Result {
        write!(f, "{} => {}", self.parameters, self.body)
    }
}

impl PrettyPrint for ArrowFunction {
    fn pprint_with_leftpad<T>(&self, writer: &mut T, pad: &str, state: Spot) -> IoResult<()>
    where
        T: Write,
    {
        let (first, successive) = prettypad(pad, state);
        writeln!(writer, "{}ArrowFunction: {}", first, self)?;
        self.parameters.pprint_with_leftpad(writer, &successive, Spot::NotFinal)?;
        self.body.pprint_with_leftpad(writer, &successive, Spot::Final)
    }

    fn concise_with_leftpad<T>(&self, writer: &mut T, pad: &str, state: Spot) -> IoResult<()>
    where
        T: Write,
    {
        let (first, successive) = prettypad(pad, state);
        writeln!(writer, "{}ArrowFunction: {}", first, self)?;
        self.parameters.concise_with_leftpad(writer, &successive, Spot::NotFinal)?;
        pprint_token(writer, "=>", TokenType::Punctuator, &successive, Spot::NotFinal)?;
        self.body.concise_with_leftpad(writer, &successive, Spot::Final)
    }
}

impl ArrowFunction {
    // ArrowFunction's only parent is AssignmentExpression. It doesn't need to be cached.
    pub fn parse(parser: &mut Parser, scanner: Scanner, in_flag: bool, yield_flag: bool, await_flag: bool) -> ParseResult<Self> {
        let (parameters, after_params) = ArrowParameters::parse(parser, scanner, yield_flag, await_flag)?;
        no_line_terminator(after_params, parser.source)?;
        let after_arrow = scan_for_punct(after_params, parser.source, ScanGoal::InputElementDiv, Punctuator::EqGt)?;
        let (body, after_body) = ConciseBody::parse(parser, after_arrow, in_flag)?;
        Ok((Rc::new(ArrowFunction { parameters, body }), after_body))
    }

    pub fn contains(&self, kind: ParseNodeKind) -> bool {
        (kind == ParseNodeKind::Super || kind == ParseNodeKind::This || kind == ParseNodeKind::NewTarget || kind == ParseNodeKind::SuperProperty || kind == ParseNodeKind::SuperCall)
            && (self.parameters.contains(kind) || self.body.contains(kind))
    }

    pub fn all_private_identifiers_valid(&self, names: &[JSString]) -> bool {
        // Static Semantics: AllPrivateIdentifiersValid
        // With parameter names.
        //  1. For each child node child of this Parse Node, do
        //      a. If child is an instance of a nonterminal, then
        //          i. If AllPrivateIdentifiersValid of child with argument names is false, return false.
        //  2. Return true.
        self.parameters.all_private_identifiers_valid(names) && self.body.all_private_identifiers_valid(names)
    }

    pub fn early_errors(&self, agent: &mut Agent, errs: &mut Vec<Object>, strict: bool) {
        // Static Semantics: Early Errors
        //  ArrowFunction : ArrowParameters => ConciseBody
        //  * It is a Syntax Error if ArrowParameters Contains YieldExpression is true.
        //  * It is a Syntax Error if ArrowParameters Contains AwaitExpression is true.
        //  * It is a Syntax Error if ConciseBodyContainsUseStrict of ConciseBody is true and IsSimpleParameterList of
        //    ArrowParameters is false.
        //  * It is a Syntax Error if any element of the BoundNames of ArrowParameters also occurs in the
        //    LexicallyDeclaredNames of ConciseBody.
        if self.parameters.contains(ParseNodeKind::YieldExpression) {
            errs.push(create_syntax_error_object(agent, "Illegal yield expression in arrow function parameters"));
        }
        if self.parameters.contains(ParseNodeKind::AwaitExpression) {
            errs.push(create_syntax_error_object(agent, "Illegal await expression in arrow function parameters"));
        }
        if self.body.concise_body_contains_use_strict() && !self.parameters.is_simple_parameter_list() {
            errs.push(create_syntax_error_object(agent, "Illegal 'use strict' directive in function with non-simple parameter list"));
        }
        let bn = self.parameters.bound_names();
        let ldn = self.body.lexically_declared_names();
        for name in bn.iter.filter(|n| ldn.contains(n)) {
            errs.push(create_syntax_error_object(agent, format!("‘{}’ already defined", name)));
        }

        let strict_function = strict || self.body.concise_body_contains_use_strict();
        self.parameters.early_errors(agent, errs, strict_function);
        self.body.early_errors(agent, errs, strict_function);
    }
}

// ArrowParameters[Yield, Await] :
//      BindingIdentifier[?Yield, ?Await]
//      CoverParenthesizedExpressionAndArrowParameterList[?Yield, ?Await]
#[derive(Debug)]
pub enum ArrowParameters {
    Identifier(Rc<BindingIdentifier>),
    Formals(Rc<ArrowFormalParameters>),
}

impl fmt::Display for ArrowParameters {
    fn fmt(&self, f: &mut fmt::Formatter) -> fmt::Result {
        match self {
            ArrowParameters::Identifier(node) => node.fmt(f),
            ArrowParameters::Formals(node) => node.fmt(f),
        }
    }
}

impl PrettyPrint for ArrowParameters {
    fn pprint_with_leftpad<T>(&self, writer: &mut T, pad: &str, state: Spot) -> IoResult<()>
    where
        T: Write,
    {
        let (first, successive) = prettypad(pad, state);
        writeln!(writer, "{}ArrowParameters: {}", first, self)?;
        match self {
            ArrowParameters::Identifier(node) => node.pprint_with_leftpad(writer, &successive, Spot::Final),
            ArrowParameters::Formals(node) => node.pprint_with_leftpad(writer, &successive, Spot::Final),
        }
    }

    fn concise_with_leftpad<T>(&self, writer: &mut T, pad: &str, state: Spot) -> IoResult<()>
    where
        T: Write,
    {
        match self {
            ArrowParameters::Identifier(node) => node.concise_with_leftpad(writer, pad, state),
            ArrowParameters::Formals(node) => node.concise_with_leftpad(writer, pad, state),
        }
    }
}

impl ArrowParameters {
    // ArrowParameters's only direct parent is ArrowFunction. It doesn't need to be cached.
    pub fn parse(parser: &mut Parser, scanner: Scanner, yield_flag: bool, await_flag: bool) -> ParseResult<Self> {
        Err(ParseError::new(PECode::IdOrFormalsExpected, scanner))
            .otherwise(|| BindingIdentifier::parse(parser, scanner, yield_flag, await_flag).map(|(bi, after_bi)| (Rc::new(ArrowParameters::Identifier(bi)), after_bi)))
            .otherwise(|| {
                let (_covered_formals, after_formals) = CoverParenthesizedExpressionAndArrowParameterList::parse(parser, scanner, yield_flag, await_flag)?;
                let (formals, after_reparse) = ArrowFormalParameters::parse(parser, scanner, yield_flag, await_flag)?;

                // This is only a successful cover if the parsed production and its cover end at the same place. But
                // particular cover is all about balanced parenthses. Since both productions require starting and ending
                // with parentheses and they also both require correct nesting of parentheses, it's actually impossible
                // for "after_formals" and "after_reparse" to be different. (Which means I can never get coverage with
                // the "make an error if they're different" case.) So rather than do that, I'll just debug_assert.

                // if after_formals != after_reparse {
                //     Err(ParseError::new("‘)’ expected", after_reparse.line, after_reparse.column))
                // } else {
                //     Ok((Box::new(ArrowParameters::Formals(formals)), after_formals))
                // }
                debug_assert!(after_formals == after_reparse);
                Ok((Rc::new(ArrowParameters::Formals(formals)), after_formals))
            })
    }

    pub fn contains(&self, kind: ParseNodeKind) -> bool {
        match self {
            ArrowParameters::Identifier(node) => node.contains(kind),
            ArrowParameters::Formals(node) => node.contains(kind),
        }
    }

    pub fn all_private_identifiers_valid(&self, names: &[JSString]) -> bool {
        // Static Semantics: AllPrivateIdentifiersValid
        // With parameter names.
        //  1. For each child node child of this Parse Node, do
        //      a. If child is an instance of a nonterminal, then
        //          i. If AllPrivateIdentifiersValid of child with argument names is false, return false.
        //  2. Return true.
        match self {
            ArrowParameters::Identifier(_) => true,
            ArrowParameters::Formals(node) => node.all_private_identifiers_valid(names),
        }
    }

<<<<<<< HEAD
    pub fn early_errors(&self, agent: &mut Agent, errs: &mut Vec<Object>, strict: bool) {
        match self {
            ArrowParameters::Identifier(id) => id.early_errors(agent, errs, strict),
            ArrowParameters::Formals(afp) => afp.early_errors(agent, errs, strict),
        }
=======
    pub fn bound_names(&self) -> Vec<JSString> {
        match self {
            ArrowParameters::Identifier(id) => id.bound_names(),
            ArrowParameters::Formals(afp) => afp.bound_names(),
        }
    }

    #[allow(clippy::ptr_arg)]
    pub fn early_errors(&self, _agent: &mut Agent, _errs: &mut Vec<Object>, _strict: bool) {
        todo!()
>>>>>>> 0b3bb5b8
    }
}

// ArrowFormalParameters[Yield, Await] :
//      ( UniqueFormalParameters[?Yield, ?Await] )
#[derive(Debug)]
pub struct ArrowFormalParameters(Rc<UniqueFormalParameters>);

impl fmt::Display for ArrowFormalParameters {
    fn fmt(&self, f: &mut fmt::Formatter) -> fmt::Result {
        write!(f, "( {} )", self.0)
    }
}

impl PrettyPrint for ArrowFormalParameters {
    fn pprint_with_leftpad<T>(&self, writer: &mut T, pad: &str, state: Spot) -> IoResult<()>
    where
        T: Write,
    {
        let (first, successive) = prettypad(pad, state);
        writeln!(writer, "{}ArrowFormalParameters: {}", first, self)?;
        self.0.pprint_with_leftpad(writer, &successive, Spot::Final)
    }

    fn concise_with_leftpad<T>(&self, writer: &mut T, pad: &str, state: Spot) -> IoResult<()>
    where
        T: Write,
    {
        let (first, successive) = prettypad(pad, state);
        writeln!(writer, "{}ArrowFormalParameters: {}", first, self)?;
        pprint_token(writer, "(", TokenType::Punctuator, &successive, Spot::NotFinal)?;
        self.0.concise_with_leftpad(writer, &successive, Spot::NotFinal)?;
        pprint_token(writer, ")", TokenType::Punctuator, &successive, Spot::Final)
    }
}

impl ArrowFormalParameters {
    // I _think_ this needs to be cached.
    fn parse_core(parser: &mut Parser, scanner: Scanner, yield_flag: bool, await_flag: bool) -> ParseResult<Self> {
        let after_lp = scan_for_punct(scanner, parser.source, ScanGoal::InputElementDiv, Punctuator::LeftParen)?;
        let (params, after_params) = UniqueFormalParameters::parse(parser, after_lp, yield_flag, await_flag);
        let after_rp = scan_for_punct(after_params, parser.source, ScanGoal::InputElementDiv, Punctuator::RightParen)?;
        Ok((Rc::new(ArrowFormalParameters(params)), after_rp))
    }

    pub fn parse(parser: &mut Parser, scanner: Scanner, yield_flag: bool, await_flag: bool) -> ParseResult<Self> {
        let key = YieldAwaitKey { scanner, yield_flag, await_flag };
        match parser.arrow_formal_parameters_cache.get(&key) {
            Some(result) => result.clone(),
            None => {
                let result = Self::parse_core(parser, scanner, yield_flag, await_flag);
                parser.arrow_formal_parameters_cache.insert(key, result.clone());
                result
            }
        }
    }

    pub fn contains(&self, kind: ParseNodeKind) -> bool {
        self.0.contains(kind)
    }

    pub fn all_private_identifiers_valid(&self, names: &[JSString]) -> bool {
        // Static Semantics: AllPrivateIdentifiersValid
        // With parameter names.
        //  1. For each child node child of this Parse Node, do
        //      a. If child is an instance of a nonterminal, then
        //          i. If AllPrivateIdentifiersValid of child with argument names is false, return false.
        //  2. Return true.
        self.0.all_private_identifiers_valid(names)
    }

<<<<<<< HEAD
    pub fn early_errors(&self, agent: &mut Agent, errs: &mut Vec<Object>, strict: bool) {
        self.0.early_errors(agent, errs, strict);
=======
    pub fn bound_names(&self) -> Vec<JSString> {
        self.0.bound_names()
    }

    #[allow(clippy::ptr_arg)]
    pub fn early_errors(&self, _agent: &mut Agent, _errs: &mut Vec<Object>, _strict: bool) {
        todo!()
>>>>>>> 0b3bb5b8
    }
}

// ConciseBody[In] :
//      [lookahead ≠ {] ExpressionBody[?In, ~Await]
//      { FunctionBody[~Yield, ~Await] }
#[derive(Debug)]
pub enum ConciseBody {
    Expression(Rc<ExpressionBody>),
    Function(Rc<FunctionBody>),
}

impl fmt::Display for ConciseBody {
    fn fmt(&self, f: &mut fmt::Formatter) -> fmt::Result {
        match self {
            ConciseBody::Expression(node) => node.fmt(f),
            ConciseBody::Function(node) => write!(f, "{{ {} }}", node),
        }
    }
}

impl PrettyPrint for ConciseBody {
    fn pprint_with_leftpad<T>(&self, writer: &mut T, pad: &str, state: Spot) -> IoResult<()>
    where
        T: Write,
    {
        let (first, successive) = prettypad(pad, state);
        writeln!(writer, "{}ConciseBody: {}", first, self)?;
        match self {
            ConciseBody::Expression(node) => node.pprint_with_leftpad(writer, &successive, Spot::Final),
            ConciseBody::Function(node) => node.pprint_with_leftpad(writer, &successive, Spot::Final),
        }
    }

    fn concise_with_leftpad<T>(&self, writer: &mut T, pad: &str, state: Spot) -> IoResult<()>
    where
        T: Write,
    {
        match self {
            ConciseBody::Expression(node) => node.concise_with_leftpad(writer, pad, state),
            ConciseBody::Function(node) => {
                let (first, successive) = prettypad(pad, state);
                writeln!(writer, "{}ConciseBody: {}", first, self)?;
                pprint_token(writer, "{", TokenType::Punctuator, &successive, Spot::NotFinal)?;
                node.concise_with_leftpad(writer, &successive, Spot::NotFinal)?;
                pprint_token(writer, "}", TokenType::Punctuator, &successive, Spot::Final)
            }
        }
    }
}

impl ConciseBody {
    // ConciseBody's only direct parent is ArrowFunction. It doesn't need to be cached.
    pub fn parse(parser: &mut Parser, scanner: Scanner, in_flag: bool) -> ParseResult<Self> {
        Err(ParseError::new(PECode::ParseNodeExpected(ParseNodeKind::ConciseBody), scanner))
            .otherwise(|| {
                let after_curly = scan_for_punct(scanner, parser.source, ScanGoal::InputElementRegExp, Punctuator::LeftBrace)?;
                let (fb, after_fb) = FunctionBody::parse(parser, after_curly, in_flag, false);
                let after_rb = scan_for_punct(after_fb, parser.source, ScanGoal::InputElementDiv, Punctuator::RightBrace)?;
                Ok((Rc::new(ConciseBody::Function(fb)), after_rb))
            })
            .otherwise(|| {
                let r = scan_for_punct(scanner, parser.source, ScanGoal::InputElementRegExp, Punctuator::LeftBrace);
                match r {
                    Err(_) => {
                        let (exp, after_exp) = ExpressionBody::parse(parser, scanner, in_flag, false)?;
                        Ok((Rc::new(ConciseBody::Expression(exp)), after_exp))
                    }
                    Ok(_) => Err(ParseError::new(PECode::ParseNodeExpected(ParseNodeKind::ExpressionBody), scanner)),
                }
            })
    }

    pub fn contains(&self, kind: ParseNodeKind) -> bool {
        match self {
            ConciseBody::Expression(node) => node.contains(kind),
            ConciseBody::Function(node) => node.contains(kind),
        }
    }

    pub fn all_private_identifiers_valid(&self, names: &[JSString]) -> bool {
        // Static Semantics: AllPrivateIdentifiersValid
        // With parameter names.
        //  1. For each child node child of this Parse Node, do
        //      a. If child is an instance of a nonterminal, then
        //          i. If AllPrivateIdentifiersValid of child with argument names is false, return false.
        //  2. Return true.
        match self {
            ConciseBody::Expression(node) => node.all_private_identifiers_valid(names),
            ConciseBody::Function(node) => node.all_private_identifiers_valid(names),
        }
    }

    pub fn early_errors(&self, agent: &mut Agent, errs: &mut Vec<Object>, strict: bool) {
        match self {
            ConciseBody::Expression(exp) => exp.early_errors(agent, errs, strict),
            ConciseBody::Function(fb) => fb.early_errors(agent, errs, strict),
        }
    }
}

// ExpressionBody[In, Await] :
//      AssignmentExpression[?In, ~Yield, ?Await]
#[derive(Debug)]
pub struct ExpressionBody {
    expression: Rc<AssignmentExpression>,
}

impl fmt::Display for ExpressionBody {
    fn fmt(&self, f: &mut fmt::Formatter) -> fmt::Result {
        self.expression.fmt(f)
    }
}

impl PrettyPrint for ExpressionBody {
    fn pprint_with_leftpad<T>(&self, writer: &mut T, pad: &str, state: Spot) -> IoResult<()>
    where
        T: Write,
    {
        let (first, successive) = prettypad(pad, state);
        writeln!(writer, "{}ExpressionBody: {}", first, self)?;
        self.expression.pprint_with_leftpad(writer, &successive, Spot::Final)
    }

    fn concise_with_leftpad<T>(&self, writer: &mut T, pad: &str, state: Spot) -> IoResult<()>
    where
        T: Write,
    {
        self.expression.concise_with_leftpad(writer, pad, state)
    }
}

impl ExpressionBody {
    // ExpressionBody has multiple potential parents. It should be cached.
    fn parse_core(parser: &mut Parser, scanner: Scanner, in_flag: bool, await_flag: bool) -> ParseResult<Self> {
        let (ae, after_ae) = AssignmentExpression::parse(parser, scanner, in_flag, false, await_flag)?;
        Ok((Rc::new(ExpressionBody { expression: ae }), after_ae))
    }

    pub fn parse(parser: &mut Parser, scanner: Scanner, in_flag: bool, await_flag: bool) -> ParseResult<Self> {
        let key = InAwaitKey { scanner, in_flag, await_flag };
        match parser.expression_body_cache.get(&key) {
            Some(result) => result.clone(),
            None => {
                let result = Self::parse_core(parser, scanner, in_flag, await_flag);
                parser.expression_body_cache.insert(key, result.clone());
                result
            }
        }
    }

    pub fn contains(&self, kind: ParseNodeKind) -> bool {
        self.expression.contains(kind)
    }

    pub fn all_private_identifiers_valid(&self, names: &[JSString]) -> bool {
        // Static Semantics: AllPrivateIdentifiersValid
        // With parameter names.
        //  1. For each child node child of this Parse Node, do
        //      a. If child is an instance of a nonterminal, then
        //          i. If AllPrivateIdentifiersValid of child with argument names is false, return false.
        //  2. Return true.
        self.expression.all_private_identifiers_valid(names)
    }

    pub fn early_errors(&self, agent: &mut Agent, errs: &mut Vec<Object>, strict: bool) {
        self.expression.early_errors(agent, errs, strict);
    }
}

#[cfg(test)]
mod tests;<|MERGE_RESOLUTION|>--- conflicted
+++ resolved
@@ -190,24 +190,18 @@
         }
     }
 
-<<<<<<< HEAD
+    pub fn bound_names(&self) -> Vec<JSString> {
+        match self {
+            ArrowParameters::Identifier(id) => id.bound_names(),
+            ArrowParameters::Formals(afp) => afp.bound_names(),
+        }
+    }
+
     pub fn early_errors(&self, agent: &mut Agent, errs: &mut Vec<Object>, strict: bool) {
         match self {
             ArrowParameters::Identifier(id) => id.early_errors(agent, errs, strict),
             ArrowParameters::Formals(afp) => afp.early_errors(agent, errs, strict),
         }
-=======
-    pub fn bound_names(&self) -> Vec<JSString> {
-        match self {
-            ArrowParameters::Identifier(id) => id.bound_names(),
-            ArrowParameters::Formals(afp) => afp.bound_names(),
-        }
-    }
-
-    #[allow(clippy::ptr_arg)]
-    pub fn early_errors(&self, _agent: &mut Agent, _errs: &mut Vec<Object>, _strict: bool) {
-        todo!()
->>>>>>> 0b3bb5b8
     }
 }
 
@@ -279,18 +273,12 @@
         self.0.all_private_identifiers_valid(names)
     }
 
-<<<<<<< HEAD
+    pub fn bound_names(&self) -> Vec<JSString> {
+        self.0.bound_names()
+    }
+
     pub fn early_errors(&self, agent: &mut Agent, errs: &mut Vec<Object>, strict: bool) {
         self.0.early_errors(agent, errs, strict);
-=======
-    pub fn bound_names(&self) -> Vec<JSString> {
-        self.0.bound_names()
-    }
-
-    #[allow(clippy::ptr_arg)]
-    pub fn early_errors(&self, _agent: &mut Agent, _errs: &mut Vec<Object>, _strict: bool) {
-        todo!()
->>>>>>> 0b3bb5b8
     }
 }
 
