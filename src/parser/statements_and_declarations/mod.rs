use super::async_function_definitions::AsyncFunctionDeclaration;
use super::async_generator_function_definitions::AsyncGeneratorDeclaration;
use super::block::BlockStatement;
use super::break_statement::BreakStatement;
use super::class_definitions::ClassDeclaration;
use super::continue_statement::ContinueStatement;
use super::debugger_statement::DebuggerStatement;
use super::declarations_and_variables::{LexicalDeclaration, VariableStatement};
use super::empty_statement::EmptyStatement;
use super::expression_statement::ExpressionStatement;
use super::function_definitions::FunctionDeclaration;
use super::generator_function_definitions::GeneratorDeclaration;
use super::if_statement::IfStatement;
use super::iteration_statements::IterationStatement;
use super::labelled_statements::LabelledStatement;
use super::return_statement::ReturnStatement;
use super::scanner::{Scanner, StringToken};
use super::switch_statement::SwitchStatement;
use super::throw_statement::ThrowStatement;
use super::try_statement::TryStatement;
use super::with_statement::WithStatement;
use super::*;
use crate::prettyprint::{prettypad, PrettyPrint, Spot};
use std::fmt;
use std::io::Result as IoResult;
use std::io::Write;

// Statement[Yield, Await, Return] :
//      BlockStatement[?Yield, ?Await, ?Return]
//      VariableStatement[?Yield, ?Await]
//      EmptyStatement
//      ExpressionStatement[?Yield, ?Await]
//      IfStatement[?Yield, ?Await, ?Return]
//      BreakableStatement[?Yield, ?Await, ?Return]
//      ContinueStatement[?Yield, ?Await]
//      BreakStatement[?Yield, ?Await]
//      [+Return]ReturnStatement[?Yield, ?Await]
//      WithStatement[?Yield, ?Await, ?Return]
//      LabelledStatement[?Yield, ?Await, ?Return]
//      ThrowStatement[?Yield, ?Await]
//      TryStatement[?Yield, ?Await, ?Return]
//      DebuggerStatement
#[derive(Debug)]
pub enum Statement {
    Block(Rc<BlockStatement>),
    Variable(Rc<VariableStatement>),
    Empty(Rc<EmptyStatement>),
    Expression(Rc<ExpressionStatement>),
    If(Rc<IfStatement>),
    Breakable(Rc<BreakableStatement>),
    Continue(Rc<ContinueStatement>),
    Break(Rc<BreakStatement>),
    Return(Rc<ReturnStatement>),
    With(Rc<WithStatement>),
    Labelled(Rc<LabelledStatement>),
    Throw(Rc<ThrowStatement>),
    Try(Rc<TryStatement>),
    Debugger(Rc<DebuggerStatement>),
}

impl fmt::Display for Statement {
    fn fmt(&self, f: &mut fmt::Formatter) -> fmt::Result {
        match &self {
            Statement::Block(node) => node.fmt(f),
            Statement::Variable(node) => node.fmt(f),
            Statement::Empty(node) => node.fmt(f),
            Statement::Expression(node) => node.fmt(f),
            Statement::If(node) => node.fmt(f),
            Statement::Breakable(node) => node.fmt(f),
            Statement::Continue(node) => node.fmt(f),
            Statement::Break(node) => node.fmt(f),
            Statement::Return(node) => node.fmt(f),
            Statement::With(node) => node.fmt(f),
            Statement::Labelled(node) => node.fmt(f),
            Statement::Throw(node) => node.fmt(f),
            Statement::Try(node) => node.fmt(f),
            Statement::Debugger(node) => node.fmt(f),
        }
    }
}

impl PrettyPrint for Statement {
    fn pprint_with_leftpad<T>(&self, writer: &mut T, pad: &str, state: Spot) -> IoResult<()>
    where
        T: Write,
    {
        let (first, successive) = prettypad(pad, state);
        writeln!(writer, "{}Statement: {}", first, self)?;
        match &self {
            Statement::Block(node) => node.pprint_with_leftpad(writer, &successive, Spot::Final),
            Statement::Variable(node) => node.pprint_with_leftpad(writer, &successive, Spot::Final),
            Statement::Empty(node) => node.pprint_with_leftpad(writer, &successive, Spot::Final),
            Statement::Expression(node) => node.pprint_with_leftpad(writer, &successive, Spot::Final),
            Statement::If(node) => node.pprint_with_leftpad(writer, &successive, Spot::Final),
            Statement::Breakable(node) => node.pprint_with_leftpad(writer, &successive, Spot::Final),
            Statement::Continue(node) => node.pprint_with_leftpad(writer, &successive, Spot::Final),
            Statement::Break(node) => node.pprint_with_leftpad(writer, &successive, Spot::Final),
            Statement::Return(node) => node.pprint_with_leftpad(writer, &successive, Spot::Final),
            Statement::With(node) => node.pprint_with_leftpad(writer, &successive, Spot::Final),
            Statement::Labelled(node) => node.pprint_with_leftpad(writer, &successive, Spot::Final),
            Statement::Throw(node) => node.pprint_with_leftpad(writer, &successive, Spot::Final),
            Statement::Try(node) => node.pprint_with_leftpad(writer, &successive, Spot::Final),
            Statement::Debugger(node) => node.pprint_with_leftpad(writer, &successive, Spot::Final),
        }
    }
    fn concise_with_leftpad<T>(&self, writer: &mut T, pad: &str, state: Spot) -> IoResult<()>
    where
        T: Write,
    {
        match self {
            Statement::Block(node) => node.concise_with_leftpad(writer, pad, state),
            Statement::Variable(node) => node.concise_with_leftpad(writer, pad, state),
            Statement::Empty(node) => node.concise_with_leftpad(writer, pad, state),
            Statement::Expression(node) => node.concise_with_leftpad(writer, pad, state),
            Statement::If(node) => node.concise_with_leftpad(writer, pad, state),
            Statement::Breakable(node) => node.concise_with_leftpad(writer, pad, state),
            Statement::Continue(node) => node.concise_with_leftpad(writer, pad, state),
            Statement::Break(node) => node.concise_with_leftpad(writer, pad, state),
            Statement::Return(node) => node.concise_with_leftpad(writer, pad, state),
            Statement::With(node) => node.concise_with_leftpad(writer, pad, state),
            Statement::Labelled(node) => node.concise_with_leftpad(writer, pad, state),
            Statement::Throw(node) => node.concise_with_leftpad(writer, pad, state),
            Statement::Try(node) => node.concise_with_leftpad(writer, pad, state),
            Statement::Debugger(node) => node.concise_with_leftpad(writer, pad, state),
        }
    }
}

impl Statement {
    fn parse_core(parser: &mut Parser, scanner: Scanner, yield_flag: bool, await_flag: bool, return_flag: bool) -> ParseResult<Self> {
        Err(ParseError::new("Statement expected", scanner.line, scanner.column))
            .otherwise(|| {
                let (block, after_block) = BlockStatement::parse(parser, scanner, yield_flag, await_flag, return_flag)?;
                Ok((Rc::new(Statement::Block(block)), after_block))
            })
            .otherwise(|| {
                let (var, after_var) = VariableStatement::parse(parser, scanner, yield_flag, await_flag)?;
                Ok((Rc::new(Statement::Variable(var)), after_var))
            })
            .otherwise(|| {
                let (empty, after_empty) = EmptyStatement::parse(parser, scanner)?;
                Ok((Rc::new(Statement::Empty(empty)), after_empty))
            })
            .otherwise(|| {
                let (exp, after_exp) = ExpressionStatement::parse(parser, scanner, yield_flag, await_flag)?;
                Ok((Rc::new(Statement::Expression(exp)), after_exp))
            })
            .otherwise(|| {
                let (if_node, after_if) = IfStatement::parse(parser, scanner, yield_flag, await_flag, return_flag)?;
                Ok((Rc::new(Statement::If(if_node)), after_if))
            })
            .otherwise(|| {
                let (bable_node, after_bable) = BreakableStatement::parse(parser, scanner, yield_flag, await_flag, return_flag)?;
                Ok((Rc::new(Statement::Breakable(bable_node)), after_bable))
            })
            .otherwise(|| {
                let (cont_node, after_cont) = ContinueStatement::parse(parser, scanner, yield_flag, await_flag)?;
                Ok((Rc::new(Statement::Continue(cont_node)), after_cont))
            })
            .otherwise(|| {
                let (break_node, after_break) = BreakStatement::parse(parser, scanner, yield_flag, await_flag)?;
                Ok((Rc::new(Statement::Break(break_node)), after_break))
            })
            .otherwise(|| {
                if return_flag {
                    let (return_node, after_return) = ReturnStatement::parse(parser, scanner, yield_flag, await_flag)?;
                    Ok((Rc::new(Statement::Return(return_node)), after_return))
                } else {
                    Err(ParseError::new(String::new(), scanner.line, scanner.column))
                }
            })
            .otherwise(|| {
                let (with_node, after_with) = WithStatement::parse(parser, scanner, yield_flag, await_flag, return_flag)?;
                Ok((Rc::new(Statement::With(with_node)), after_with))
            })
            .otherwise(|| {
                let (lbl_node, after_lbl) = LabelledStatement::parse(parser, scanner, yield_flag, await_flag, return_flag)?;
                Ok((Rc::new(Statement::Labelled(lbl_node)), after_lbl))
            })
            .otherwise(|| {
                let (throw_node, after_throw) = ThrowStatement::parse(parser, scanner, yield_flag, await_flag)?;
                Ok((Rc::new(Statement::Throw(throw_node)), after_throw))
            })
            .otherwise(|| {
                let (try_node, after_try) = TryStatement::parse(parser, scanner, yield_flag, await_flag, return_flag)?;
                Ok((Rc::new(Statement::Try(try_node)), after_try))
            })
            .otherwise(|| {
                let (dbg_node, after_dbg) = DebuggerStatement::parse(parser, scanner)?;
                Ok((Rc::new(Statement::Debugger(dbg_node)), after_dbg))
            })
    }

    pub fn parse(parser: &mut Parser, scanner: Scanner, yield_flag: bool, await_flag: bool, return_flag: bool) -> ParseResult<Self> {
        let key = YieldAwaitReturnKey { scanner, yield_flag, await_flag, return_flag };
        match parser.statement_cache.get(&key) {
            Some(result) => result.clone(),
            None => {
                let result = Self::parse_core(parser, scanner, yield_flag, await_flag, return_flag);
                parser.statement_cache.insert(key, result.clone());
                result
            }
        }
    }

    pub fn var_declared_names(&self) -> Vec<JSString> {
        match &self {
            Statement::Block(node) => node.var_declared_names(),
            Statement::Variable(node) => node.var_declared_names(),
            Statement::Empty(_) => vec![],
            Statement::Expression(_) => vec![],
            Statement::If(node) => node.var_declared_names(),
            Statement::Breakable(node) => node.var_declared_names(),
            Statement::Continue(_) => vec![],
            Statement::Break(_) => vec![],
            Statement::Return(_) => vec![],
            Statement::With(node) => node.var_declared_names(),
            Statement::Labelled(node) => node.var_declared_names(),
            Statement::Throw(_) => vec![],
            Statement::Try(node) => node.var_declared_names(),
            Statement::Debugger(_) => vec![],
        }
    }

    pub fn contains_undefined_break_target(&self, label_set: &[JSString]) -> bool {
        match self {
            Statement::Variable(_) | Statement::Empty(_) | Statement::Expression(_) | Statement::Continue(_) | Statement::Return(_) | Statement::Throw(_) | Statement::Debugger(_) => false,
            Statement::Block(node) => node.contains_undefined_break_target(label_set),
            Statement::If(node) => node.contains_undefined_break_target(label_set),
            Statement::Breakable(node) => node.contains_undefined_break_target(label_set),
            Statement::Break(node) => node.contains_undefined_break_target(label_set),
            Statement::With(node) => node.contains_undefined_break_target(label_set),
            Statement::Labelled(node) => node.contains_undefined_break_target(label_set),
            Statement::Try(node) => node.contains_undefined_break_target(label_set),
        }
    }

    pub fn contains(&self, kind: ParseNodeKind) -> bool {
        match self {
            Statement::Block(n) => kind == ParseNodeKind::BlockStatement || n.contains(kind),
            Statement::Variable(n) => kind == ParseNodeKind::VariableStatement || n.contains(kind),
            Statement::Empty(n) => kind == ParseNodeKind::EmptyStatement || n.contains(kind),
            Statement::Expression(n) => kind == ParseNodeKind::ExpressionStatement || n.contains(kind),
            Statement::If(n) => kind == ParseNodeKind::IfStatement || n.contains(kind),
            Statement::Breakable(n) => kind == ParseNodeKind::BreakableStatement || n.contains(kind),
            Statement::Continue(n) => kind == ParseNodeKind::ContinueStatement || n.contains(kind),
            Statement::Break(n) => kind == ParseNodeKind::BreakStatement || n.contains(kind),
            Statement::With(n) => kind == ParseNodeKind::WithStatement || n.contains(kind),
            Statement::Labelled(n) => kind == ParseNodeKind::LabelledStatement || n.contains(kind),
            Statement::Throw(n) => kind == ParseNodeKind::ThrowStatement || n.contains(kind),
            Statement::Try(n) => kind == ParseNodeKind::TryStatement || n.contains(kind),
            Statement::Debugger(n) => kind == ParseNodeKind::DebuggerStatement || n.contains(kind),
            Statement::Return(n) => kind == ParseNodeKind::ReturnStatement || n.contains(kind),
        }
    }

    pub fn contains_duplicate_labels(&self, label_set: &[JSString]) -> bool {
        match self {
            Statement::Block(n) => n.contains_duplicate_labels(label_set),
            Statement::Break(_) => false,
            Statement::Breakable(n) => n.contains_duplicate_labels(label_set),
            Statement::Continue(_) => false,
            Statement::Debugger(_) => false,
            Statement::Empty(_) => false,
            Statement::Expression(_) => false,
            Statement::If(n) => n.contains_duplicate_labels(label_set),
            Statement::Labelled(n) => n.contains_duplicate_labels(label_set),
            Statement::Return(_) => false,
            Statement::Throw(_) => false,
            Statement::Try(n) => n.contains_duplicate_labels(label_set),
            Statement::Variable(_) => false,
            Statement::With(n) => n.contains_duplicate_labels(label_set),
        }
    }

    pub fn contains_undefined_continue_target(&self, iteration_set: &[JSString], label_set: &[JSString]) -> bool {
        match self {
            Statement::Block(n) => n.contains_undefined_continue_target(iteration_set, &[]),
            Statement::Break(_) => false,
            Statement::Breakable(n) => n.contains_undefined_continue_target(iteration_set, label_set),
            Statement::Continue(n) => n.contains_undefined_continue_target(iteration_set),
            Statement::Debugger(_) => false,
            Statement::Empty(_) => false,
            Statement::Expression(_) => false,
            Statement::If(n) => n.contains_undefined_continue_target(iteration_set),
            Statement::Labelled(n) => n.contains_undefined_continue_target(iteration_set, label_set),
            Statement::Return(_) => false,
            Statement::Throw(_) => false,
            Statement::Try(n) => n.contains_undefined_continue_target(iteration_set),
            Statement::Variable(_) => false,
            Statement::With(n) => n.contains_undefined_continue_target(iteration_set),
        }
    }

    pub fn as_string_literal(&self) -> Option<StringToken> {
        match self {
            Statement::Block(_)
            | Statement::Break(_)
            | Statement::Breakable(_)
            | Statement::Continue(_)
            | Statement::Debugger(_)
            | Statement::Empty(_)
            | Statement::If(_)
            | Statement::Labelled(_)
            | Statement::Return(_)
            | Statement::Throw(_)
            | Statement::Try(_)
            | Statement::Variable(_)
            | Statement::With(_) => None,
            Statement::Expression(n) => n.as_string_literal(),
        }
    }

    pub fn all_private_identifiers_valid(&self, names: &[JSString]) -> bool {
        // Static Semantics: AllPrivateIdentifiersValid
        // With parameter names.
        //  1. For each child node child of this Parse Node, do
        //      a. If child is an instance of a nonterminal, then
        //          i. If AllPrivateIdentifiersValid of child with argument names is false, return false.
        //  2. Return true.
        match self {
            Statement::Block(node) => node.all_private_identifiers_valid(names),
            Statement::Break(_) => true,
            Statement::Breakable(node) => node.all_private_identifiers_valid(names),
            Statement::Continue(_) => true,
            Statement::Debugger(_) => true,
            Statement::Empty(_) => true,
            Statement::If(node) => node.all_private_identifiers_valid(names),
            Statement::Labelled(node) => node.all_private_identifiers_valid(names),
            Statement::Return(node) => node.all_private_identifiers_valid(names),
            Statement::Throw(node) => node.all_private_identifiers_valid(names),
            Statement::Try(node) => node.all_private_identifiers_valid(names),
            Statement::Variable(node) => node.all_private_identifiers_valid(names),
            Statement::With(node) => node.all_private_identifiers_valid(names),
            Statement::Expression(node) => node.all_private_identifiers_valid(names),
        }
    }

<<<<<<< HEAD
    pub fn early_errors(&self, agent: &mut Agent, strict: bool, within_iteration: bool) -> Vec<Object> {
        match self {
            Statement::Block(node) => node.early_errors(agent, strict, within_iteration),
            Statement::Break(node) => node.early_errors(agent),
            Statement::Breakable(node) => node.early_errors(agent),
            Statement::Continue(node) => node.early_errors(agent, strict, within_iteration),
            Statement::Debugger(node) => node.early_errors(agent),
            Statement::Empty(node) => node.early_errors(agent),
            Statement::Expression(node) => node.early_errors(agent, strict),
            Statement::If(node) => node.early_errors(agent),
            Statement::Labelled(node) => node.early_errors(agent),
            Statement::Return(node) => node.early_errors(agent, strict),
            Statement::Throw(node) => node.early_errors(agent),
            Statement::Try(node) => node.early_errors(agent),
            Statement::Variable(node) => node.early_errors(agent),
            Statement::With(node) => node.early_errors(agent),
        }
=======
    pub fn early_errors(&self, _agent: &mut Agent, _errs: &mut Vec<Object>, _strict: bool) {
        todo!()
>>>>>>> 7013d8b6
    }
}

// Declaration[Yield, Await] :
//      HoistableDeclaration[?Yield, ?Await, ~Default]
//      ClassDeclaration[?Yield, ?Await, ~Default]
//      LexicalDeclaration[+In, ?Yield, ?Await]
#[derive(Debug)]
pub enum Declaration {
    Hoistable(Rc<HoistableDeclaration>),
    Class(Rc<ClassDeclaration>),
    Lexical(Rc<LexicalDeclaration>),
}

impl fmt::Display for Declaration {
    fn fmt(&self, f: &mut fmt::Formatter) -> fmt::Result {
        match &self {
            Declaration::Hoistable(node) => node.fmt(f),
            Declaration::Class(node) => node.fmt(f),
            Declaration::Lexical(node) => node.fmt(f),
        }
    }
}

impl PrettyPrint for Declaration {
    fn pprint_with_leftpad<T>(&self, writer: &mut T, pad: &str, state: Spot) -> IoResult<()>
    where
        T: Write,
    {
        let (first, successive) = prettypad(pad, state);
        writeln!(writer, "{}Declaration: {}", first, self)?;
        match &self {
            Declaration::Hoistable(node) => node.pprint_with_leftpad(writer, &successive, Spot::Final),
            Declaration::Class(node) => node.pprint_with_leftpad(writer, &successive, Spot::Final),
            Declaration::Lexical(node) => node.pprint_with_leftpad(writer, &successive, Spot::Final),
        }
    }

    fn concise_with_leftpad<T>(&self, writer: &mut T, pad: &str, state: Spot) -> IoResult<()>
    where
        T: Write,
    {
        match self {
            Declaration::Hoistable(node) => node.concise_with_leftpad(writer, pad, state),
            Declaration::Class(node) => node.concise_with_leftpad(writer, pad, state),
            Declaration::Lexical(node) => node.concise_with_leftpad(writer, pad, state),
        }
    }
}

impl Declaration {
    pub fn parse(parser: &mut Parser, scanner: Scanner, yield_flag: bool, await_flag: bool) -> ParseResult<Self> {
        Err(ParseError::new("Declaration expected", scanner.line, scanner.column))
            .otherwise(|| {
                let (hoist, after_hoist) = HoistableDeclaration::parse(parser, scanner, yield_flag, await_flag, false)?;
                Ok((Rc::new(Declaration::Hoistable(hoist)), after_hoist))
            })
            .otherwise(|| {
                let (cls, after_cls) = ClassDeclaration::parse(parser, scanner, yield_flag, await_flag, false)?;
                Ok((Rc::new(Declaration::Class(cls)), after_cls))
            })
            .otherwise(|| {
                let (lex, after_lex) = LexicalDeclaration::parse(parser, scanner, true, yield_flag, await_flag)?;
                Ok((Rc::new(Declaration::Lexical(lex)), after_lex))
            })
    }

    pub fn bound_names(&self) -> Vec<JSString> {
        match self {
            Declaration::Hoistable(node) => node.bound_names(),
            Declaration::Class(node) => node.bound_names(),
            Declaration::Lexical(node) => node.bound_names(),
        }
    }

    pub fn contains(&self, kind: ParseNodeKind) -> bool {
        match self {
            Declaration::Hoistable(node) => node.contains(kind),
            Declaration::Class(node) => node.contains(kind),
            Declaration::Lexical(node) => node.contains(kind),
        }
    }

    pub fn all_private_identifiers_valid(&self, names: &[JSString]) -> bool {
        // Static Semantics: AllPrivateIdentifiersValid
        // With parameter names.
        //  1. For each child node child of this Parse Node, do
        //      a. If child is an instance of a nonterminal, then
        //          i. If AllPrivateIdentifiersValid of child with argument names is false, return false.
        //  2. Return true.
        match self {
            Declaration::Hoistable(node) => node.all_private_identifiers_valid(names),
            Declaration::Class(node) => node.all_private_identifiers_valid(names),
            Declaration::Lexical(node) => node.all_private_identifiers_valid(names),
        }
    }

<<<<<<< HEAD
    pub fn early_errors(&self, agent: &mut Agent, strict: bool) -> Vec<Object> {
        match self {
            Declaration::Hoistable(node) => node.early_errors(agent, strict),
            Declaration::Class(node) => node.early_errors(agent, strict),
            Declaration::Lexical(node) => node.early_errors(agent),
        }
=======
    pub fn early_errors(&self, _agent: &mut Agent, _errs: &mut Vec<Object>, _strict: bool) {
        todo!()
>>>>>>> 7013d8b6
    }
}

// HoistableDeclaration[Yield, Await, Default] :
//      FunctionDeclaration[?Yield, ?Await, ?Default]
//      GeneratorDeclaration[?Yield, ?Await, ?Default]
//      AsyncFunctionDeclaration[?Yield, ?Await, ?Default]
//      AsyncGeneratorDeclaration[?Yield, ?Await, ?Default]
#[derive(Debug)]
pub enum HoistableDeclaration {
    Function(Rc<FunctionDeclaration>),
    Generator(Rc<GeneratorDeclaration>),
    AsyncFunction(Rc<AsyncFunctionDeclaration>),
    AsyncGenerator(Rc<AsyncGeneratorDeclaration>),
}

impl fmt::Display for HoistableDeclaration {
    fn fmt(&self, f: &mut fmt::Formatter) -> fmt::Result {
        match &self {
            HoistableDeclaration::Function(node) => node.fmt(f),
            HoistableDeclaration::Generator(node) => node.fmt(f),
            HoistableDeclaration::AsyncFunction(node) => node.fmt(f),
            HoistableDeclaration::AsyncGenerator(node) => node.fmt(f),
        }
    }
}

impl PrettyPrint for HoistableDeclaration {
    fn pprint_with_leftpad<T>(&self, writer: &mut T, pad: &str, state: Spot) -> IoResult<()>
    where
        T: Write,
    {
        let (first, successive) = prettypad(pad, state);
        writeln!(writer, "{}HoistableDeclaration: {}", first, self)?;
        match &self {
            HoistableDeclaration::Function(node) => node.pprint_with_leftpad(writer, &successive, Spot::Final),
            HoistableDeclaration::Generator(node) => node.pprint_with_leftpad(writer, &successive, Spot::Final),
            HoistableDeclaration::AsyncFunction(node) => node.pprint_with_leftpad(writer, &successive, Spot::Final),
            HoistableDeclaration::AsyncGenerator(node) => node.pprint_with_leftpad(writer, &successive, Spot::Final),
        }
    }

    fn concise_with_leftpad<T>(&self, writer: &mut T, pad: &str, state: Spot) -> IoResult<()>
    where
        T: Write,
    {
        match self {
            HoistableDeclaration::Function(node) => node.concise_with_leftpad(writer, pad, state),
            HoistableDeclaration::Generator(node) => node.concise_with_leftpad(writer, pad, state),
            HoistableDeclaration::AsyncFunction(node) => node.concise_with_leftpad(writer, pad, state),
            HoistableDeclaration::AsyncGenerator(node) => node.concise_with_leftpad(writer, pad, state),
        }
    }
}

impl HoistableDeclaration {
    pub fn parse(parser: &mut Parser, scanner: Scanner, yield_flag: bool, await_flag: bool, default_flag: bool) -> ParseResult<Self> {
        Err(ParseError::new("HoistableDeclaration expected", scanner.line, scanner.column))
            .otherwise(|| {
                let (func, after_func) = FunctionDeclaration::parse(parser, scanner, yield_flag, await_flag, default_flag)?;
                Ok((Rc::new(HoistableDeclaration::Function(func)), after_func))
            })
            .otherwise(|| {
                let (gen, after_gen) = GeneratorDeclaration::parse(parser, scanner, yield_flag, await_flag, default_flag)?;
                Ok((Rc::new(HoistableDeclaration::Generator(gen)), after_gen))
            })
            .otherwise(|| {
                let (afun, after_afun) = AsyncFunctionDeclaration::parse(parser, scanner, yield_flag, await_flag, default_flag)?;
                Ok((Rc::new(HoistableDeclaration::AsyncFunction(afun)), after_afun))
            })
            .otherwise(|| {
                let (agen, after_agen) = AsyncGeneratorDeclaration::parse(parser, scanner, yield_flag, await_flag, default_flag)?;
                Ok((Rc::new(HoistableDeclaration::AsyncGenerator(agen)), after_agen))
            })
    }

    pub fn bound_names(&self) -> Vec<JSString> {
        match self {
            HoistableDeclaration::Function(node) => node.bound_names(),
            HoistableDeclaration::Generator(node) => node.bound_names(),
            HoistableDeclaration::AsyncFunction(node) => node.bound_names(),
            HoistableDeclaration::AsyncGenerator(node) => node.bound_names(),
        }
    }

    pub fn contains(&self, kind: ParseNodeKind) -> bool {
        match self {
            HoistableDeclaration::Function(node) => node.contains(kind),
            HoistableDeclaration::Generator(node) => node.contains(kind),
            HoistableDeclaration::AsyncFunction(node) => node.contains(kind),
            HoistableDeclaration::AsyncGenerator(node) => node.contains(kind),
        }
    }

    pub fn all_private_identifiers_valid(&self, names: &[JSString]) -> bool {
        // Static Semantics: AllPrivateIdentifiersValid
        // With parameter names.
        //  1. For each child node child of this Parse Node, do
        //      a. If child is an instance of a nonterminal, then
        //          i. If AllPrivateIdentifiersValid of child with argument names is false, return false.
        //  2. Return true.
        match self {
            HoistableDeclaration::Function(node) => node.all_private_identifiers_valid(names),
            HoistableDeclaration::Generator(node) => node.all_private_identifiers_valid(names),
            HoistableDeclaration::AsyncFunction(node) => node.all_private_identifiers_valid(names),
            HoistableDeclaration::AsyncGenerator(node) => node.all_private_identifiers_valid(names),
        }
    }

<<<<<<< HEAD
    pub fn early_errors(&self, agent: &mut Agent, strict: bool) -> Vec<Object> {
        match self {
            HoistableDeclaration::Function(node) => node.early_errors(agent),
            HoistableDeclaration::Generator(node) => node.early_errors(agent),
            HoistableDeclaration::AsyncFunction(node) => node.early_errors(agent, strict),
            HoistableDeclaration::AsyncGenerator(node) => node.early_errors(agent),
        }
=======
    pub fn early_errors(&self, _agent: &mut Agent, _errs: &mut Vec<Object>, _strict: bool) {
        todo!()
>>>>>>> 7013d8b6
    }
}

// BreakableStatement[Yield, Await, Return] :
//      IterationStatement[?Yield, ?Await, ?Return]
//      SwitchStatement[?Yield, ?Await, ?Return]
#[derive(Debug)]
pub enum BreakableStatement {
    Iteration(Rc<IterationStatement>),
    Switch(Rc<SwitchStatement>),
}

impl fmt::Display for BreakableStatement {
    fn fmt(&self, f: &mut fmt::Formatter) -> fmt::Result {
        match &self {
            BreakableStatement::Iteration(node) => node.fmt(f),
            BreakableStatement::Switch(node) => node.fmt(f),
        }
    }
}

impl PrettyPrint for BreakableStatement {
    fn pprint_with_leftpad<T>(&self, writer: &mut T, pad: &str, state: Spot) -> IoResult<()>
    where
        T: Write,
    {
        let (first, successive) = prettypad(pad, state);
        writeln!(writer, "{}BreakableStatement: {}", first, self)?;
        match &self {
            BreakableStatement::Iteration(node) => node.pprint_with_leftpad(writer, &successive, Spot::Final),
            BreakableStatement::Switch(node) => node.pprint_with_leftpad(writer, &successive, Spot::Final),
        }
    }

    fn concise_with_leftpad<T>(&self, writer: &mut T, pad: &str, state: Spot) -> IoResult<()>
    where
        T: Write,
    {
        match self {
            BreakableStatement::Iteration(node) => node.concise_with_leftpad(writer, pad, state),
            BreakableStatement::Switch(node) => node.concise_with_leftpad(writer, pad, state),
        }
    }
}

impl BreakableStatement {
    pub fn parse(parser: &mut Parser, scanner: Scanner, yield_flag: bool, await_flag: bool, return_flag: bool) -> ParseResult<Self> {
        Err(ParseError::new("BreakableStatement expected", scanner.line, scanner.column))
            .otherwise(|| {
                let (iter, after_iter) = IterationStatement::parse(parser, scanner, yield_flag, await_flag, return_flag)?;
                Ok((Rc::new(BreakableStatement::Iteration(iter)), after_iter))
            })
            .otherwise(|| {
                let (switch, after_switch) = SwitchStatement::parse(parser, scanner, yield_flag, await_flag, return_flag)?;
                Ok((Rc::new(BreakableStatement::Switch(switch)), after_switch))
            })
    }

    pub fn var_declared_names(&self) -> Vec<JSString> {
        match self {
            BreakableStatement::Iteration(node) => node.var_declared_names(),
            BreakableStatement::Switch(node) => node.var_declared_names(),
        }
    }

    pub fn contains_undefined_break_target(&self, label_set: &[JSString]) -> bool {
        match self {
            BreakableStatement::Iteration(node) => node.contains_undefined_break_target(label_set),
            BreakableStatement::Switch(node) => node.contains_undefined_break_target(label_set),
        }
    }

    pub fn contains(&self, kind: ParseNodeKind) -> bool {
        match self {
            BreakableStatement::Iteration(node) => node.contains(kind),
            BreakableStatement::Switch(node) => node.contains(kind),
        }
    }

    pub fn contains_duplicate_labels(&self, label_set: &[JSString]) -> bool {
        match self {
            BreakableStatement::Iteration(node) => node.contains_duplicate_labels(label_set),
            BreakableStatement::Switch(node) => node.contains_duplicate_labels(label_set),
        }
    }

    pub fn contains_undefined_continue_target(&self, iteration_set: &[JSString], label_set: &[JSString]) -> bool {
        match self {
            BreakableStatement::Iteration(node) => {
                let mut new_iteration_set: Vec<JSString> = Vec::new();
                new_iteration_set.extend_from_slice(iteration_set);
                new_iteration_set.extend_from_slice(label_set);
                node.contains_undefined_continue_target(&new_iteration_set)
            }
            BreakableStatement::Switch(node) => node.contains_undefined_continue_target(iteration_set),
        }
    }

    pub fn all_private_identifiers_valid(&self, names: &[JSString]) -> bool {
        // Static Semantics: AllPrivateIdentifiersValid
        // With parameter names.
        //  1. For each child node child of this Parse Node, do
        //      a. If child is an instance of a nonterminal, then
        //          i. If AllPrivateIdentifiersValid of child with argument names is false, return false.
        //  2. Return true.
        match self {
            BreakableStatement::Iteration(node) => node.all_private_identifiers_valid(names),
            BreakableStatement::Switch(node) => node.all_private_identifiers_valid(names),
        }
    }

<<<<<<< HEAD
    pub fn early_errors(&self, agent: &mut Agent) -> Vec<Object> {
        match self {
            BreakableStatement::Iteration(node) => node.early_errors(agent),
            BreakableStatement::Switch(node) => node.early_errors(agent),
        }
=======
    pub fn early_errors(&self, _agent: &mut Agent, _errs: &mut Vec<Object>, _strict: bool) {
        todo!()
>>>>>>> 7013d8b6
    }
}

#[cfg(test)]
mod tests;<|MERGE_RESOLUTION|>--- conflicted
+++ resolved
@@ -336,28 +336,23 @@
         }
     }
 
-<<<<<<< HEAD
-    pub fn early_errors(&self, agent: &mut Agent, strict: bool, within_iteration: bool) -> Vec<Object> {
-        match self {
-            Statement::Block(node) => node.early_errors(agent, strict, within_iteration),
-            Statement::Break(node) => node.early_errors(agent),
-            Statement::Breakable(node) => node.early_errors(agent),
-            Statement::Continue(node) => node.early_errors(agent, strict, within_iteration),
-            Statement::Debugger(node) => node.early_errors(agent),
-            Statement::Empty(node) => node.early_errors(agent),
-            Statement::Expression(node) => node.early_errors(agent, strict),
-            Statement::If(node) => node.early_errors(agent),
-            Statement::Labelled(node) => node.early_errors(agent),
-            Statement::Return(node) => node.early_errors(agent, strict),
-            Statement::Throw(node) => node.early_errors(agent),
-            Statement::Try(node) => node.early_errors(agent),
-            Statement::Variable(node) => node.early_errors(agent),
-            Statement::With(node) => node.early_errors(agent),
-        }
-=======
-    pub fn early_errors(&self, _agent: &mut Agent, _errs: &mut Vec<Object>, _strict: bool) {
-        todo!()
->>>>>>> 7013d8b6
+    pub fn early_errors(&self, agent: &mut Agent, errs: &mut Vec<Object>, strict: bool, within_iteration: bool) {
+        match self {
+            Statement::Block(node) => node.early_errors(agent, errs, strict, within_iteration),
+            Statement::Break(node) => node.early_errors(agent, errs, strict),
+            Statement::Breakable(node) => node.early_errors(agent, errs, strict),
+            Statement::Continue(node) => node.early_errors(agent, errs, strict, within_iteration),
+            Statement::Debugger(node) => node.early_errors(agent, errs),
+            Statement::Empty(node) => node.early_errors(agent, errs),
+            Statement::Expression(node) => node.early_errors(agent, errs, strict),
+            Statement::If(node) => node.early_errors(agent, errs, strict),
+            Statement::Labelled(node) => node.early_errors(agent, errs, strict),
+            Statement::Return(node) => node.early_errors(agent, errs, strict),
+            Statement::Throw(node) => node.early_errors(agent, errs, strict),
+            Statement::Try(node) => node.early_errors(agent, errs, strict),
+            Statement::Variable(node) => node.early_errors(agent, errs, strict),
+            Statement::With(node) => node.early_errors(agent, errs, strict),
+        }
     }
 }
 
@@ -455,17 +450,12 @@
         }
     }
 
-<<<<<<< HEAD
-    pub fn early_errors(&self, agent: &mut Agent, strict: bool) -> Vec<Object> {
-        match self {
-            Declaration::Hoistable(node) => node.early_errors(agent, strict),
-            Declaration::Class(node) => node.early_errors(agent, strict),
-            Declaration::Lexical(node) => node.early_errors(agent),
-        }
-=======
-    pub fn early_errors(&self, _agent: &mut Agent, _errs: &mut Vec<Object>, _strict: bool) {
-        todo!()
->>>>>>> 7013d8b6
+    pub fn early_errors(&self, agent: &mut Agent, errs: &mut Vec<Object>, strict: bool) {
+        match self {
+            Declaration::Hoistable(node) => node.early_errors(agent, errs, strict),
+            Declaration::Class(node) => node.early_errors(agent, errs, strict),
+            Declaration::Lexical(node) => node.early_errors(agent, errs, strict),
+        }
     }
 }
 
@@ -575,18 +565,13 @@
         }
     }
 
-<<<<<<< HEAD
-    pub fn early_errors(&self, agent: &mut Agent, strict: bool) -> Vec<Object> {
-        match self {
-            HoistableDeclaration::Function(node) => node.early_errors(agent),
-            HoistableDeclaration::Generator(node) => node.early_errors(agent),
-            HoistableDeclaration::AsyncFunction(node) => node.early_errors(agent, strict),
-            HoistableDeclaration::AsyncGenerator(node) => node.early_errors(agent),
-        }
-=======
-    pub fn early_errors(&self, _agent: &mut Agent, _errs: &mut Vec<Object>, _strict: bool) {
-        todo!()
->>>>>>> 7013d8b6
+    pub fn early_errors(&self, agent: &mut Agent, errs: &mut Vec<Object>, strict: bool) {
+        match self {
+            HoistableDeclaration::Function(node) => node.early_errors(agent, errs, strict),
+            HoistableDeclaration::Generator(node) => node.early_errors(agent, errs, strict),
+            HoistableDeclaration::AsyncFunction(node) => node.early_errors(agent, errs, strict),
+            HoistableDeclaration::AsyncGenerator(node) => node.early_errors(agent, errs, strict),
+        }
     }
 }
 
@@ -698,16 +683,11 @@
         }
     }
 
-<<<<<<< HEAD
-    pub fn early_errors(&self, agent: &mut Agent) -> Vec<Object> {
-        match self {
-            BreakableStatement::Iteration(node) => node.early_errors(agent),
-            BreakableStatement::Switch(node) => node.early_errors(agent),
-        }
-=======
-    pub fn early_errors(&self, _agent: &mut Agent, _errs: &mut Vec<Object>, _strict: bool) {
-        todo!()
->>>>>>> 7013d8b6
+    pub fn early_errors(&self, agent: &mut Agent, errs: &mut Vec<Object>, strict: bool) {
+        match self {
+            BreakableStatement::Iteration(node) => node.early_errors(agent, errs, strict),
+            BreakableStatement::Switch(node) => node.early_errors(agent, errs, strict),
+        }
     }
 }
 
