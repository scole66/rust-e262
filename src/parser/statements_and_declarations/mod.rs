--- conflicted
+++ resolved
@@ -400,12 +400,13 @@
         }
     }
 
-<<<<<<< HEAD
     pub fn compile(&self, chunk: &mut Chunk, strict: bool) -> anyhow::Result<()> {
         match self {
             Statement::Expression(exp) => exp.compile(chunk, strict),
             _ => todo!(),
-=======
+        }
+    }
+
     /// Return a list of parse nodes for the var-style declarations contained within the children of this node.
     ///
     /// See [VarScopedDeclarations](https://tc39.es/ecma262/#sec-static-semantics-varscopeddeclarations) in ECMA-262.
@@ -419,7 +420,6 @@
             Statement::With(ws) => ws.var_scoped_declarations(),
             Statement::Labelled(ls) => ls.var_scoped_declarations(),
             Statement::Try(ts) => ts.var_scoped_declarations(),
->>>>>>> 77b3cc41
         }
     }
 }
