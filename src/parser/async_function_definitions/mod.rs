use super::class_definitions::ClassElementName;
use super::function_definitions::FunctionBody;
use super::identifiers::BindingIdentifier;
use super::parameter_lists::{FormalParameters, UniqueFormalParameters};
use super::scanner::Scanner;
use super::unary_operators::UnaryExpression;
use super::*;
use crate::prettyprint::{pprint_token, prettypad, PrettyPrint, Spot, TokenType};
use ahash::AHashSet;
use std::fmt;
use std::io::Result as IoResult;
use std::io::Write;

// AsyncFunctionDeclaration[Yield, Await, Default] :
//      async [no LineTerminator here] function BindingIdentifier[?Yield, ?Await] ( FormalParameters[~Yield, +Await] ) { AsyncFunctionBody }
//      [+Default] async [no LineTerminator here] function ( FormalParameters[~Yield, +Await] ) { AsyncFunctionBody }
#[derive(Debug)]
pub struct AsyncFunctionDeclaration {
    ident: Option<Rc<BindingIdentifier>>,
    params: Rc<FormalParameters>,
    body: Rc<AsyncFunctionBody>,
}

impl fmt::Display for AsyncFunctionDeclaration {
    fn fmt(&self, f: &mut fmt::Formatter) -> fmt::Result {
        match &self.ident {
            None => write!(f, "async function ( {} ) {{ {} }}", self.params, self.body),
            Some(id) => write!(f, "async function {} ( {} ) {{ {} }}", id, self.params, self.body),
        }
    }
}

impl PrettyPrint for AsyncFunctionDeclaration {
    fn pprint_with_leftpad<T>(&self, writer: &mut T, pad: &str, state: Spot) -> IoResult<()>
    where
        T: Write,
    {
        let (first, successive) = prettypad(pad, state);
        writeln!(writer, "{}AsyncFunctionDeclaration: {}", first, self)?;
        if let Some(id) = &self.ident {
            id.pprint_with_leftpad(writer, &successive, Spot::NotFinal)?;
        }
        self.params.pprint_with_leftpad(writer, &successive, Spot::NotFinal)?;
        self.body.pprint_with_leftpad(writer, &successive, Spot::Final)
    }

    fn concise_with_leftpad<T>(&self, writer: &mut T, pad: &str, state: Spot) -> IoResult<()>
    where
        T: Write,
    {
        let (first, successive) = prettypad(pad, state);
        writeln!(writer, "{}AsyncFunctionDeclaration: {}", first, self)?;
        pprint_token(writer, "async", TokenType::Keyword, &successive, Spot::NotFinal)?;
        pprint_token(writer, "function", TokenType::Keyword, &successive, Spot::NotFinal)?;
        if let Some(id) = &self.ident {
            id.concise_with_leftpad(writer, &successive, Spot::NotFinal)?;
        }
        pprint_token(writer, "(", TokenType::Punctuator, &successive, Spot::NotFinal)?;
        self.params.concise_with_leftpad(writer, &successive, Spot::NotFinal)?;
        pprint_token(writer, ")", TokenType::Punctuator, &successive, Spot::NotFinal)?;
        pprint_token(writer, "{", TokenType::Punctuator, &successive, Spot::NotFinal)?;
        self.body.concise_with_leftpad(writer, &successive, Spot::NotFinal)?;
        pprint_token(writer, "}", TokenType::Punctuator, &successive, Spot::Final)
    }
}

impl AsyncFunctionDeclaration {
    // AsyncFunctionDeclaration's only parent is HoistableDeclaration. It doesn't need to be cached.
    pub fn parse(parser: &mut Parser, scanner: Scanner, yield_flag: bool, await_flag: bool, default_flag: bool) -> ParseResult<Self> {
        let after_async = scan_for_keyword(scanner, parser.source, ScanGoal::InputElementRegExp, Keyword::Async)?;
        no_line_terminator(after_async, parser.source)?;
        let after_function = scan_for_keyword(after_async, parser.source, ScanGoal::InputElementDiv, Keyword::Function)?;
        let (ident, after_bi) = match BindingIdentifier::parse(parser, after_function, yield_flag, await_flag) {
            Err(e) => {
                if !default_flag {
                    Err(e)
                } else {
                    Ok((None, after_function))
                }
            }
            Ok((node, scan)) => Ok((Some(node), scan)),
        }?;
        let after_lp = scan_for_punct(after_bi, parser.source, ScanGoal::InputElementDiv, Punctuator::LeftParen)?;
        let (params, after_params) = FormalParameters::parse(parser, after_lp, false, true);
        let after_rp = scan_for_punct(after_params, parser.source, ScanGoal::InputElementDiv, Punctuator::RightParen)?;
        let after_lb = scan_for_punct(after_rp, parser.source, ScanGoal::InputElementDiv, Punctuator::LeftBrace)?;
        let (body, after_body) = AsyncFunctionBody::parse(parser, after_lb);
        let after_rb = scan_for_punct(after_body, parser.source, ScanGoal::InputElementDiv, Punctuator::RightBrace)?;
        Ok((Rc::new(AsyncFunctionDeclaration { ident, params, body }), after_rb))
    }

    pub fn bound_names(&self) -> Vec<JSString> {
        match &self.ident {
            None => vec![JSString::from("*default*")],
            Some(node) => node.bound_names(),
        }
    }

    pub fn contains(&self, _: ParseNodeKind) -> bool {
        false
    }

    pub fn all_private_identifiers_valid(&self, names: &[JSString]) -> bool {
        // Static Semantics: AllPrivateIdentifiersValid
        // With parameter names.
        //  1. For each child node child of this Parse Node, do
        //      a. If child is an instance of a nonterminal, then
        //          i. If AllPrivateIdentifiersValid of child with argument names is false, return false.
        //  2. Return true.
        self.params.all_private_identifiers_valid(names) && self.body.all_private_identifiers_valid(names)
    }

    pub fn early_errors(&self, agent: &mut Agent, errs: &mut Vec<Object>, strict: bool) {
        // Static Semantics: Early Errors
        // AsyncFunctionDeclaration :
        //     async function BindingIdentifier ( FormalParameters ) { AsyncFunctionBody }
        //     async function ( FormalParameters ) { AsyncFunctionBody }
        //
        //  * It is a Syntax Error if FunctionBodyContainsUseStrict of AsyncFunctionBody is true and
        //    IsSimpleParameterList of FormalParameters is false.
        //  * It is a Syntax Error if FormalParameters Contains AwaitExpression is true.
        //  * If the source code matching FormalParameters is strict mode code, the Early Error rules for
        //    UniqueFormalParameters : FormalParameters are applied.
        //  * If BindingIdentifier is present and the source code matching BindingIdentifier is strict mode code, it is
        //    a Syntax Error if the StringValue of BindingIdentifier is "eval" or "arguments". (Superfluous!)
        //  * It is a Syntax Error if any element of the BoundNames of FormalParameters also occurs in the
        //    LexicallyDeclaredNames of AsyncFunctionBody.
        //  * It is a Syntax Error if FormalParameters Contains SuperProperty is true.
        //  * It is a Syntax Error if AsyncFunctionBody Contains SuperProperty is true.
        //  * It is a Syntax Error if FormalParameters Contains SuperCall is true.
        //  * It is a Syntax Error if AsyncFunctionBody Contains SuperCall is true.
        let strict_function = strict || self.body.function_body_contains_use_strict();
        if strict_function && !self.params.is_simple_parameter_list() {
            // FunctionBodyContainsUseStrict of AsyncFunctionBody is true and IsSimpleParameterList of FormalParameters
            // is false
            errs.push(create_syntax_error_object(agent, "Strict functions must also have simple parameter lists"));
        }
        if self.params.contains(ParseNodeKind::AwaitExpression) {
            // FormalParameters Contains AwaitExpression is true.
            errs.push(create_syntax_error_object(agent, "Await not allowed in parameter lists"));
        }
        let duplicates_checked = if strict_function {
            // The Early Error rules for UniqueFormalParameters : FormalParameters are applied.
            //      Static Semantics: Early Errors
            //          UniqueFormalParameters : FormalParameters
            //      * It is a Syntax Error if BoundNames of FormalParameters contains any duplicate elements.
            let bn = self.params.bound_names();
            for name in duplicates(&bn) {
                errs.push(create_syntax_error_object(agent, format!("‘{}’ already defined", name)));
            }
            true
        } else {
            false
        };
        // It is a Syntax Error if any element of the BoundNames of FormalParameters also occurs in the
        //    LexicallyDeclaredNames of AsyncFunctionBody
        let bn: AHashSet<JSString> = self.params.bound_names().into_iter().collect();
        let ldn: AHashSet<JSString> = self.body.lexically_declared_names().into_iter().collect();
        if !bn.is_disjoint(&ldn) {
            errs.push(create_syntax_error_object(agent, "Lexical decls in body duplicate parameters"));
        }
        // It is a Syntax Error if FormalParameters Contains SuperProperty is true.
        if self.params.contains(ParseNodeKind::SuperProperty) {
            errs.push(create_syntax_error_object(agent, "Parameters may not include super properties"));
        }
        // It is a Syntax Error if AsyncFunctionBody Contains SuperProperty is true.
        if self.body.contains(ParseNodeKind::SuperProperty) {
            errs.push(create_syntax_error_object(agent, "Body may not contain super properties"));
        }
        // It is a Syntax Error if FormalParameters Contains SuperCall is true.
        if self.params.contains(ParseNodeKind::SuperCall) {
            errs.push(create_syntax_error_object(agent, "Parameters may not include super calls"));
        }
        // It is a Syntax Error if AsyncFunctionBody Contains SuperCall is true.
        if self.body.contains(ParseNodeKind::SuperCall) {
            errs.push(create_syntax_error_object(agent, "Body may not contain super calls"));
        }

        // All the children
        if let Some(binding_identifier) = &self.ident {
            binding_identifier.early_errors(agent, errs, strict_function);
        }
        self.params.early_errors(agent, errs, strict_function, duplicates_checked);
        self.body.early_errors(agent, errs, strict_function);

        // And done.
    }
}

// AsyncFunctionExpression :
//      async [no LineTerminator here] function BindingIdentifier[~Yield, +Await]opt ( FormalParameters[~Yield, +Await] ) { AsyncFunctionBody }
#[derive(Debug)]
pub struct AsyncFunctionExpression {
    ident: Option<Rc<BindingIdentifier>>,
    params: Rc<FormalParameters>,
    body: Rc<AsyncFunctionBody>,
}

impl fmt::Display for AsyncFunctionExpression {
    fn fmt(&self, f: &mut fmt::Formatter) -> fmt::Result {
        match &self.ident {
            None => write!(f, "async function ( {} ) {{ {} }}", self.params, self.body),
            Some(id) => write!(f, "async function {} ( {} ) {{ {} }}", id, self.params, self.body),
        }
    }
}

impl PrettyPrint for AsyncFunctionExpression {
    fn pprint_with_leftpad<T>(&self, writer: &mut T, pad: &str, state: Spot) -> IoResult<()>
    where
        T: Write,
    {
        let (first, successive) = prettypad(pad, state);
        writeln!(writer, "{}AsyncFunctionExpression: {}", first, self)?;
        if let Some(id) = &self.ident {
            id.pprint_with_leftpad(writer, &successive, Spot::NotFinal)?;
        }
        self.params.pprint_with_leftpad(writer, &successive, Spot::NotFinal)?;
        self.body.pprint_with_leftpad(writer, &successive, Spot::Final)
    }

    fn concise_with_leftpad<T>(&self, writer: &mut T, pad: &str, state: Spot) -> IoResult<()>
    where
        T: Write,
    {
        let (first, successive) = prettypad(pad, state);
        writeln!(writer, "{}AsyncFunctionExpression: {}", first, self)?;
        pprint_token(writer, "async", TokenType::Keyword, &successive, Spot::NotFinal)?;
        pprint_token(writer, "function", TokenType::Keyword, &successive, Spot::NotFinal)?;
        if let Some(id) = &self.ident {
            id.concise_with_leftpad(writer, &successive, Spot::NotFinal)?;
        }
        pprint_token(writer, "(", TokenType::Punctuator, &successive, Spot::NotFinal)?;
        self.params.concise_with_leftpad(writer, &successive, Spot::NotFinal)?;
        pprint_token(writer, ")", TokenType::Punctuator, &successive, Spot::NotFinal)?;
        pprint_token(writer, "{", TokenType::Punctuator, &successive, Spot::NotFinal)?;
        self.body.concise_with_leftpad(writer, &successive, Spot::NotFinal)?;
        pprint_token(writer, "}", TokenType::Punctuator, &successive, Spot::Final)
    }
}

impl IsFunctionDefinition for AsyncFunctionExpression {
    fn is_function_definition(&self) -> bool {
        true
    }
}

impl AsyncFunctionExpression {
    // AsyncFunctionExpression's only parent is PrimaryExpression. It doesn't need caching.
    pub fn parse(parser: &mut Parser, scanner: Scanner) -> ParseResult<Self> {
        let after_async = scan_for_keyword(scanner, parser.source, ScanGoal::InputElementRegExp, Keyword::Async)?;
        no_line_terminator(after_async, parser.source)?;
        let after_function = scan_for_keyword(after_async, parser.source, ScanGoal::InputElementDiv, Keyword::Function)?;
        let (ident, after_bi) = match BindingIdentifier::parse(parser, after_function, false, true) {
            Err(_) => (None, after_function),
            Ok((node, scan)) => (Some(node), scan),
        };
        let after_lp = scan_for_punct(after_bi, parser.source, ScanGoal::InputElementDiv, Punctuator::LeftParen)?;
        let (params, after_params) = FormalParameters::parse(parser, after_lp, false, true);
        let after_rp = scan_for_punct(after_params, parser.source, ScanGoal::InputElementDiv, Punctuator::RightParen)?;
        let after_lb = scan_for_punct(after_rp, parser.source, ScanGoal::InputElementDiv, Punctuator::LeftBrace)?;
        let (body, after_body) = AsyncFunctionBody::parse(parser, after_lb);
        let after_rb = scan_for_punct(after_body, parser.source, ScanGoal::InputElementDiv, Punctuator::RightBrace)?;
        Ok((Rc::new(AsyncFunctionExpression { ident, params, body }), after_rb))
    }

    pub fn contains(&self, _: ParseNodeKind) -> bool {
        false
    }

    pub fn all_private_identifiers_valid(&self, names: &[JSString]) -> bool {
        // Static Semantics: AllPrivateIdentifiersValid
        // With parameter names.
        //  1. For each child node child of this Parse Node, do
        //      a. If child is an instance of a nonterminal, then
        //          i. If AllPrivateIdentifiersValid of child with argument names is false, return false.
        //  2. Return true.
        self.params.all_private_identifiers_valid(names) && self.body.all_private_identifiers_valid(names)
    }

    #[allow(clippy::ptr_arg)]
    pub fn early_errors(&self, _agent: &mut Agent, _errs: &mut Vec<Object>, _strict: bool) {
        todo!()
    }
}

// AsyncMethod[Yield, Await] :
//      async [no LineTerminator here] ClassElementName[?Yield, ?Await] ( UniqueFormalParameters[~Yield, +Await] ) { AsyncFunctionBody }
#[derive(Debug)]
pub struct AsyncMethod {
    ident: Rc<ClassElementName>,
    params: Rc<UniqueFormalParameters>,
    body: Rc<AsyncFunctionBody>,
}

impl fmt::Display for AsyncMethod {
    fn fmt(&self, f: &mut fmt::Formatter) -> fmt::Result {
        write!(f, "async {} ( {} ) {{ {} }}", self.ident, self.params, self.body)
    }
}

impl PrettyPrint for AsyncMethod {
    fn pprint_with_leftpad<T>(&self, writer: &mut T, pad: &str, state: Spot) -> IoResult<()>
    where
        T: Write,
    {
        let (first, successive) = prettypad(pad, state);
        writeln!(writer, "{}AsyncMethod: {}", first, self)?;
        self.ident.pprint_with_leftpad(writer, &successive, Spot::NotFinal)?;
        self.params.pprint_with_leftpad(writer, &successive, Spot::NotFinal)?;
        self.body.pprint_with_leftpad(writer, &successive, Spot::Final)
    }

    fn concise_with_leftpad<T>(&self, writer: &mut T, pad: &str, state: Spot) -> IoResult<()>
    where
        T: Write,
    {
        let (first, successive) = prettypad(pad, state);
        writeln!(writer, "{}AsyncMethod: {}", first, self)?;
        pprint_token(writer, "async", TokenType::Keyword, &successive, Spot::NotFinal)?;
        self.ident.concise_with_leftpad(writer, &successive, Spot::NotFinal)?;
        pprint_token(writer, "(", TokenType::Punctuator, &successive, Spot::NotFinal)?;
        self.params.concise_with_leftpad(writer, &successive, Spot::NotFinal)?;
        pprint_token(writer, ")", TokenType::Punctuator, &successive, Spot::NotFinal)?;
        pprint_token(writer, "{", TokenType::Punctuator, &successive, Spot::NotFinal)?;
        self.body.concise_with_leftpad(writer, &successive, Spot::NotFinal)?;
        pprint_token(writer, "}", TokenType::Punctuator, &successive, Spot::Final)
    }
}

impl AsyncMethod {
    // No caching required. Parent: MethodDefinition
    pub fn parse(parser: &mut Parser, scanner: Scanner, yield_flag: bool, await_flag: bool) -> ParseResult<Self> {
        let after_async = scan_for_keyword(scanner, parser.source, ScanGoal::InputElementRegExp, Keyword::Async)?;
        no_line_terminator(after_async, parser.source)?;
        let (ident, after_ident) = ClassElementName::parse(parser, after_async, yield_flag, await_flag)?;
        let after_lp = scan_for_punct(after_ident, parser.source, ScanGoal::InputElementDiv, Punctuator::LeftParen)?;
        let (params, after_params) = UniqueFormalParameters::parse(parser, after_lp, false, true);
        let after_rp = scan_for_punct(after_params, parser.source, ScanGoal::InputElementDiv, Punctuator::RightParen)?;
        let after_lb = scan_for_punct(after_rp, parser.source, ScanGoal::InputElementDiv, Punctuator::LeftBrace)?;
        let (body, after_body) = AsyncFunctionBody::parse(parser, after_lb);
        let after_rb = scan_for_punct(after_body, parser.source, ScanGoal::InputElementDiv, Punctuator::RightBrace)?;
        Ok((Rc::new(AsyncMethod { ident, params, body }), after_rb))
    }

    pub fn contains(&self, kind: ParseNodeKind) -> bool {
        self.ident.contains(kind) || self.params.contains(kind) || self.body.contains(kind)
    }

    pub fn computed_property_contains(&self, kind: ParseNodeKind) -> bool {
        self.ident.computed_property_contains(kind)
    }

    pub fn private_bound_identifier(&self) -> Option<JSString> {
        // Static Semantics: PrivateBoundIdentifiers
        // AsyncMethod : async ClassElementName ( UniqueFormalParameters ) { AsyncFunctionBody }
        //  1. Return PrivateBoundIdentifiers of ClassElementName.
        self.ident.private_bound_identifier()
    }

    pub fn all_private_identifiers_valid(&self, names: &[JSString]) -> bool {
        // Static Semantics: AllPrivateIdentifiersValid
        // With parameter names.
        //  1. For each child node child of this Parse Node, do
        //      a. If child is an instance of a nonterminal, then
        //          i. If AllPrivateIdentifiersValid of child with argument names is false, return false.
        //  2. Return true.
        self.ident.all_private_identifiers_valid(names) && self.params.all_private_identifiers_valid(names) && self.body.all_private_identifiers_valid(names)
    }

    /// Returns `true` if any subexpression starting from here (but not crossing function boundaries) contains an
    /// [`IdentifierReference`] with string value `"arguments"`.
    ///
    /// See [ContainsArguments](https://tc39.es/ecma262/#sec-static-semantics-containsarguments) from ECMA-262.
    pub fn contains_arguments(&self) -> bool {
        // Static Semantics: ContainsArguments
        // The syntax-directed operation ContainsArguments takes no arguments and returns a Boolean.
        //  1. Return ContainsArguments of ClassElementName.
        self.ident.contains_arguments()
    }

    pub fn has_direct_super(&self) -> bool {
        // Static Semantics: HasDirectSuper
        //      The syntax-directed operation HasDirectSuper takes no arguments.
        // AsyncMethod : async ClassElementName ( UniqueFormalParameters ) { AsyncFunctionBody }
        //  1. If UniqueFormalParameters Contains SuperCall is true, return true.
        //  2. Return AsyncFunctionBody Contains SuperCall.
        self.params.contains(ParseNodeKind::SuperCall) || self.body.contains(ParseNodeKind::SuperCall)
    }

    pub fn early_errors(&self, agent: &mut Agent, errs: &mut Vec<Object>, strict: bool) {
        // Static Semantics: Early Errors
        //  AsyncMethod : async ClassElementName ( UniqueFormalParameters ) { AsyncFunctionBody }
        //  * It is a Syntax Error if FunctionBodyContainsUseStrict of AsyncFunctionBody is true and
        //    IsSimpleParameterList of UniqueFormalParameters is false.
        //  * It is a Syntax Error if HasDirectSuper of AsyncMethod is true.
        //  * It is a Syntax Error if UniqueFormalParameters Contains AwaitExpression is true.
        //  * It is a Syntax Error if any element of the BoundNames of UniqueFormalParameters also occurs in the
        //    LexicallyDeclaredNames of AsyncFunctionBody.
        todo!();


        self.ident.early_errors(agent, errs, strict);
        self.params.early_errors(agent, errs, strict);
        self.body.early_errors(agent, errs, strict);
    }

    pub fn prop_name(&self) -> Option<JSString> {
        // Static Semantics: PropName
        // The syntax-directed operation PropName takes no arguments and returns a String or empty.
        //      AsyncMethod : async ClassElementName ( UniqueFormalParameters ) { AsyncFunctionBody }
        //  1. Return PropName of ClassElementName.
        self.ident.prop_name()
    }
}

// AsyncFunctionBody :
//      FunctionBody[~Yield, +Await]
#[derive(Debug)]
pub struct AsyncFunctionBody(Rc<FunctionBody>);

impl fmt::Display for AsyncFunctionBody {
    fn fmt(&self, f: &mut fmt::Formatter) -> fmt::Result {
        self.0.fmt(f)
    }
}

impl PrettyPrint for AsyncFunctionBody {
    fn pprint_with_leftpad<T>(&self, writer: &mut T, pad: &str, state: Spot) -> IoResult<()>
    where
        T: Write,
    {
        let (first, successive) = prettypad(pad, state);
        writeln!(writer, "{}AsyncFunctionBody: {}", first, self)?;
        self.0.pprint_with_leftpad(writer, &successive, Spot::Final)
    }

    fn concise_with_leftpad<T>(&self, writer: &mut T, pad: &str, state: Spot) -> IoResult<()>
    where
        T: Write,
    {
        self.0.concise_with_leftpad(writer, pad, state)
    }
}

impl AsyncFunctionBody {
    fn parse_core(parser: &mut Parser, scanner: Scanner) -> (Rc<Self>, Scanner) {
        let (fb, after_fb) = FunctionBody::parse(parser, scanner, false, true);
        (Rc::new(AsyncFunctionBody(fb)), after_fb)
    }

    pub fn parse(parser: &mut Parser, scanner: Scanner) -> (Rc<Self>, Scanner) {
        match parser.async_function_body_cache.get(&scanner) {
            Some(result) => result.clone(),
            None => {
                let result = Self::parse_core(parser, scanner);
                parser.async_function_body_cache.insert(scanner, result.clone());
                result
            }
        }
    }

    pub fn contains(&self, kind: ParseNodeKind) -> bool {
        self.0.contains(kind)
    }

    pub fn all_private_identifiers_valid(&self, names: &[JSString]) -> bool {
        // Static Semantics: AllPrivateIdentifiersValid
        // With parameter names.
        //  1. For each child node child of this Parse Node, do
        //      a. If child is an instance of a nonterminal, then
        //          i. If AllPrivateIdentifiersValid of child with argument names is false, return false.
        //  2. Return true.
        self.0.all_private_identifiers_valid(names)
    }

    /// Returns `true` if any subexpression starting from here (but not crossing function boundaries) contains an
    /// [`IdentifierReference`] with string value `"arguments"`.
    ///
    /// See [ContainsArguments](https://tc39.es/ecma262/#sec-static-semantics-containsarguments) from ECMA-262.
    pub fn contains_arguments(&self) -> bool {
        // Static Semantics: ContainsArguments
        // The syntax-directed operation ContainsArguments takes no arguments and returns a Boolean.
        //  1. For each child node child of this Parse Node, do
        //      a. If child is an instance of a nonterminal, then
        //          i. If ContainsArguments of child is true, return true.
        //  2. Return false.
        self.0.contains_arguments()
    }

    pub fn function_body_contains_use_strict(&self) -> bool {
        // Static Semantics: FunctionBodyContainsUseStrict
        // AsyncFunctionBody : FunctionBody
        //  1. Return FunctionBodyContainsUseStrict of FunctionBody.
        self.0.function_body_contains_use_strict()
    }

    pub fn lexically_declared_names(&self) -> Vec<JSString> {
        // Static Semantics: LexicallyDeclaredNames
        //      AsyncFunctionBody : FunctionBody
        //  1. Return LexicallyDeclaredNames of FunctionBody.
        self.0.lexically_declared_names()
    }

    pub fn early_errors(&self, agent: &mut Agent, errs: &mut Vec<Object>, strict: bool) {
        self.0.early_errors(agent, errs, strict);
    }
}

// AwaitExpression[Yield] :
//      await UnaryExpression[?Yield, +Await]
#[derive(Debug)]
pub enum AwaitExpression {
    Await(Rc<UnaryExpression>),
}

impl fmt::Display for AwaitExpression {
    fn fmt(&self, f: &mut fmt::Formatter) -> fmt::Result {
        let AwaitExpression::Await(boxed) = &self;
        write!(f, "await {}", boxed)
    }
}

impl PrettyPrint for AwaitExpression {
    fn pprint_with_leftpad<T>(&self, writer: &mut T, pad: &str, state: Spot) -> IoResult<()>
    where
        T: Write,
    {
        let (first, successive) = prettypad(pad, state);
        writeln!(writer, "{}AwaitExpression: {}", first, self)?;
        let AwaitExpression::Await(boxed) = &self;
        boxed.pprint_with_leftpad(writer, &successive, Spot::Final)
    }

    fn concise_with_leftpad<T>(&self, writer: &mut T, pad: &str, state: Spot) -> IoResult<()>
    where
        T: Write,
    {
        let (first, successive) = prettypad(pad, state);
        writeln!(writer, "{}AwaitExpression: {}", first, self)?;
        pprint_token(writer, "await", TokenType::Keyword, &successive, Spot::NotFinal)?;
        let AwaitExpression::Await(ue) = self;
        ue.concise_with_leftpad(writer, &successive, Spot::Final)
    }
}

impl AwaitExpression {
    // No caching required. Parent: UnaryExpression
    pub fn parse(parser: &mut Parser, scanner: Scanner, yield_flag: bool) -> ParseResult<Self> {
        let after_await = scan_for_keyword(scanner, parser.source, ScanGoal::InputElementRegExp, Keyword::Await)?;
        let (ue, after_ue) = UnaryExpression::parse(parser, after_await, yield_flag, true)?;
        Ok((Rc::new(AwaitExpression::Await(ue)), after_ue))
    }

    pub fn contains(&self, kind: ParseNodeKind) -> bool {
        kind == ParseNodeKind::AwaitExpression || {
            let AwaitExpression::Await(boxed) = self;
            boxed.contains(kind)
        }
    }

    pub fn all_private_identifiers_valid(&self, names: &[JSString]) -> bool {
        // Static Semantics: AllPrivateIdentifiersValid
        // With parameter names.
        //  1. For each child node child of this Parse Node, do
        //      a. If child is an instance of a nonterminal, then
        //          i. If AllPrivateIdentifiersValid of child with argument names is false, return false.
        //  2. Return true.
        let AwaitExpression::Await(boxed) = self;
        boxed.all_private_identifiers_valid(names)
    }

<<<<<<< HEAD
    pub fn early_errors(&self, agent: &mut Agent, errs: &mut Vec<Object>, strict: bool) {
        let AwaitExpression::Await(ue) = self;
        ue.early_errors(agent, errs, strict);
=======
    /// Returns `true` if any subexpression starting from here (but not crossing function boundaries) contains an
    /// [`IdentifierReference`] with string value `"arguments"`.
    ///
    /// See [ContainsArguments](https://tc39.es/ecma262/#sec-static-semantics-containsarguments) from ECMA-262.
    pub fn contains_arguments(&self) -> bool {
        // Static Semantics: ContainsArguments
        // The syntax-directed operation ContainsArguments takes no arguments and returns a Boolean.
        //  1. For each child node child of this Parse Node, do
        //      a. If child is an instance of a nonterminal, then
        //          i. If ContainsArguments of child is true, return true.
        //  2. Return false.
        let AwaitExpression::Await(ue) = self;
        ue.contains_arguments()
    }

    #[allow(clippy::ptr_arg)]
    pub fn early_errors(&self, _agent: &mut Agent, _errs: &mut Vec<Object>, _strict: bool) {
        todo!()
>>>>>>> d00948b1
    }
}

#[cfg(test)]
mod tests;<|MERGE_RESOLUTION|>--- conflicted
+++ resolved
@@ -397,8 +397,7 @@
         //  * It is a Syntax Error if UniqueFormalParameters Contains AwaitExpression is true.
         //  * It is a Syntax Error if any element of the BoundNames of UniqueFormalParameters also occurs in the
         //    LexicallyDeclaredNames of AsyncFunctionBody.
-        todo!();
-
+        //todo!();
 
         self.ident.early_errors(agent, errs, strict);
         self.params.early_errors(agent, errs, strict);
@@ -570,11 +569,11 @@
         boxed.all_private_identifiers_valid(names)
     }
 
-<<<<<<< HEAD
     pub fn early_errors(&self, agent: &mut Agent, errs: &mut Vec<Object>, strict: bool) {
         let AwaitExpression::Await(ue) = self;
         ue.early_errors(agent, errs, strict);
-=======
+    }
+
     /// Returns `true` if any subexpression starting from here (but not crossing function boundaries) contains an
     /// [`IdentifierReference`] with string value `"arguments"`.
     ///
@@ -589,12 +588,6 @@
         let AwaitExpression::Await(ue) = self;
         ue.contains_arguments()
     }
-
-    #[allow(clippy::ptr_arg)]
-    pub fn early_errors(&self, _agent: &mut Agent, _errs: &mut Vec<Object>, _strict: bool) {
-        todo!()
->>>>>>> d00948b1
-    }
 }
 
 #[cfg(test)]
