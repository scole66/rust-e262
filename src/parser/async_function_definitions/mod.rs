--- conflicted
+++ resolved
@@ -165,11 +165,10 @@
         }
         if self.params.contains(ParseNodeKind::AwaitExpression) {
             // FormalParameters Contains AwaitExpression is true.
-<<<<<<< HEAD
-            errs.push(create_syntax_error_object(agent, "Illegal await-expression in formal parameters of async function"));
-=======
-            errs.push(create_syntax_error_object("await expressions not expected here", Some(self.params.location())));
->>>>>>> 20a246ab
+            errs.push(create_syntax_error_object(
+                "Illegal await-expression in formal parameters of async function",
+                Some(self.params.location()),
+            ));
         }
         let duplicates_checked = if strict_function {
             // The Early Error rules for UniqueFormalParameters : FormalParameters are applied.
@@ -377,11 +376,10 @@
         }
         if self.params.contains(ParseNodeKind::AwaitExpression) {
             // FormalParameters Contains AwaitExpression is true.
-<<<<<<< HEAD
-            errs.push(create_syntax_error_object(agent, "Illegal await-expression in formal parameters of async function"));
-=======
-            errs.push(create_syntax_error_object("await expressions not expected here", Some(self.params.location())));
->>>>>>> 20a246ab
+            errs.push(create_syntax_error_object(
+                "Illegal await-expression in formal parameters of async function",
+                Some(self.params.location()),
+            ));
         }
         let duplicates_checked = if strict_function {
             // The Early Error rules for UniqueFormalParameters : FormalParameters are applied.
