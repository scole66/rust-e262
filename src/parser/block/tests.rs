--- conflicted
+++ resolved
@@ -83,12 +83,6 @@
 }
 mod block_statement {
     use super::*;
-<<<<<<< HEAD
-    #[test]
-    #[should_panic(expected = "not yet implemented")]
-    fn early_errors() {
-        BlockStatement::parse(&mut newparser("{a;}"), Scanner::new(), true, true, true).unwrap().0.early_errors(&mut test_agent(), &mut vec![], true, true);
-=======
     use test_case::test_case;
 
     #[test_case("{package;}", true => set(&[PACKAGE_NOT_ALLOWED]); "Block")]
@@ -97,7 +91,6 @@
         let mut errs = vec![];
         BlockStatement::parse(&mut strictparser(src, strict), Scanner::new(), true, true, true).unwrap().0.early_errors(&mut agent, &mut errs, strict, false);
         AHashSet::from_iter(errs.iter().map(|err| unwind_syntax_error_object(&mut agent, err.clone())))
->>>>>>> 917d8ebd
     }
 }
 
@@ -227,12 +220,6 @@
 }
 mod block {
     use super::*;
-<<<<<<< HEAD
-    #[test]
-    #[should_panic(expected = "not yet implemented")]
-    fn early_errors() {
-        Block::parse(&mut newparser("{a;}"), Scanner::new(), true, true, true).unwrap().0.early_errors(&mut test_agent(), &mut vec![], true, true);
-=======
     use test_case::test_case;
 
     #[test_case("{package;}", true => set(&[PACKAGE_NOT_ALLOWED]); "{ StatementList }")]
@@ -244,7 +231,6 @@
         let mut errs = vec![];
         Block::parse(&mut strictparser(src, strict), Scanner::new(), true, true, true).unwrap().0.early_errors(&mut agent, &mut errs, strict, false);
         AHashSet::from_iter(errs.iter().map(|err| unwind_syntax_error_object(&mut agent, err.clone())))
->>>>>>> 917d8ebd
     }
 }
 
@@ -439,12 +425,6 @@
 }
 mod statement_list {
     use super::*;
-<<<<<<< HEAD
-    #[test]
-    #[should_panic(expected = "not yet implemented")]
-    fn early_errors() {
-        StatementList::parse(&mut newparser("0;"), Scanner::new(), true, true, true).unwrap().0.early_errors(&mut test_agent(), &mut vec![], true, true);
-=======
     use test_case::test_case;
 
     #[test_case("package;", true => set(&[PACKAGE_NOT_ALLOWED]); "StatementListItem")]
@@ -454,7 +434,6 @@
         let mut errs = vec![];
         StatementList::parse(&mut strictparser(src, strict), Scanner::new(), true, true, true).unwrap().0.early_errors(&mut agent, &mut errs, strict, false);
         AHashSet::from_iter(errs.iter().map(|err| unwind_syntax_error_object(&mut agent, err.clone())))
->>>>>>> 917d8ebd
     }
 }
 
@@ -640,12 +619,6 @@
 }
 mod statement_list_item {
     use super::*;
-<<<<<<< HEAD
-    #[test]
-    #[should_panic(expected = "not yet implemented")]
-    fn early_errors() {
-        StatementListItem::parse(&mut newparser("0;"), Scanner::new(), true, true, true).unwrap().0.early_errors(&mut test_agent(), &mut vec![], true, true);
-=======
     use test_case::test_case;
 
     #[test_case("let package;", true => set(&[PACKAGE_NOT_ALLOWED]); "Declaration")]
@@ -655,6 +628,5 @@
         let mut errs = vec![];
         StatementListItem::parse(&mut strictparser(src, strict), Scanner::new(), true, true, true).unwrap().0.early_errors(&mut agent, &mut errs, strict, false);
         AHashSet::from_iter(errs.iter().map(|err| unwind_syntax_error_object(&mut agent, err.clone())))
->>>>>>> 917d8ebd
     }
 }