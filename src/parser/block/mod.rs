--- conflicted
+++ resolved
@@ -516,13 +516,14 @@
         }
     }
 
-<<<<<<< HEAD
     #[allow(unused_variables)]
     pub fn compile(&self, chunk: &mut Chunk, strict: bool) -> anyhow::Result<()> {
         match self {
             StatementList::Item(sli) => sli.compile(chunk, strict),
             StatementList::List(sl, sli) => todo!(),
-=======
+        }
+    }
+
     /// Return a list of parse nodes for the var-style declarations contained within the children of this node.
     ///
     /// This is the top-level form; in this form, function definitions that exist lexically at global scope are treated
@@ -551,7 +552,6 @@
                 list.extend(sli.var_scoped_declarations());
                 list
             }
->>>>>>> 77b3cc41
         }
     }
 }
@@ -729,13 +729,14 @@
         }
     }
 
-<<<<<<< HEAD
     #[allow(unused_variables)]
     pub fn compile(&self, chunk: &mut Chunk, strict: bool) -> anyhow::Result<()> {
         match self {
             StatementListItem::Statement(stmt) => stmt.compile(chunk, strict),
             StatementListItem::Declaration(decl) => todo!(),
-=======
+        }
+    }
+
     /// Return a list of parse nodes for the var-style declarations contained within the children of this node.
     ///
     /// This is the top-level form; in this form, function definitions that exist lexically at global scope are treated
@@ -762,7 +763,6 @@
         match self {
             StatementListItem::Declaration(_) => vec![],
             StatementListItem::Statement(stmt) => stmt.var_scoped_declarations(),
->>>>>>> 77b3cc41
         }
     }
 }
