use super::testhelp::{check, check_err, chk_scan, newparser, set, strictparser};
use super::*;
use crate::prettyprint::testhelp::{concise_check, concise_error_validate, pretty_check, pretty_error_validate};
use crate::tests::{test_agent, unwind_syntax_error_object};
use ahash::AHashSet;

// DEBUGGER STATEMENT
#[test]
fn debugger_statement_test_01() {
    let (se, scanner) = check(DebuggerStatement::parse(&mut newparser("debugger;"), Scanner::new()));
    chk_scan(&scanner, 9);
    pretty_check(&*se, "DebuggerStatement: debugger ;", vec![]);
    concise_check(&*se, "DebuggerStatement: debugger ;", vec!["Keyword: debugger", "Punctuator: ;"]);
    format!("{:?}", se);
}
#[test]
fn debugger_statement_test_asi_01() {
    let (se, scanner) = check(DebuggerStatement::parse(&mut newparser("debugger"), Scanner::new()));
    chk_scan(&scanner, 8);
    pretty_check(&*se, "DebuggerStatement: debugger ;", vec![]);
    concise_check(&*se, "DebuggerStatement: debugger ;", vec!["Keyword: debugger", "Punctuator: ;"]);
    format!("{:?}", se);
}
#[test]
fn debugger_statement_test_err_01() {
    check_err(DebuggerStatement::parse(&mut newparser(""), Scanner::new()), "‘debugger’ expected", 1, 1);
}
#[test]
fn debugger_statement_test_err_02() {
    check_err(DebuggerStatement::parse(&mut newparser("debugger for"), Scanner::new()), "‘;’ expected", 1, 9);
}
#[test]
fn debugger_statement_test_prettyerrors_1() {
    let (item, _) = DebuggerStatement::parse(&mut newparser("debugger;"), Scanner::new()).unwrap();
    pretty_error_validate(&*item);
}
#[test]
fn debugger_statement_test_conciseerrors_1() {
    let (item, _) = DebuggerStatement::parse(&mut newparser("debugger;"), Scanner::new()).unwrap();
    concise_error_validate(&*item);
}
#[test]
fn debugger_statement_test_contains_01() {
    let (item, _) = DebuggerStatement::parse(&mut newparser("debugger;"), Scanner::new()).unwrap();
    assert_eq!(item.contains(ParseNodeKind::Literal), false);
}
mod debugger_statement {
    use super::*;
<<<<<<< HEAD
    #[test]
    #[should_panic(expected = "not yet implemented")]
    fn early_errors() {
        DebuggerStatement::parse(&mut newparser("debugger;"), Scanner::new()).unwrap().0.early_errors(&mut test_agent(), &mut vec![]);
=======
    use test_case::test_case;

    #[test_case("debugger;", true => set(&[]); "normal")]
    fn early_errors(src: &str, strict: bool) -> AHashSet<String> {
        let mut agent = test_agent();
        let mut errs = vec![];
        DebuggerStatement::parse(&mut strictparser(src, strict), Scanner::new()).unwrap().0.early_errors(&mut agent, &mut errs, strict);
        AHashSet::from_iter(errs.iter().map(|err| unwind_syntax_error_object(&mut agent, err.clone())))
>>>>>>> bf0b4ed5
    }
}<|MERGE_RESOLUTION|>--- conflicted
+++ resolved
@@ -46,12 +46,6 @@
 }
 mod debugger_statement {
     use super::*;
-<<<<<<< HEAD
-    #[test]
-    #[should_panic(expected = "not yet implemented")]
-    fn early_errors() {
-        DebuggerStatement::parse(&mut newparser("debugger;"), Scanner::new()).unwrap().0.early_errors(&mut test_agent(), &mut vec![]);
-=======
     use test_case::test_case;
 
     #[test_case("debugger;", true => set(&[]); "normal")]
@@ -60,6 +54,5 @@
         let mut errs = vec![];
         DebuggerStatement::parse(&mut strictparser(src, strict), Scanner::new()).unwrap().0.early_errors(&mut agent, &mut errs, strict);
         AHashSet::from_iter(errs.iter().map(|err| unwind_syntax_error_object(&mut agent, err.clone())))
->>>>>>> bf0b4ed5
     }
 }