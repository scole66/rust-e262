use super::testhelp::{check, check_err, chk_scan, newparser, set, CONTINUE_ITER, DUPLICATE_LEXICAL, LEX_DUPED_BY_VAR, PACKAGE_NOT_ALLOWED};
use super::*;
use crate::prettyprint::testhelp::{concise_check, concise_error_validate, pretty_check, pretty_error_validate};
use crate::scanner::StringDelimiter;
use crate::tests::{test_agent, unwind_syntax_error_object};
use ahash::AHashSet;

// SCRIPT
#[test]
fn script_test_01() {
    let (node, scanner) = check(Script::parse(&mut newparser("let a=1; /* a bunch more text */\n/* even new lines */"), Scanner::new()));
    assert_eq!(scanner.line, 2);
    assert_eq!(scanner.column, 21);
    assert_eq!(scanner.start_idx, 53);
    pretty_check(&*node, "Script: let a = 1 ;", vec!["ScriptBody: let a = 1 ;"]);
    concise_check(&*node, "LexicalDeclaration: let a = 1 ;", vec!["Keyword: let", "LexicalBinding: a = 1", "Punctuator: ;"]);
    format!("{:?}", node);
}
#[test]
fn script_test_02() {
    let (node, scanner) = check(Script::parse(&mut newparser(""), Scanner::new()));
    chk_scan(&scanner, 0);
    pretty_check(&*node, "Script: ", vec![]);
    concise_check(&*node, "Script:", vec![]);
    format!("{:?}", node);
}
#[test]
fn script_test_err_01() {
    check_err(Script::parse(&mut newparser("for"), Scanner::new()), "‘(’ expected", 1, 4);
}
#[test]
fn script_test_err_02() {
    check_err(Script::parse(&mut newparser("0;if;"), Scanner::new()), "end-of-file expected", 1, 3);
}
#[test]
fn script_test_prettyerrors_1() {
    let (item, _) = Script::parse(&mut newparser("null;"), Scanner::new()).unwrap();
    pretty_error_validate(&*item);
}
#[test]
fn script_test_prettyerrors_2() {
    let (item, _) = Script::parse(&mut newparser(""), Scanner::new()).unwrap();
    pretty_error_validate(&*item);
}
#[test]
fn script_test_conciseerrors_1() {
    let (item, _) = Script::parse(&mut newparser("null;"), Scanner::new()).unwrap();
    concise_error_validate(&*item);
}
#[test]
fn script_test_conciseerrors_2() {
    let (item, _) = Script::parse(&mut newparser(""), Scanner::new()).unwrap();
    concise_error_validate(&*item);
}
#[test]
fn script_test_contains_01() {
    let (item, _) = Script::parse(&mut newparser(""), Scanner::new()).unwrap();
    assert_eq!(item.contains(ParseNodeKind::ScriptBody), false);
}
#[test]
fn script_test_contains_02() {
    let (item, _) = Script::parse(&mut newparser("0;"), Scanner::new()).unwrap();
    assert_eq!(item.contains(ParseNodeKind::ScriptBody), true);
    assert_eq!(item.contains(ParseNodeKind::Literal), true);
}
#[test]
fn script_test_contains_03() {
    let (item, _) = Script::parse(&mut newparser("a;"), Scanner::new()).unwrap();
    assert_eq!(item.contains(ParseNodeKind::ScriptBody), true);
    assert_eq!(item.contains(ParseNodeKind::Literal), false);
}
mod script {
    use super::*;
    use test_case::test_case;

    #[test_case("" => set(&[]); "emptyness")]
    #[test_case("0;" => set(&[]); "Statement")]
    #[test_case("'use strict'; package;" => set(&[PACKAGE_NOT_ALLOWED]); "strict expression")]
    #[test_case("package;" => set(&[]); "non-strict")]
    #[test_case("let x; const x=10;" => set(&[DUPLICATE_LEXICAL]); "lex duplicated")]
    #[test_case("let x; var x=10;" => set(&[LEX_DUPED_BY_VAR]); "lex duped by var")]
    #[test_case("break a;" => panics "not yet implemented"; "undefined break target")]
    fn early_errors(src: &str) -> AHashSet<String> {
        let mut agent = test_agent();
        let mut errs = vec![];
        Script::parse(&mut newparser(src), Scanner::new()).unwrap().0.early_errors(&mut agent, &mut errs);
        AHashSet::from_iter(errs.iter().map(|err| unwind_syntax_error_object(&mut agent, err.clone())))
    }
}

// SCRIPT BODY
#[test]
fn script_body_test_01() {
    let (node, scanner) = check(ScriptBody::parse(&mut newparser("let a=1;"), Scanner::new()));
    chk_scan(&scanner, 8);
    pretty_check(&*node, "ScriptBody: let a = 1 ;", vec!["StatementList: let a = 1 ;"]);
    concise_check(&*node, "LexicalDeclaration: let a = 1 ;", vec!["Keyword: let", "LexicalBinding: a = 1", "Punctuator: ;"]);
    format!("{:?}", node);
}
#[test]
fn script_body_test_err_01() {
    check_err(ScriptBody::parse(&mut newparser(""), Scanner::new()), "Declaration or Statement expected", 1, 1);
}
#[test]
fn script_body_test_prettyerrors_1() {
    let (item, _) = ScriptBody::parse(&mut newparser(";"), Scanner::new()).unwrap();
    pretty_error_validate(&*item);
}
#[test]
fn script_body_test_conciseerrors_1() {
    let (item, _) = ScriptBody::parse(&mut newparser(";"), Scanner::new()).unwrap();
    concise_error_validate(&*item);
}
#[test]
fn script_body_test_contains_01() {
    let (item, _) = ScriptBody::parse(&mut newparser("0;"), Scanner::new()).unwrap();
    assert_eq!(item.contains(ParseNodeKind::StatementList), true);
    assert_eq!(item.contains(ParseNodeKind::Literal), true);
}
#[test]
fn script_body_test_contains_02() {
    let (item, _) = ScriptBody::parse(&mut newparser(";"), Scanner::new()).unwrap();
    assert_eq!(item.contains(ParseNodeKind::StatementList), true);
    assert_eq!(item.contains(ParseNodeKind::Literal), false);
}
<<<<<<< HEAD
fn script_body_ee_check_core(p: &mut Parser, desired: Option<&str>) {
    let (item, _) = ScriptBody::parse(p, Scanner::new()).unwrap();
    let mut agent = Agent::new();
    agent.initialize_host_defined_realm();
    let mut errs = vec![];
    item.early_errors(&mut agent, &mut errs);
    match desired {
        Some(expected_message) => {
            assert_eq!(errs.len(), 1);
            let err = errs.pop().unwrap();
            let msg = unwind_syntax_error_object(&mut agent, err);
            assert_eq!(msg, expected_message);
        }
        None => {
            assert_eq!(errs, &[] as &[Object])
        }
    }
}
fn script_body_ee_check(src: &str, desired: Option<&str>) {
    let mut p = newparser(src);
    script_body_ee_check_core(&mut p, desired);
}
fn script_body_ee_check_direct(src: &str, desired: Option<&str>) {
    let mut p = newparser(src);
    p.direct = true;
    script_body_ee_check_core(&mut p, desired);
}
#[test]
#[should_panic(expected = "not yet implemented")]
fn script_body_test_early_errors_01() {
    script_body_ee_check("super();", Some("`super' not allowed in top-level code"));
}
#[test]
#[should_panic(expected = "not yet implemented")]
fn script_body_test_early_errors_02() {
    script_body_ee_check("b=new.target;", Some("`new.target` not allowed in top-level code"));
}
#[test]
#[should_panic(expected = "not yet implemented")]
fn script_body_test_early_errors_03() {
    script_body_ee_check("break t;", Some("undefined break target detected"));
}
#[test]
#[should_panic(expected = "not yet implemented")]
fn script_body_test_early_errors_04() {
    script_body_ee_check_direct("super();", None);
}
#[test]
#[should_panic(expected = "not yet implemented")]
fn script_body_test_early_errors_05() {
    script_body_ee_check_direct("a=new.target;", None);
}
#[test]
#[should_panic(expected = "not yet implemented")]
fn script_body_test_early_errors_06() {
    script_body_ee_check(";", None);
}
#[test]
#[should_panic(expected = "not yet implemented")]
fn script_body_test_early_errors_07() {
    script_body_ee_check("t:{t:;}", Some("duplicate labels detected"));
}
#[test]
#[should_panic(expected = "not yet implemented")]
fn script_body_test_early_errors_08() {
    script_body_ee_check("for (;;) continue bob;", Some("undefined continue target detected"));
}
#[test]
#[should_panic(expected = "not yet implemented")]
fn script_body_test_early_errors_09() {
    script_body_ee_check("a.#mystery;", Some("invalid private identifier detected"));
}
=======

>>>>>>> 917d8ebd
#[test]
fn script_body_test_directive_prologue_01() {
    let (item, _) = ScriptBody::parse(&mut newparser("'blue'; 'green'; 'orange'; 'use\\x20strict'; print(12.0); 'dinosaur';"), Scanner::new()).unwrap();

    let dp = item.directive_prologue();
    assert_eq!(
        dp,
        vec![
            StringToken { value: JSString::from("blue"), delimiter: StringDelimiter::Single, raw: None },
            StringToken { value: JSString::from("green"), delimiter: StringDelimiter::Single, raw: None },
            StringToken { value: JSString::from("orange"), delimiter: StringDelimiter::Single, raw: None },
            StringToken { value: JSString::from("use strict"), delimiter: StringDelimiter::Single, raw: Some(String::from("use\\x20strict")) }
        ]
    );
}
#[test]
fn script_body_test_directive_prologue_02() {
    let (item, _) = ScriptBody::parse(&mut newparser("print(12.0); 'dinosaur';"), Scanner::new()).unwrap();

    let dp = item.directive_prologue();
    assert_eq!(dp, &[]);
}
mod script_body {
    use super::*;
    use test_case::test_case;

    #[test_case("a;" => false; "no prologue")]
    #[test_case("'a'; func();" => false; "prologue without clause")]
    #[test_case("'a'; 'use strict'; b();" => true; "prologue with clause")]
    #[test_case("'a'; 'use\\x20strict'; b();" => false; "prologue with escape")]
    fn contains_use_strict(src: &str) -> bool {
        ScriptBody::parse(&mut newparser(src), Scanner::new()).unwrap().0.contains_use_strict()
    }

    fn directparser(src: &str, direct: bool) -> Parser {
        let mut p = newparser(src);
        p.direct = direct;
        p
    }

    const SUPER_DISALLOWED: &str = "`super' not allowed in top-level code";
    const NEWTARG_DISALLOWED: &str = "`new.target` not allowed in top-level code";
    const UNDEF_BREAK: &str = "undefined break target detected";

    #[test_case("super();", false => set(&[SUPER_DISALLOWED]); "disallowed super")]
    #[test_case("super();", true => set(&[]); "allowed super")]
    #[test_case("new.target;", false => set(&[NEWTARG_DISALLOWED]); "disallowed new.target")]
    #[test_case("new.target;", true => set(&[]); "allowed new.target")]
    #[test_case("break a;", false => panics "not yet implemented"; "undefined break")]
    #[test_case(";", false => set(&[]); "empty stmt")]
    #[test_case("t:{t:;}", false => panics "not yet implemented"; "duplicate labels")]
    #[test_case("continue bob;", false => set(&[CONTINUE_ITER, "undefined continue target detected"]); "undefined continue")]
    #[test_case("a.#mystery;", false => set(&["invalid private identifier detected"]); "invalid private id")]
    fn early_errors(src: &str, direct: bool) -> AHashSet<String> {
        let mut agent = test_agent();
        let mut errs = vec![];
        ScriptBody::parse(&mut directparser(src, direct), Scanner::new()).unwrap().0.early_errors(&mut agent, &mut errs);
        AHashSet::from_iter(errs.iter().map(|err| unwind_syntax_error_object(&mut agent, err.clone())))
    }
}<|MERGE_RESOLUTION|>--- conflicted
+++ resolved
@@ -123,82 +123,6 @@
     assert_eq!(item.contains(ParseNodeKind::StatementList), true);
     assert_eq!(item.contains(ParseNodeKind::Literal), false);
 }
-<<<<<<< HEAD
-fn script_body_ee_check_core(p: &mut Parser, desired: Option<&str>) {
-    let (item, _) = ScriptBody::parse(p, Scanner::new()).unwrap();
-    let mut agent = Agent::new();
-    agent.initialize_host_defined_realm();
-    let mut errs = vec![];
-    item.early_errors(&mut agent, &mut errs);
-    match desired {
-        Some(expected_message) => {
-            assert_eq!(errs.len(), 1);
-            let err = errs.pop().unwrap();
-            let msg = unwind_syntax_error_object(&mut agent, err);
-            assert_eq!(msg, expected_message);
-        }
-        None => {
-            assert_eq!(errs, &[] as &[Object])
-        }
-    }
-}
-fn script_body_ee_check(src: &str, desired: Option<&str>) {
-    let mut p = newparser(src);
-    script_body_ee_check_core(&mut p, desired);
-}
-fn script_body_ee_check_direct(src: &str, desired: Option<&str>) {
-    let mut p = newparser(src);
-    p.direct = true;
-    script_body_ee_check_core(&mut p, desired);
-}
-#[test]
-#[should_panic(expected = "not yet implemented")]
-fn script_body_test_early_errors_01() {
-    script_body_ee_check("super();", Some("`super' not allowed in top-level code"));
-}
-#[test]
-#[should_panic(expected = "not yet implemented")]
-fn script_body_test_early_errors_02() {
-    script_body_ee_check("b=new.target;", Some("`new.target` not allowed in top-level code"));
-}
-#[test]
-#[should_panic(expected = "not yet implemented")]
-fn script_body_test_early_errors_03() {
-    script_body_ee_check("break t;", Some("undefined break target detected"));
-}
-#[test]
-#[should_panic(expected = "not yet implemented")]
-fn script_body_test_early_errors_04() {
-    script_body_ee_check_direct("super();", None);
-}
-#[test]
-#[should_panic(expected = "not yet implemented")]
-fn script_body_test_early_errors_05() {
-    script_body_ee_check_direct("a=new.target;", None);
-}
-#[test]
-#[should_panic(expected = "not yet implemented")]
-fn script_body_test_early_errors_06() {
-    script_body_ee_check(";", None);
-}
-#[test]
-#[should_panic(expected = "not yet implemented")]
-fn script_body_test_early_errors_07() {
-    script_body_ee_check("t:{t:;}", Some("duplicate labels detected"));
-}
-#[test]
-#[should_panic(expected = "not yet implemented")]
-fn script_body_test_early_errors_08() {
-    script_body_ee_check("for (;;) continue bob;", Some("undefined continue target detected"));
-}
-#[test]
-#[should_panic(expected = "not yet implemented")]
-fn script_body_test_early_errors_09() {
-    script_body_ee_check("a.#mystery;", Some("invalid private identifier detected"));
-}
-=======
-
->>>>>>> 917d8ebd
 #[test]
 fn script_body_test_directive_prologue_01() {
     let (item, _) = ScriptBody::parse(&mut newparser("'blue'; 'green'; 'orange'; 'use\\x20strict'; print(12.0); 'dinosaur';"), Scanner::new()).unwrap();
