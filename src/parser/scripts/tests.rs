use super::testhelp::{
    check, check_err, chk_scan, newparser, set, svec, Maker, CONTINUE_ITER, DUPLICATE_LEXICAL, LEX_DUPED_BY_VAR,
    PACKAGE_NOT_ALLOWED,
};
use super::*;
use crate::prettyprint::testhelp::{concise_check, concise_error_validate, pretty_check, pretty_error_validate};
use crate::scanner::StringDelimiter;
use crate::tests::{test_agent, unwind_syntax_error_object};
use ahash::AHashSet;

const UNDEF_BREAK: &str = "undefined break target detected";

mod var_scope_decl {
    use super::*;
    use test_case::test_case;

    #[test_case(HoistableDeclPart::FunctionDeclaration(Maker::new("function a(){}").function_declaration()) => "function a (  ) {  }"; "function decl")]
    #[test_case(HoistableDeclPart::GeneratorDeclaration(Maker::new("function *a(){}").generator_declaration()) => "function * a (  ) {  }"; "generator decl")]
    #[test_case(HoistableDeclPart::AsyncFunctionDeclaration(Maker::new("async function a(){}").async_function_declaration()) => "async function a (  ) {  }"; "async function decl")]
    #[test_case(HoistableDeclPart::AsyncGeneratorDeclaration(Maker::new("async function *a(){}").async_generator_declaration()) => "async function * a (  ) {  }"; "async generator decl")]
    fn from_hoistable(part: HoistableDeclPart) -> String {
        VarScopeDecl::from(part).to_string()
    }

    #[test_case(VarScopeDecl::FunctionDeclaration(Maker::new("function a(){}").function_declaration()) => "function a (  ) {  }"; "function decl")]
    #[test_case(VarScopeDecl::GeneratorDeclaration(Maker::new("function *a(){}").generator_declaration()) => "function * a (  ) {  }"; "generator decl")]
    #[test_case(VarScopeDecl::AsyncFunctionDeclaration(Maker::new("async function a(){}").async_function_declaration()) => "async function a (  ) {  }"; "async function decl")]
    #[test_case(VarScopeDecl::AsyncGeneratorDeclaration(Maker::new("async function *a(){}").async_generator_declaration()) => "async function * a (  ) {  }"; "async generator decl")]
    #[test_case(VarScopeDecl::VariableDeclaration(Maker::new("a").variable_declaration()) => "a"; "var decl")]
    #[test_case(VarScopeDecl::ForBinding(Maker::new("a").for_binding()) => "a"; "for binding")]
    #[test_case(VarScopeDecl::BindingIdentifier(Maker::new("a").binding_identifier()) => "a"; "ident")]
    fn display(part: VarScopeDecl) -> String {
        part.to_string()
    }

    #[test_case(VarScopeDecl::FunctionDeclaration(Maker::new("function a(){}").function_declaration()) => "function a (  ) {  }"; "function decl")]
    #[test_case(VarScopeDecl::GeneratorDeclaration(Maker::new("function *a(){}").generator_declaration()) => "function * a (  ) {  }"; "generator decl")]
    #[test_case(VarScopeDecl::AsyncFunctionDeclaration(Maker::new("async function a(){}").async_function_declaration()) => "async function a (  ) {  }"; "async function decl")]
    #[test_case(VarScopeDecl::AsyncGeneratorDeclaration(Maker::new("async function *a(){}").async_generator_declaration()) => "async function * a (  ) {  }"; "async generator decl")]
    #[test_case(VarScopeDecl::VariableDeclaration(Maker::new("a").variable_declaration()) => "a"; "var decl")]
    #[test_case(VarScopeDecl::ForBinding(Maker::new("a").for_binding()) => "a"; "for binding")]
    #[test_case(VarScopeDecl::BindingIdentifier(Maker::new("a").binding_identifier()) => "a"; "ident")]
    fn string_from(part: VarScopeDecl) -> String {
        String::from(&part)
    }

    #[test_case(VarScopeDecl::FunctionDeclaration(Maker::new("function a(){}").function_declaration()) => with |s| assert_ne!(s, ""); "function decl")]
    #[test_case(VarScopeDecl::GeneratorDeclaration(Maker::new("function *a(){}").generator_declaration()) => with |s| assert_ne!(s, ""); "generator decl")]
    #[test_case(VarScopeDecl::AsyncFunctionDeclaration(Maker::new("async function a(){}").async_function_declaration()) => with |s| assert_ne!(s, ""); "async function decl")]
    #[test_case(VarScopeDecl::AsyncGeneratorDeclaration(Maker::new("async function *a(){}").async_generator_declaration()) => with |s| assert_ne!(s, ""); "async generator decl")]
    #[test_case(VarScopeDecl::VariableDeclaration(Maker::new("a").variable_declaration()) => with |s| assert_ne!(s, ""); "var decl")]
    #[test_case(VarScopeDecl::ForBinding(Maker::new("a").for_binding()) => with |s| assert_ne!(s, ""); "for binding")]
    #[test_case(VarScopeDecl::BindingIdentifier(Maker::new("a").binding_identifier()) => with |s| assert_ne!(s, ""); "ident")]
    fn debug(part: VarScopeDecl) -> String {
        format!("{:?}", part)
    }

    #[test]
    fn clone() {
        let vsd = VarScopeDecl::FunctionDeclaration(Maker::new("function a(){grape;}").function_declaration());
        let copy = vsd.clone();
        assert_eq!(vsd.to_string(), copy.to_string());
    }
}

// SCRIPT
#[test]
fn script_test_01() {
    let (node, scanner) =
        check(Script::parse(&mut newparser("let a=1; /* a bunch more text */\n/* even new lines */"), Scanner::new()));
    assert_eq!(scanner.line, 2);
    assert_eq!(scanner.column, 21);
    assert_eq!(scanner.start_idx, 53);
    pretty_check(&*node, "Script: let a = 1 ;", vec!["ScriptBody: let a = 1 ;"]);
    concise_check(
        &*node,
        "LexicalDeclaration: let a = 1 ;",
        vec!["Keyword: let", "LexicalBinding: a = 1", "Punctuator: ;"],
    );
    format!("{:?}", node);
}
#[test]
fn script_test_02() {
    let (node, scanner) = check(Script::parse(&mut newparser(""), Scanner::new()));
    chk_scan(&scanner, 0);
    pretty_check(&*node, "Script: ", vec![]);
    concise_check(&*node, "Script:", vec![]);
    format!("{:?}", node);
}
#[test]
fn script_test_err_01() {
    check_err(Script::parse(&mut newparser("for"), Scanner::new()), "‘(’ expected", 1, 4);
}
#[test]
fn script_test_err_02() {
    check_err(Script::parse(&mut newparser("0;if;"), Scanner::new()), "end-of-file expected", 1, 3);
}
#[test]
fn script_test_prettyerrors_1() {
    let (item, _) = Script::parse(&mut newparser("null;"), Scanner::new()).unwrap();
    pretty_error_validate(&*item);
}
#[test]
fn script_test_prettyerrors_2() {
    let (item, _) = Script::parse(&mut newparser(""), Scanner::new()).unwrap();
    pretty_error_validate(&*item);
}
#[test]
fn script_test_conciseerrors_1() {
    let (item, _) = Script::parse(&mut newparser("null;"), Scanner::new()).unwrap();
    concise_error_validate(&*item);
}
#[test]
fn script_test_conciseerrors_2() {
    let (item, _) = Script::parse(&mut newparser(""), Scanner::new()).unwrap();
    concise_error_validate(&*item);
}
#[test]
fn script_test_contains_01() {
    let (item, _) = Script::parse(&mut newparser(""), Scanner::new()).unwrap();
    assert_eq!(item.contains(ParseNodeKind::ScriptBody), false);
}
#[test]
fn script_test_contains_02() {
    let (item, _) = Script::parse(&mut newparser("0;"), Scanner::new()).unwrap();
    assert_eq!(item.contains(ParseNodeKind::ScriptBody), true);
    assert_eq!(item.contains(ParseNodeKind::Literal), true);
}
#[test]
fn script_test_contains_03() {
    let (item, _) = Script::parse(&mut newparser("a;"), Scanner::new()).unwrap();
    assert_eq!(item.contains(ParseNodeKind::ScriptBody), true);
    assert_eq!(item.contains(ParseNodeKind::Literal), false);
}

mod script {
    use super::*;
    use test_case::test_case;

    #[test_case("" => set(&[]); "emptyness")]
    #[test_case("0;" => set(&[]); "Statement")]
    #[test_case("'use strict'; package;" => set(&[PACKAGE_NOT_ALLOWED]); "strict expression")]
    #[test_case("package;" => set(&[]); "non-strict")]
    #[test_case("let x; const x=10;" => set(&[DUPLICATE_LEXICAL]); "lex duplicated")]
    #[test_case("let x; var x=10;" => set(&[LEX_DUPED_BY_VAR]); "lex duped by var")]
    #[test_case("break a;" => set(&[UNDEF_BREAK]); "undefined break target")]
    fn early_errors(src: &str) -> AHashSet<String> {
        let mut agent = test_agent();
        let mut errs = vec![];
        Script::parse(&mut newparser(src), Scanner::new()).unwrap().0.early_errors(&mut agent, &mut errs);
        AHashSet::from_iter(errs.iter().map(|err| unwind_syntax_error_object(&mut agent, err.clone())))
    }

    #[test_case("" => svec(&[]); "empty")]
    #[test_case("let a; const pi=3; var alice; function bob(){}" => svec(&["a", "pi"]); "statement list")]
    fn lexically_declared_names(src: &str) -> Vec<String> {
        Maker::new(src).script().lexically_declared_names().into_iter().map(String::from).collect::<Vec<_>>()
    }

    #[test_case("" => svec(&[]); "empty")]
    #[test_case("let a; const pi=3; var alice; function bob(){}" => svec(&["alice", "bob"]); "statement list")]
    fn var_declared_names(src: &str) -> Vec<String> {
        Maker::new(src).script().var_declared_names().into_iter().map(String::from).collect::<Vec<_>>()
    }

    #[test_case("" => svec(&[]); "empty")]
    #[test_case("var a; function b(){}" => svec(&["a", "function b (  ) {  }"]); "statements")]
    fn var_scoped_declarations(src: &str) -> Vec<String> {
        Maker::new(src).script().var_scoped_declarations().iter().map(String::from).collect::<Vec<_>>()
    }

    #[test_case("" => svec(&[]); "empty")]
    #[test_case("var a; function b(){} class q{} const h=0;" => svec(&["class q { }", "const h = 0 ;"]); "statement list")]
    fn lexically_scoped_declarations(src: &str) -> Vec<String> {
        Maker::new(src).script().lexically_scoped_declarations().iter().map(String::from).collect::<Vec<_>>()
    }

    #[test_case("" => Location { starting_line: 1, starting_column: 1, span: Span { starting_index: 0, length: 0 } }; "empty")]
    #[test_case("56;" => Location { starting_line: 1, starting_column: 1, span: Span { starting_index: 0, length: 3 } }; "no whitespace")]
    #[test_case("// startup\n99;\n// tail\n" => Location { starting_line: 1, starting_column: 1, span: Span { starting_index: 0, length: 23 } }; "multiline; leading & trailing ws")]
    fn location(src: &str) -> Location {
        Maker::new(src).script().location()
    }
}

// SCRIPT BODY
#[test]
fn script_body_test_01() {
    let (node, scanner) = check(ScriptBody::parse(&mut newparser("let a=1;"), Scanner::new()));
    chk_scan(&scanner, 8);
    pretty_check(&*node, "ScriptBody: let a = 1 ;", vec!["StatementList: let a = 1 ;"]);
    concise_check(
        &*node,
        "LexicalDeclaration: let a = 1 ;",
        vec!["Keyword: let", "LexicalBinding: a = 1", "Punctuator: ;"],
    );
    format!("{:?}", node);
}
#[test]
fn script_body_test_err_01() {
    check_err(ScriptBody::parse(&mut newparser(""), Scanner::new()), "Declaration or Statement expected", 1, 1);
}
#[test]
fn script_body_test_prettyerrors_1() {
    let (item, _) = ScriptBody::parse(&mut newparser(";"), Scanner::new()).unwrap();
    pretty_error_validate(&*item);
}
#[test]
fn script_body_test_conciseerrors_1() {
    let (item, _) = ScriptBody::parse(&mut newparser(";"), Scanner::new()).unwrap();
    concise_error_validate(&*item);
}
#[test]
fn script_body_test_contains_01() {
    let (item, _) = ScriptBody::parse(&mut newparser("0;"), Scanner::new()).unwrap();
    assert_eq!(item.contains(ParseNodeKind::StatementList), true);
    assert_eq!(item.contains(ParseNodeKind::Literal), true);
}
#[test]
fn script_body_test_contains_02() {
    let (item, _) = ScriptBody::parse(&mut newparser(";"), Scanner::new()).unwrap();
    assert_eq!(item.contains(ParseNodeKind::StatementList), true);
    assert_eq!(item.contains(ParseNodeKind::Literal), false);
}

#[test]
fn script_body_test_directive_prologue_01() {
    let (item, _) = ScriptBody::parse(
        &mut newparser("'blue'; 'green'; 'orange'; 'use\\x20strict'; print(12.0); 'dinosaur';"),
        Scanner::new(),
    )
    .unwrap();

    let dp = item.directive_prologue();
    assert_eq!(
        dp,
        vec![
            StringToken { value: JSString::from("blue"), delimiter: StringDelimiter::Single, raw: None },
            StringToken { value: JSString::from("green"), delimiter: StringDelimiter::Single, raw: None },
            StringToken { value: JSString::from("orange"), delimiter: StringDelimiter::Single, raw: None },
            StringToken {
                value: JSString::from("use strict"),
                delimiter: StringDelimiter::Single,
                raw: Some(String::from("use\\x20strict"))
            }
        ]
    );
}
#[test]
fn script_body_test_directive_prologue_02() {
    let (item, _) = ScriptBody::parse(&mut newparser("print(12.0); 'dinosaur';"), Scanner::new()).unwrap();

    let dp = item.directive_prologue();
    assert_eq!(dp, &[]);
}
mod script_body {
    use super::*;
    use test_case::test_case;

    #[test_case("a;" => false; "no prologue")]
    #[test_case("'a'; func();" => false; "prologue without clause")]
    #[test_case("'a'; 'use strict'; b();" => true; "prologue with clause")]
    #[test_case("'a'; 'use\\x20strict'; b();" => false; "prologue with escape")]
    fn contains_use_strict(src: &str) -> bool {
        ScriptBody::parse(&mut newparser(src), Scanner::new()).unwrap().0.contains_use_strict()
    }

    fn directparser(src: &str, direct: bool) -> Parser {
        let mut p = newparser(src);
        p.direct = direct;
        p
    }

    const SUPER_DISALLOWED: &str = "`super' not allowed in top-level code";
    const NEWTARG_DISALLOWED: &str = "`new.target` not allowed in top-level code";
    const DUPLICATE_LABELS: &str = "duplicate labels detected";

    #[test_case("super();", false => set(&[SUPER_DISALLOWED]); "disallowed super")]
    #[test_case("super();", true => set(&[]); "allowed super")]
    #[test_case("new.target;", false => set(&[NEWTARG_DISALLOWED]); "disallowed new.target")]
    #[test_case("new.target;", true => set(&[]); "allowed new.target")]
    #[test_case("break a;", false => set(&[UNDEF_BREAK]); "undefined break")]
    #[test_case(";", false => set(&[]); "empty stmt")]
    #[test_case("t:{t:;}", false => set(&[DUPLICATE_LABELS]); "duplicate labels")]
    #[test_case("continue bob;", false => set(&[CONTINUE_ITER, "undefined continue target detected"]); "undefined continue")]
    #[test_case("a.#mystery;", false => set(&["invalid private identifier detected"]); "invalid private id")]
    fn early_errors(src: &str, direct: bool) -> AHashSet<String> {
        let mut agent = test_agent();
        let mut errs = vec![];
        ScriptBody::parse(&mut directparser(src, direct), Scanner::new())
            .unwrap()
            .0
            .early_errors(&mut agent, &mut errs);
        AHashSet::from_iter(errs.iter().map(|err| unwind_syntax_error_object(&mut agent, err.clone())))
    }

    #[test_case("var a; function b(){}" => svec(&["a", "function b (  ) {  }"]); "statements")]
    fn var_scoped_declarations(src: &str) -> Vec<String> {
        Maker::new(src).script_body().var_scoped_declarations().iter().map(String::from).collect::<Vec<_>>()
    }

    #[test_case("class q{}" => svec(&["class q { }"]); "statements")]
    fn lexically_scoped_declarations(src: &str) -> Vec<String> {
        Maker::new(src).script_body().lexically_scoped_declarations().iter().map(String::from).collect::<Vec<_>>()
    }

    #[test_case("/* header comment */\n    function a(){}\n    a();\n/* And that's all she wrote! */\n" => Location { starting_line: 2, starting_column: 5, span:Span { starting_index: 25, length: 23} }; "leading/trailing ws")]
    fn location(src: &str) -> Location {
        Maker::new(src).script_body().location()
    }
<<<<<<< HEAD
=======

    #[test_case("var a; const q=1; function b(){}" => svec(&["a", "b"]); "names")]
    fn var_declared_names(src: &str) -> Vec<String> {
        Maker::new(src).script_body().var_declared_names().into_iter().map(String::from).collect::<Vec<_>>()
    }

    #[test_case("let a; var b; const c=0; function foo(){}" => svec(&["a", "c"]); "names")]
    fn lexically_declared_names(src: &str) -> Vec<String> {
        Maker::new(src).script_body().lexically_declared_names().into_iter().map(String::from).collect::<Vec<_>>()
    }
>>>>>>> 2fe5e767
}<|MERGE_RESOLUTION|>--- conflicted
+++ resolved
@@ -308,8 +308,6 @@
     fn location(src: &str) -> Location {
         Maker::new(src).script_body().location()
     }
-<<<<<<< HEAD
-=======
 
     #[test_case("var a; const q=1; function b(){}" => svec(&["a", "b"]); "names")]
     fn var_declared_names(src: &str) -> Vec<String> {
@@ -320,5 +318,4 @@
     fn lexically_declared_names(src: &str) -> Vec<String> {
         Maker::new(src).script_body().lexically_declared_names().into_iter().map(String::from).collect::<Vec<_>>()
     }
->>>>>>> 2fe5e767
 }