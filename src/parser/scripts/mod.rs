--- conflicted
+++ resolved
@@ -165,13 +165,8 @@
     //  * It is a Syntax Error if ContainsUndefinedContinueTarget of StatementList with arguments « » and « » is true.
     //  * It is a Syntax Error if AllPrivateIdentifiersValid of StatementList with argument « » is false unless the
     //    source code containing ScriptBody is eval code that is being processed by a direct eval.
-<<<<<<< HEAD
-    pub fn early_errors(&self, agent: &mut Agent) -> Vec<Object> {
-        let mut errs = vec![];
+    pub fn early_errors(&self, agent: &mut Agent, errs: &mut Vec<Object>) {
         let strict = self.contains_use_strict();
-=======
-    pub fn early_errors(&self, agent: &mut Agent, errs: &mut Vec<Object>) {
->>>>>>> 7013d8b6
         if !self.direct {
             if self.statement_list.contains(ParseNodeKind::Super) {
                 errs.push(create_syntax_error_object(agent, "`super' not allowed in top-level code"));
@@ -192,12 +187,7 @@
         if !self.direct && !self.statement_list.all_private_identifiers_valid(&[]) {
             errs.push(create_syntax_error_object(agent, "invalid private identifier detected"));
         }
-<<<<<<< HEAD
-        errs.extend(self.statement_list.early_errors(agent, strict, false));
-        errs
-=======
-        self.statement_list.early_errors(agent, errs, self.contains_use_strict());
->>>>>>> 7013d8b6
+        self.statement_list.early_errors(agent, errs, strict, false);
     }
 
     pub fn contains(&self, kind: ParseNodeKind) -> bool {
