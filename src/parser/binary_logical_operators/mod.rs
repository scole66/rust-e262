use std::fmt;
use std::io::Result as IoResult;
use std::io::Write;

use super::binary_bitwise_operators::BitwiseORExpression;
use super::scanner::{Punctuator, ScanGoal, Scanner, StringToken};
use super::*;
use crate::prettyprint::{pprint_token, prettypad, PrettyPrint, Spot, TokenType};

// LogicalANDExpression[In, Yield, Await] :
//      BitwiseORExpression[?In, ?Yield, ?Await]
//      LogicalANDExpression[?In, ?Yield, ?Await] && BitwiseORExpression[?In, ?Yield, ?Await]
#[derive(Debug)]
pub enum LogicalANDExpression {
    BitwiseORExpression(Rc<BitwiseORExpression>),
    LogicalAND(Rc<LogicalANDExpression>, Rc<BitwiseORExpression>),
}

impl fmt::Display for LogicalANDExpression {
    fn fmt(&self, f: &mut fmt::Formatter) -> fmt::Result {
        match &self {
            LogicalANDExpression::BitwiseORExpression(pn) => write!(f, "{}", pn),
            LogicalANDExpression::LogicalAND(left, right) => write!(f, "{} && {}", left, right),
        }
    }
}

impl PrettyPrint for LogicalANDExpression {
    fn pprint_with_leftpad<T>(&self, writer: &mut T, pad: &str, state: Spot) -> IoResult<()>
    where
        T: Write,
    {
        let (first, successive) = prettypad(pad, state);
        writeln!(writer, "{}LogicalANDExpression: {}", first, self)?;
        match &self {
            LogicalANDExpression::BitwiseORExpression(node) => node.pprint_with_leftpad(writer, &successive, Spot::Final),
            LogicalANDExpression::LogicalAND(left, right) => {
                left.pprint_with_leftpad(writer, &successive, Spot::NotFinal)?;
                right.pprint_with_leftpad(writer, &successive, Spot::Final)
            }
        }
    }
    fn concise_with_leftpad<T>(&self, writer: &mut T, pad: &str, state: Spot) -> IoResult<()>
    where
        T: Write,
    {
        match self {
            LogicalANDExpression::BitwiseORExpression(node) => node.concise_with_leftpad(writer, pad, state),
            LogicalANDExpression::LogicalAND(left, right) => {
                let (first, successive) = prettypad(pad, state);
                writeln!(writer, "{}LogicalANDExpression: {}", first, self)?;
                left.concise_with_leftpad(writer, &successive, Spot::NotFinal)?;
                pprint_token(writer, "&&", TokenType::Punctuator, &successive, Spot::NotFinal)?;
                right.concise_with_leftpad(writer, &successive, Spot::Final)
            }
        }
    }
}

impl IsFunctionDefinition for LogicalANDExpression {
    fn is_function_definition(&self) -> bool {
        match &self {
            LogicalANDExpression::LogicalAND(_, _) => false,
            LogicalANDExpression::BitwiseORExpression(node) => node.is_function_definition(),
        }
    }
}

impl AssignmentTargetType for LogicalANDExpression {
    fn assignment_target_type(&self) -> ATTKind {
        match &self {
            LogicalANDExpression::LogicalAND(_, _) => ATTKind::Invalid,
            LogicalANDExpression::BitwiseORExpression(node) => node.assignment_target_type(),
        }
    }
}

impl LogicalANDExpression {
    // No need to cache. Only one parent.
    pub fn parse(parser: &mut Parser, scanner: Scanner, in_flag: bool, yield_flag: bool, await_flag: bool) -> ParseResult<Self> {
        BitwiseORExpression::parse(parser, scanner, in_flag, yield_flag, await_flag).map(|(left, after_left)| {
            let mut current = Rc::new(LogicalANDExpression::BitwiseORExpression(left));
            let mut current_scanner = after_left;
            while let Ok((right, after_right)) = scan_for_punct(current_scanner, parser.source, ScanGoal::InputElementDiv, Punctuator::AmpAmp)
                .and_then(|after_op| BitwiseORExpression::parse(parser, after_op, in_flag, yield_flag, await_flag))
            {
                current = Rc::new(LogicalANDExpression::LogicalAND(current, right));
                current_scanner = after_right;
            }
            (current, current_scanner)
        })
    }

    pub fn contains(&self, kind: ParseNodeKind) -> bool {
        match self {
            LogicalANDExpression::BitwiseORExpression(n) => n.contains(kind),
            LogicalANDExpression::LogicalAND(l, r) => l.contains(kind) || r.contains(kind),
        }
    }

    pub fn as_string_literal(&self) -> Option<StringToken> {
        match self {
            LogicalANDExpression::BitwiseORExpression(n) => n.as_string_literal(),
            _ => None,
        }
    }

    pub fn all_private_identifiers_valid(&self, names: &[JSString]) -> bool {
        // Static Semantics: AllPrivateIdentifiersValid
        // With parameter names.
        //  1. For each child node child of this Parse Node, do
        //      a. If child is an instance of a nonterminal, then
        //          i. If AllPrivateIdentifiersValid of child with argument names is false, return false.
        //  2. Return true.
        match self {
            LogicalANDExpression::BitwiseORExpression(n) => n.all_private_identifiers_valid(names),
            LogicalANDExpression::LogicalAND(l, r) => l.all_private_identifiers_valid(names) && r.all_private_identifiers_valid(names),
        }
    }

<<<<<<< HEAD
    pub fn early_errors(&self, agent: &mut Agent, strict: bool) -> Vec<Object> {
        match self {
            LogicalANDExpression::BitwiseORExpression(n) => n.early_errors(agent, strict),
            LogicalANDExpression::LogicalAND(l, r) => {
                let mut errs = l.early_errors(agent, strict);
                errs.extend(r.early_errors(agent, strict));
                errs
            }
        }
=======
    pub fn early_errors(&self, _agent: &mut Agent, _errs: &mut Vec<Object>, _strict: bool) {
        todo!()
>>>>>>> 7013d8b6
    }
}

// LogicalORExpression[In, Yield, Await] :
//      LogicalANDExpression[?In, ?Yield, ?Await]
//      LogicalORExpression[?In, ?Yield, ?Await] || LogicalANDExpression[?In, ?Yield, ?Await]
#[derive(Debug)]
pub enum LogicalORExpression {
    LogicalANDExpression(Rc<LogicalANDExpression>),
    LogicalOR(Rc<LogicalORExpression>, Rc<LogicalANDExpression>),
}

impl fmt::Display for LogicalORExpression {
    fn fmt(&self, f: &mut fmt::Formatter) -> fmt::Result {
        match &self {
            LogicalORExpression::LogicalANDExpression(node) => node.fmt(f),
            LogicalORExpression::LogicalOR(left, right) => write!(f, "{} || {}", left, right),
        }
    }
}

impl PrettyPrint for LogicalORExpression {
    fn pprint_with_leftpad<T>(&self, writer: &mut T, pad: &str, state: Spot) -> IoResult<()>
    where
        T: Write,
    {
        let (first, successive) = prettypad(pad, state);
        writeln!(writer, "{}LogicalORExpression: {}", first, self)?;
        match &self {
            LogicalORExpression::LogicalANDExpression(node) => node.pprint_with_leftpad(writer, &successive, Spot::Final),
            LogicalORExpression::LogicalOR(left, right) => {
                left.pprint_with_leftpad(writer, &successive, Spot::NotFinal)?;
                right.pprint_with_leftpad(writer, &successive, Spot::Final)
            }
        }
    }
    fn concise_with_leftpad<T>(&self, writer: &mut T, pad: &str, state: Spot) -> IoResult<()>
    where
        T: Write,
    {
        match self {
            LogicalORExpression::LogicalANDExpression(node) => node.concise_with_leftpad(writer, pad, state),
            LogicalORExpression::LogicalOR(left, right) => {
                let (first, successive) = prettypad(pad, state);
                writeln!(writer, "{}LogicalORExpression: {}", first, self)?;
                left.concise_with_leftpad(writer, &successive, Spot::NotFinal)?;
                pprint_token(writer, "||", TokenType::Punctuator, &successive, Spot::NotFinal)?;
                right.concise_with_leftpad(writer, &successive, Spot::Final)
            }
        }
    }
}

impl IsFunctionDefinition for LogicalORExpression {
    fn is_function_definition(&self) -> bool {
        match &self {
            LogicalORExpression::LogicalOR(_, _) => false,
            LogicalORExpression::LogicalANDExpression(node) => node.is_function_definition(),
        }
    }
}

impl AssignmentTargetType for LogicalORExpression {
    fn assignment_target_type(&self) -> ATTKind {
        match &self {
            LogicalORExpression::LogicalOR(_, _) => ATTKind::Invalid,
            LogicalORExpression::LogicalANDExpression(node) => node.assignment_target_type(),
        }
    }
}

impl LogicalORExpression {
    // Only one parent, no need to cache
    pub fn parse(parser: &mut Parser, scanner: Scanner, in_flag: bool, yield_flag: bool, await_flag: bool) -> ParseResult<Self> {
        LogicalANDExpression::parse(parser, scanner, in_flag, yield_flag, await_flag).map(|(left, after_left)| {
            let mut current = Rc::new(LogicalORExpression::LogicalANDExpression(left));
            let mut current_scanner = after_left;
            while let Ok((right, after_right)) = scan_for_punct(current_scanner, parser.source, ScanGoal::InputElementDiv, Punctuator::PipePipe)
                .and_then(|after_op| LogicalANDExpression::parse(parser, after_op, in_flag, yield_flag, await_flag))
            {
                current = Rc::new(LogicalORExpression::LogicalOR(current, right));
                current_scanner = after_right;
            }
            (current, current_scanner)
        })
    }

    pub fn contains(&self, kind: ParseNodeKind) -> bool {
        match self {
            LogicalORExpression::LogicalANDExpression(n) => n.contains(kind),
            LogicalORExpression::LogicalOR(l, r) => l.contains(kind) || r.contains(kind),
        }
    }

    pub fn as_string_literal(&self) -> Option<StringToken> {
        match self {
            LogicalORExpression::LogicalANDExpression(n) => n.as_string_literal(),
            _ => None,
        }
    }

    pub fn all_private_identifiers_valid(&self, names: &[JSString]) -> bool {
        // Static Semantics: AllPrivateIdentifiersValid
        // With parameter names.
        //  1. For each child node child of this Parse Node, do
        //      a. If child is an instance of a nonterminal, then
        //          i. If AllPrivateIdentifiersValid of child with argument names is false, return false.
        //  2. Return true.
        match self {
            LogicalORExpression::LogicalANDExpression(n) => n.all_private_identifiers_valid(names),
            LogicalORExpression::LogicalOR(l, r) => l.all_private_identifiers_valid(names) && r.all_private_identifiers_valid(names),
        }
    }

<<<<<<< HEAD
    pub fn early_errors(&self, agent: &mut Agent, strict: bool) -> Vec<Object> {
        match self {
            LogicalORExpression::LogicalANDExpression(n) => n.early_errors(agent, strict),
            LogicalORExpression::LogicalOR(l, r) => {
                let mut errs = l.early_errors(agent, strict);
                errs.extend(r.early_errors(agent, strict));
                errs
            }
        }
=======
    pub fn early_errors(&self, _agent: &mut Agent, _errs: &mut Vec<Object>, _strict: bool) {
        todo!()
>>>>>>> 7013d8b6
    }
}

// CoalesceExpression[In, Yield, Await] :
//      CoalesceExpressionHead[?In, ?Yield, ?Await] ?? BitwiseORExpression[?In, ?Yield, ?Await]
#[derive(Debug)]
pub struct CoalesceExpression {
    head: Rc<CoalesceExpressionHead>,
    tail: Rc<BitwiseORExpression>,
}

impl fmt::Display for CoalesceExpression {
    fn fmt(&self, f: &mut fmt::Formatter) -> fmt::Result {
        write!(f, "{} ?? {}", self.head, self.tail)
    }
}

impl PrettyPrint for CoalesceExpression {
    fn pprint_with_leftpad<T>(&self, writer: &mut T, pad: &str, state: Spot) -> IoResult<()>
    where
        T: Write,
    {
        let (first, successive) = prettypad(pad, state);
        writeln!(writer, "{}CoalesceExpression: {}", first, self)?;
        self.head.pprint_with_leftpad(writer, &successive, Spot::NotFinal)?;
        self.tail.pprint_with_leftpad(writer, &successive, Spot::Final)
    }
    fn concise_with_leftpad<T>(&self, writer: &mut T, pad: &str, state: Spot) -> IoResult<()>
    where
        T: Write,
    {
        let (first, successive) = prettypad(pad, state);
        writeln!(writer, "{}CoalesceExpression: {}", first, self)?;
        self.head.concise_with_leftpad(writer, &successive, Spot::NotFinal)?;
        pprint_token(writer, "??", TokenType::Punctuator, &successive, Spot::NotFinal)?;
        self.tail.concise_with_leftpad(writer, &successive, Spot::Final)
    }
}

impl CoalesceExpression {
    fn parse_core(parser: &mut Parser, scanner: Scanner, in_flag: bool, yield_flag: bool, await_flag: bool) -> ParseResult<Self> {
        BitwiseORExpression::parse(parser, scanner, in_flag, yield_flag, await_flag).and_then(|(left, after_left)| {
            let mut current_head = CoalesceExpressionHead::BitwiseORExpression(left);
            let mut current_scanner = after_left;
            let mut exp_scanner = scanner;
            while let Ok((right, after_right)) = scan_for_punct(current_scanner, parser.source, ScanGoal::InputElementDiv, Punctuator::QQ)
                .and_then(|after_op| BitwiseORExpression::parse(parser, after_op, in_flag, yield_flag, await_flag))
            {
                current_head = CoalesceExpressionHead::CoalesceExpression(Rc::new(CoalesceExpression { head: Rc::new(current_head), tail: right }));
                exp_scanner = after_right;
                current_scanner = after_right;
            }
            match current_head {
                CoalesceExpressionHead::BitwiseORExpression(_) => Err(ParseError::new("Invalid Coalesce Expression", scanner.line, scanner.column)),
                CoalesceExpressionHead::CoalesceExpression(exp) => Ok((exp, exp_scanner)),
            }
        })
    }

    pub fn parse(parser: &mut Parser, scanner: Scanner, in_flag: bool, yield_flag: bool, await_flag: bool) -> ParseResult<Self> {
        let key = InYieldAwaitKey { scanner, in_flag, yield_flag, await_flag };
        match parser.coalesce_expression_cache.get(&key) {
            Some(result) => result.clone(),
            None => {
                let result = Self::parse_core(parser, scanner, in_flag, yield_flag, await_flag);
                parser.coalesce_expression_cache.insert(key, result.clone());
                result
            }
        }
    }

    pub fn contains(&self, kind: ParseNodeKind) -> bool {
        self.head.contains(kind) || self.tail.contains(kind)
    }

    pub fn all_private_identifiers_valid(&self, names: &[JSString]) -> bool {
        // Static Semantics: AllPrivateIdentifiersValid
        // With parameter names.
        //  1. For each child node child of this Parse Node, do
        //      a. If child is an instance of a nonterminal, then
        //          i. If AllPrivateIdentifiersValid of child with argument names is false, return false.
        //  2. Return true.
        self.head.all_private_identifiers_valid(names) && self.tail.all_private_identifiers_valid(names)
    }

<<<<<<< HEAD
    pub fn early_errors(&self, _agent: &mut Agent) -> Vec<Object> {
        // todo!()
        println!("{}:{}: Not yet implemented", file!(), line!());
        Vec::new()
=======
    pub fn early_errors(&self, _agent: &mut Agent, _errs: &mut Vec<Object>, _strict: bool) {
        todo!()
>>>>>>> 7013d8b6
    }
}

// CoalesceExpressionHead[In, Yield, Await] :
//      CoalesceExpression[?In, ?Yield, ?Await]
//      BitwiseORExpression[?In, ?Yield, ?Await]
#[derive(Debug)]
pub enum CoalesceExpressionHead {
    CoalesceExpression(Rc<CoalesceExpression>),
    BitwiseORExpression(Rc<BitwiseORExpression>),
}

impl fmt::Display for CoalesceExpressionHead {
    fn fmt(&self, f: &mut fmt::Formatter) -> fmt::Result {
        match &self {
            CoalesceExpressionHead::CoalesceExpression(node) => node.fmt(f),
            CoalesceExpressionHead::BitwiseORExpression(node) => node.fmt(f),
        }
    }
}

impl PrettyPrint for CoalesceExpressionHead {
    fn pprint_with_leftpad<T>(&self, writer: &mut T, pad: &str, state: Spot) -> IoResult<()>
    where
        T: Write,
    {
        let (first, successive) = prettypad(pad, state);
        writeln!(writer, "{}CoalesceExpressionHead: {}", first, self)?;
        match &self {
            CoalesceExpressionHead::CoalesceExpression(node) => node.pprint_with_leftpad(writer, &successive, Spot::Final),
            CoalesceExpressionHead::BitwiseORExpression(node) => node.pprint_with_leftpad(writer, &successive, Spot::Final),
        }
    }

    fn concise_with_leftpad<T>(&self, writer: &mut T, pad: &str, state: Spot) -> IoResult<()>
    where
        T: Write,
    {
        match self {
            CoalesceExpressionHead::CoalesceExpression(node) => node.concise_with_leftpad(writer, pad, state),
            CoalesceExpressionHead::BitwiseORExpression(node) => node.concise_with_leftpad(writer, pad, state),
        }
    }
}

impl CoalesceExpressionHead {
    // Note that CoalesceExpression and CoalesceExpressionHead interact tightly. The implementation for parsing them
    // together is far simpler than giving each its own parse routine. So there's no independent implementation for
    // CoalesceExpressionHead here; look to CoalesceExpression to find the bundle.

    pub fn contains(&self, kind: ParseNodeKind) -> bool {
        match self {
            CoalesceExpressionHead::CoalesceExpression(n) => n.contains(kind),
            CoalesceExpressionHead::BitwiseORExpression(n) => n.contains(kind),
        }
    }

    pub fn all_private_identifiers_valid(&self, names: &[JSString]) -> bool {
        // Static Semantics: AllPrivateIdentifiersValid
        // With parameter names.
        //  1. For each child node child of this Parse Node, do
        //      a. If child is an instance of a nonterminal, then
        //          i. If AllPrivateIdentifiersValid of child with argument names is false, return false.
        //  2. Return true.
        match self {
            CoalesceExpressionHead::CoalesceExpression(n) => n.all_private_identifiers_valid(names),
            CoalesceExpressionHead::BitwiseORExpression(n) => n.all_private_identifiers_valid(names),
        }
    }

<<<<<<< HEAD
    pub fn early_errors(&self, _agent: &mut Agent) -> Vec<Object> {
        // todo!()
        println!("{}:{}: Not yet implemented", file!(), line!());
        Vec::new()
=======
    pub fn early_errors(&self, _agent: &mut Agent, _errs: &mut Vec<Object>, _strict: bool) {
        todo!()
>>>>>>> 7013d8b6
    }
}

// ShortCircuitExpression[In, Yield, Await] :
//      LogicalORExpression[?In, ?Yield, ?Await]
//      CoalesceExpression[?In, ?Yield, ?Await]
#[derive(Debug)]
pub enum ShortCircuitExpression {
    LogicalORExpression(Rc<LogicalORExpression>),
    CoalesceExpression(Rc<CoalesceExpression>),
}

impl fmt::Display for ShortCircuitExpression {
    fn fmt(&self, f: &mut fmt::Formatter) -> fmt::Result {
        match &self {
            ShortCircuitExpression::LogicalORExpression(node) => node.fmt(f),
            ShortCircuitExpression::CoalesceExpression(node) => node.fmt(f),
        }
    }
}

impl PrettyPrint for ShortCircuitExpression {
    fn pprint_with_leftpad<T>(&self, writer: &mut T, pad: &str, state: Spot) -> IoResult<()>
    where
        T: Write,
    {
        let (first, successive) = prettypad(pad, state);
        writeln!(writer, "{}ShortCircuitExpression: {}", first, self)?;
        match &self {
            ShortCircuitExpression::LogicalORExpression(node) => node.pprint_with_leftpad(writer, &successive, Spot::Final),
            ShortCircuitExpression::CoalesceExpression(node) => node.pprint_with_leftpad(writer, &successive, Spot::Final),
        }
    }
    fn concise_with_leftpad<T>(&self, writer: &mut T, pad: &str, state: Spot) -> IoResult<()>
    where
        T: Write,
    {
        match self {
            ShortCircuitExpression::LogicalORExpression(node) => node.concise_with_leftpad(writer, pad, state),
            ShortCircuitExpression::CoalesceExpression(node) => node.concise_with_leftpad(writer, pad, state),
        }
    }
}

impl IsFunctionDefinition for ShortCircuitExpression {
    fn is_function_definition(&self) -> bool {
        match &self {
            ShortCircuitExpression::CoalesceExpression(_) => false,
            ShortCircuitExpression::LogicalORExpression(node) => node.is_function_definition(),
        }
    }
}

impl AssignmentTargetType for ShortCircuitExpression {
    fn assignment_target_type(&self) -> ATTKind {
        match &self {
            ShortCircuitExpression::CoalesceExpression(_) => ATTKind::Invalid,
            ShortCircuitExpression::LogicalORExpression(node) => node.assignment_target_type(),
        }
    }
}

impl ShortCircuitExpression {
    // No need to cache
    pub fn parse(parser: &mut Parser, scanner: Scanner, in_flag: bool, yield_flag: bool, await_flag: bool) -> ParseResult<Self> {
        Err(ParseError::new("Improper Expression", scanner.line, scanner.column))
            .otherwise(|| {
                CoalesceExpression::parse(parser, scanner, in_flag, yield_flag, await_flag).map(|(coal, after_coal)| (Rc::new(ShortCircuitExpression::CoalesceExpression(coal)), after_coal))
            })
            .otherwise(|| {
                LogicalORExpression::parse(parser, scanner, in_flag, yield_flag, await_flag).map(|(lor, after_lor)| (Rc::new(ShortCircuitExpression::LogicalORExpression(lor)), after_lor))
            })
    }

    pub fn contains(&self, kind: ParseNodeKind) -> bool {
        match self {
            ShortCircuitExpression::LogicalORExpression(n) => n.contains(kind),
            ShortCircuitExpression::CoalesceExpression(n) => n.contains(kind),
        }
    }

    pub fn as_string_literal(&self) -> Option<StringToken> {
        match self {
            ShortCircuitExpression::LogicalORExpression(n) => n.as_string_literal(),
            _ => None,
        }
    }

    pub fn all_private_identifiers_valid(&self, names: &[JSString]) -> bool {
        // Static Semantics: AllPrivateIdentifiersValid
        // With parameter names.
        //  1. For each child node child of this Parse Node, do
        //      a. If child is an instance of a nonterminal, then
        //          i. If AllPrivateIdentifiersValid of child with argument names is false, return false.
        //  2. Return true.
        match self {
            ShortCircuitExpression::LogicalORExpression(n) => n.all_private_identifiers_valid(names),
            ShortCircuitExpression::CoalesceExpression(n) => n.all_private_identifiers_valid(names),
        }
    }

<<<<<<< HEAD
    pub fn early_errors(&self, agent: &mut Agent, strict: bool) -> Vec<Object> {
        match self {
            ShortCircuitExpression::LogicalORExpression(n) => n.early_errors(agent, strict),
            ShortCircuitExpression::CoalesceExpression(n) => n.early_errors(agent),
        }
=======
    pub fn early_errors(&self, _agent: &mut Agent, _errs: &mut Vec<Object>, _strict: bool) {
        todo!()
>>>>>>> 7013d8b6
    }
}

#[cfg(test)]
mod tests;<|MERGE_RESOLUTION|>--- conflicted
+++ resolved
@@ -118,20 +118,14 @@
         }
     }
 
-<<<<<<< HEAD
-    pub fn early_errors(&self, agent: &mut Agent, strict: bool) -> Vec<Object> {
-        match self {
-            LogicalANDExpression::BitwiseORExpression(n) => n.early_errors(agent, strict),
+    pub fn early_errors(&self, agent: &mut Agent, errs: &mut Vec<Object>, strict: bool) {
+        match self {
+            LogicalANDExpression::BitwiseORExpression(n) => n.early_errors(agent, errs, strict),
             LogicalANDExpression::LogicalAND(l, r) => {
-                let mut errs = l.early_errors(agent, strict);
-                errs.extend(r.early_errors(agent, strict));
-                errs
-            }
-        }
-=======
-    pub fn early_errors(&self, _agent: &mut Agent, _errs: &mut Vec<Object>, _strict: bool) {
-        todo!()
->>>>>>> 7013d8b6
+                l.early_errors(agent, errs, strict);
+                r.early_errors(agent, errs, strict);
+            }
+        }
     }
 }
 
@@ -246,20 +240,14 @@
         }
     }
 
-<<<<<<< HEAD
-    pub fn early_errors(&self, agent: &mut Agent, strict: bool) -> Vec<Object> {
-        match self {
-            LogicalORExpression::LogicalANDExpression(n) => n.early_errors(agent, strict),
+    pub fn early_errors(&self, agent: &mut Agent, errs: &mut Vec<Object>, strict: bool) {
+        match self {
+            LogicalORExpression::LogicalANDExpression(n) => n.early_errors(agent, errs, strict),
             LogicalORExpression::LogicalOR(l, r) => {
-                let mut errs = l.early_errors(agent, strict);
-                errs.extend(r.early_errors(agent, strict));
-                errs
-            }
-        }
-=======
-    pub fn early_errors(&self, _agent: &mut Agent, _errs: &mut Vec<Object>, _strict: bool) {
-        todo!()
->>>>>>> 7013d8b6
+                l.early_errors(agent, errs, strict);
+                r.early_errors(agent, errs, strict);
+            }
+        }
     }
 }
 
@@ -345,15 +333,8 @@
         self.head.all_private_identifiers_valid(names) && self.tail.all_private_identifiers_valid(names)
     }
 
-<<<<<<< HEAD
-    pub fn early_errors(&self, _agent: &mut Agent) -> Vec<Object> {
-        // todo!()
-        println!("{}:{}: Not yet implemented", file!(), line!());
-        Vec::new()
-=======
     pub fn early_errors(&self, _agent: &mut Agent, _errs: &mut Vec<Object>, _strict: bool) {
         todo!()
->>>>>>> 7013d8b6
     }
 }
 
@@ -424,15 +405,8 @@
         }
     }
 
-<<<<<<< HEAD
-    pub fn early_errors(&self, _agent: &mut Agent) -> Vec<Object> {
-        // todo!()
-        println!("{}:{}: Not yet implemented", file!(), line!());
-        Vec::new()
-=======
     pub fn early_errors(&self, _agent: &mut Agent, _errs: &mut Vec<Object>, _strict: bool) {
         todo!()
->>>>>>> 7013d8b6
     }
 }
 
@@ -534,16 +508,11 @@
         }
     }
 
-<<<<<<< HEAD
-    pub fn early_errors(&self, agent: &mut Agent, strict: bool) -> Vec<Object> {
-        match self {
-            ShortCircuitExpression::LogicalORExpression(n) => n.early_errors(agent, strict),
-            ShortCircuitExpression::CoalesceExpression(n) => n.early_errors(agent),
-        }
-=======
-    pub fn early_errors(&self, _agent: &mut Agent, _errs: &mut Vec<Object>, _strict: bool) {
-        todo!()
->>>>>>> 7013d8b6
+    pub fn early_errors(&self, agent: &mut Agent, errs: &mut Vec<Object>, strict: bool) {
+        match self {
+            ShortCircuitExpression::LogicalORExpression(n) => n.early_errors(agent, errs, strict),
+            ShortCircuitExpression::CoalesceExpression(n) => n.early_errors(agent, errs, strict),
+        }
     }
 }
 
