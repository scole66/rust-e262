--- conflicted
+++ resolved
@@ -200,12 +200,6 @@
         }
     }
 
-<<<<<<< HEAD
-    pub fn early_errors(&self, agent: &mut Agent, errs: &mut Vec<Object>, strict: bool) {
-        match self {
-            UnaryExpression::UpdateExpression(n) => n.early_errors(agent, errs, strict),
-            UnaryExpression::Delete(_n) => {
-=======
     pub fn is_strictly_deletable(&self) -> bool {
         match self {
             UnaryExpression::UpdateExpression(exp) => exp.is_strictly_deletable(),
@@ -217,7 +211,6 @@
         match self {
             UnaryExpression::UpdateExpression(n) => n.early_errors(agent, errs, strict),
             UnaryExpression::Delete(n) => {
->>>>>>> 1d6e3b54
                 // Static Semantics: Early Errors
                 //      UnaryExpression : delete UnaryExpression
                 //
@@ -228,17 +221,6 @@
                 //      CallExpression : CallExpression . PrivateIdentifier
                 //      OptionalChain : ?. PrivateIdentifier
                 //      OptionalChain : OptionalChain . PrivateIdentifier
-<<<<<<< HEAD
-                // * It is a Syntax Error if the derived UnaryExpression is
-                //      PrimaryExpression : CoverParenthesizedExpressionAndArrowParameterList
-                //   and CoverParenthesizedExpressionAndArrowParameterList ultimately derives a phrase that, if used in
-                //   place of UnaryExpression, would produce a Syntax Error according to these rules. This rule is
-                //   recursively applied.
-                //
-                // NOTE |   The last rule means that expressions such as delete (((foo))) produce early errors because
-                //      |   of recursive application of the first rule.
-                todo!()
-=======
                 //  * It is a Syntax Error if the derived UnaryExpression is
                 //      PrimaryExpression : CoverParenthesizedExpressionAndArrowParameterList
                 //    and CoverParenthesizedExpressionAndArrowParameterList ultimately derives a phrase that, if used in
@@ -254,7 +236,6 @@
                     errs.push(create_syntax_error_object(agent, "Item is not deletable"));
                 }
                 n.early_errors(agent, errs, strict);
->>>>>>> 1d6e3b54
             }
             UnaryExpression::Void(n) | UnaryExpression::Typeof(n) | UnaryExpression::NoOp(n) | UnaryExpression::Negate(n) | UnaryExpression::Complement(n) | UnaryExpression::Not(n) => {
                 n.early_errors(agent, errs, strict)
