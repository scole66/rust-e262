use std::fmt;
use std::io::Result as IoResult;
use std::io::Write;

use super::async_function_definitions::AwaitExpression;
use super::scanner::{scan_token, Keyword, Punctuator, ScanGoal, Scanner, StringToken, Token};
use super::update_expressions::UpdateExpression;
use super::*;
use crate::prettyprint::{pprint_token, prettypad, PrettyPrint, Spot, TokenType};

// UnaryExpression[Yield, Await] :
//      UpdateExpression[?Yield, ?Await]
//      delete UnaryExpression[?Yield, ?Await]
//      void UnaryExpression[?Yield, ?Await]
//      typeof UnaryExpression[?Yield, ?Await]
//      + UnaryExpression[?Yield, ?Await]
//      - UnaryExpression[?Yield, ?Await]
//      ~ UnaryExpression[?Yield, ?Await]
//      ! UnaryExpression[?Yield, ?Await]
//      [+Await]AwaitExpression[?Yield]
#[derive(Debug)]
pub enum UnaryExpression {
    UpdateExpression(Rc<UpdateExpression>),
    Delete(Rc<UnaryExpression>),
    Void(Rc<UnaryExpression>),
    Typeof(Rc<UnaryExpression>),
    NoOp(Rc<UnaryExpression>),
    Negate(Rc<UnaryExpression>),
    Complement(Rc<UnaryExpression>),
    Not(Rc<UnaryExpression>),
    Await(Rc<AwaitExpression>),
}

impl fmt::Display for UnaryExpression {
    fn fmt(&self, f: &mut fmt::Formatter) -> fmt::Result {
        match &self {
            UnaryExpression::UpdateExpression(boxed) => write!(f, "{}", boxed),
            UnaryExpression::Delete(boxed) => write!(f, "delete {}", boxed),
            UnaryExpression::Void(boxed) => write!(f, "void {}", boxed),
            UnaryExpression::Typeof(boxed) => write!(f, "typeof {}", boxed),
            UnaryExpression::NoOp(boxed) => write!(f, "+ {}", boxed),
            UnaryExpression::Negate(boxed) => write!(f, "- {}", boxed),
            UnaryExpression::Complement(boxed) => write!(f, "~ {}", boxed),
            UnaryExpression::Not(boxed) => write!(f, "! {}", boxed),
            UnaryExpression::Await(boxed) => write!(f, "{}", boxed),
        }
    }
}

impl PrettyPrint for UnaryExpression {
    fn pprint_with_leftpad<T>(&self, writer: &mut T, pad: &str, state: Spot) -> IoResult<()>
    where
        T: Write,
    {
        let (first, successive) = prettypad(pad, state);
        writeln!(writer, "{}UnaryExpression: {}", first, self)?;
        match &self {
            UnaryExpression::UpdateExpression(boxed) => boxed.pprint_with_leftpad(writer, &successive, Spot::Final),
            UnaryExpression::Delete(boxed)
            | UnaryExpression::Void(boxed)
            | UnaryExpression::Typeof(boxed)
            | UnaryExpression::NoOp(boxed)
            | UnaryExpression::Negate(boxed)
            | UnaryExpression::Complement(boxed)
            | UnaryExpression::Not(boxed) => boxed.pprint_with_leftpad(writer, &successive, Spot::Final),
            UnaryExpression::Await(boxed) => boxed.pprint_with_leftpad(writer, &successive, Spot::Final),
        }
    }
    fn concise_with_leftpad<T>(&self, writer: &mut T, pad: &str, state: Spot) -> IoResult<()>
    where
        T: Write,
    {
        let mut work = |node: &UnaryExpression, op, kind| {
            let (first, successive) = prettypad(pad, state);
            writeln!(writer, "{}UnaryExpression: {}", first, self)
                .and_then(|_| pprint_token(writer, op, kind, &successive, Spot::NotFinal))
                .and_then(|_| node.concise_with_leftpad(writer, &successive, Spot::Final))
        };

        match self {
            UnaryExpression::UpdateExpression(node) => node.concise_with_leftpad(writer, pad, state),
            UnaryExpression::Await(node) => node.concise_with_leftpad(writer, pad, state),
            UnaryExpression::Delete(node) => work(node, "delete", TokenType::Keyword),
            UnaryExpression::Void(node) => work(node, "void", TokenType::Keyword),
            UnaryExpression::Typeof(node) => work(node, "typeof", TokenType::Keyword),
            UnaryExpression::NoOp(node) => work(node, "+", TokenType::Punctuator),
            UnaryExpression::Negate(node) => work(node, "-", TokenType::Punctuator),
            UnaryExpression::Complement(node) => work(node, "~", TokenType::Punctuator),
            UnaryExpression::Not(node) => work(node, "!", TokenType::Punctuator),
        }
    }
}

impl IsFunctionDefinition for UnaryExpression {
    fn is_function_definition(&self) -> bool {
        match self {
            UnaryExpression::UpdateExpression(boxed) => boxed.is_function_definition(),
            UnaryExpression::Delete(_)
            | UnaryExpression::Void(_)
            | UnaryExpression::Typeof(_)
            | UnaryExpression::NoOp(_)
            | UnaryExpression::Negate(_)
            | UnaryExpression::Complement(_)
            | UnaryExpression::Not(_)
            | UnaryExpression::Await(_) => false,
        }
    }
}

impl AssignmentTargetType for UnaryExpression {
    fn assignment_target_type(&self) -> ATTKind {
        match self {
            UnaryExpression::UpdateExpression(boxed) => boxed.assignment_target_type(),
            UnaryExpression::Delete(_)
            | UnaryExpression::Void(_)
            | UnaryExpression::Typeof(_)
            | UnaryExpression::NoOp(_)
            | UnaryExpression::Negate(_)
            | UnaryExpression::Complement(_)
            | UnaryExpression::Not(_)
            | UnaryExpression::Await(_) => ATTKind::Invalid,
        }
    }
}

impl UnaryExpression {
    fn parse_core(parser: &mut Parser, scanner: Scanner, yield_flag: bool, await_flag: bool) -> ParseResult<Self> {
        let (token, after_token) = scan_token(&scanner, parser.source, ScanGoal::InputElementRegExp);
        let mut unary_helper = |f: fn(Rc<Self>) -> Self| UnaryExpression::parse(parser, after_token, yield_flag, await_flag).map(|(boxed, after)| (Rc::new(f(boxed)), after));
        match token {
            Token::Identifier(id) if id.matches(Keyword::Delete) => unary_helper(UnaryExpression::Delete),
            Token::Identifier(id) if id.matches(Keyword::Void) => unary_helper(UnaryExpression::Void),
            Token::Identifier(id) if id.matches(Keyword::Typeof) => unary_helper(UnaryExpression::Typeof),
            Token::Punctuator(Punctuator::Plus) => unary_helper(UnaryExpression::NoOp),
            Token::Punctuator(Punctuator::Minus) => unary_helper(UnaryExpression::Negate),
            Token::Punctuator(Punctuator::Tilde) => unary_helper(UnaryExpression::Complement),
            Token::Punctuator(Punctuator::Bang) => unary_helper(UnaryExpression::Not),
            _ => Err(ParseError::new("UnaryExpression expected", scanner.line, scanner.column))
                .otherwise(|| {
                    if await_flag {
                        AwaitExpression::parse(parser, scanner, yield_flag).map(|(ae, after)| (Rc::new(UnaryExpression::Await(ae)), after))
                    } else {
                        Err(ParseError::new(String::new(), scanner.line, scanner.column))
                    }
                })
                .otherwise(|| UpdateExpression::parse(parser, scanner, yield_flag, await_flag).map(|(ue, after)| (Rc::new(UnaryExpression::UpdateExpression(ue)), after))),
        }
    }

    pub fn parse(parser: &mut Parser, scanner: Scanner, yield_flag: bool, await_flag: bool) -> ParseResult<Self> {
        let key = YieldAwaitKey { scanner, yield_flag, await_flag };
        match parser.unary_expression_cache.get(&key) {
            Some(result) => result.clone(),
            None => {
                let result = Self::parse_core(parser, scanner, yield_flag, await_flag);
                parser.unary_expression_cache.insert(key, result.clone());
                result
            }
        }
    }

    pub fn contains(&self, kind: ParseNodeKind) -> bool {
        match self {
            UnaryExpression::UpdateExpression(n) => n.contains(kind),
            UnaryExpression::Delete(n) => n.contains(kind),
            UnaryExpression::Void(n) => n.contains(kind),
            UnaryExpression::Typeof(n) => n.contains(kind),
            UnaryExpression::NoOp(n) => n.contains(kind),
            UnaryExpression::Negate(n) => n.contains(kind),
            UnaryExpression::Complement(n) => n.contains(kind),
            UnaryExpression::Not(n) => n.contains(kind),
            UnaryExpression::Await(n) => kind == ParseNodeKind::AwaitExpression || n.contains(kind),
        }
    }

    pub fn as_string_literal(&self) -> Option<StringToken> {
        match self {
            UnaryExpression::UpdateExpression(n) => n.as_string_literal(),
            _ => None,
        }
    }

    pub fn all_private_identifiers_valid(&self, names: &[JSString]) -> bool {
        // Static Semantics: AllPrivateIdentifiersValid
        // With parameter names.
        //  1. For each child node child of this Parse Node, do
        //      a. If child is an instance of a nonterminal, then
        //          i. If AllPrivateIdentifiersValid of child with argument names is false, return false.
        //  2. Return true.
        match self {
            UnaryExpression::UpdateExpression(n) => n.all_private_identifiers_valid(names),
            UnaryExpression::Delete(n)
            | UnaryExpression::Void(n)
            | UnaryExpression::Typeof(n)
            | UnaryExpression::NoOp(n)
            | UnaryExpression::Negate(n)
            | UnaryExpression::Complement(n)
            | UnaryExpression::Not(n) => n.all_private_identifiers_valid(names),
            UnaryExpression::Await(n) => n.all_private_identifiers_valid(names),
        }
    }

<<<<<<< HEAD
    pub fn early_errors(&self, agent: &mut Agent, strict: bool) -> Vec<Object> {
        match self {
            UnaryExpression::UpdateExpression(n) => n.early_errors(agent, strict),
            UnaryExpression::Delete(_n) => {
                // Static Semantics: Early Errors
                //      UnaryExpression : delete UnaryExpression
                //
                //  * It is a Syntax Error if the UnaryExpression is contained in strict mode code and the derived
                //    UnaryExpression is one of:
                //      PrimaryExpression : IdentifierReference
                //      MemberExpression : MemberExpression . PrivateIdentifier
                //      CallExpression : CallExpression . PrivateIdentifier
                //      OptionalChain : ?. PrivateIdentifier
                //      OptionalChain : OptionalChain . PrivateIdentifier
                // * It is a Syntax Error if the derived UnaryExpression is
                //      PrimaryExpression : CoverParenthesizedExpressionAndArrowParameterList
                //   and CoverParenthesizedExpressionAndArrowParameterList ultimately derives a phrase that, if used in
                //   place of UnaryExpression, would produce a Syntax Error according to these rules. This rule is
                //   recursively applied.
                //
                // NOTE |   The last rule means that expressions such as delete (((foo))) produce early errors because
                //      |   of recursive application of the first rule.
                todo!()
            }
            UnaryExpression::Void(n) | UnaryExpression::Typeof(n) | UnaryExpression::NoOp(n) | UnaryExpression::Negate(n) | UnaryExpression::Complement(n) | UnaryExpression::Not(n) => {
                n.early_errors(agent, strict)
            }
            UnaryExpression::Await(n) => n.early_errors(agent),
        }
=======
    pub fn early_errors(&self, _agent: &mut Agent, _errs: &mut Vec<Object>, _strict: bool) {
        todo!()
>>>>>>> 7013d8b6
    }
}

#[cfg(test)]
mod tests;<|MERGE_RESOLUTION|>--- conflicted
+++ resolved
@@ -200,10 +200,9 @@
         }
     }
 
-<<<<<<< HEAD
-    pub fn early_errors(&self, agent: &mut Agent, strict: bool) -> Vec<Object> {
-        match self {
-            UnaryExpression::UpdateExpression(n) => n.early_errors(agent, strict),
+    pub fn early_errors(&self, agent: &mut Agent, errs: &mut Vec<Object>, strict: bool) {
+        match self {
+            UnaryExpression::UpdateExpression(n) => n.early_errors(agent, errs, strict),
             UnaryExpression::Delete(_n) => {
                 // Static Semantics: Early Errors
                 //      UnaryExpression : delete UnaryExpression
@@ -226,14 +225,10 @@
                 todo!()
             }
             UnaryExpression::Void(n) | UnaryExpression::Typeof(n) | UnaryExpression::NoOp(n) | UnaryExpression::Negate(n) | UnaryExpression::Complement(n) | UnaryExpression::Not(n) => {
-                n.early_errors(agent, strict)
+                n.early_errors(agent, errs, strict)
             }
-            UnaryExpression::Await(n) => n.early_errors(agent),
-        }
-=======
-    pub fn early_errors(&self, _agent: &mut Agent, _errs: &mut Vec<Object>, _strict: bool) {
-        todo!()
->>>>>>> 7013d8b6
+            UnaryExpression::Await(n) => n.early_errors(agent, errs, strict),
+        }
     }
 }
 
