use std::fmt;
use std::io::Result as IoResult;
use std::io::Write;

use super::assignment_operators::AssignmentExpression;
use super::scanner::{Punctuator, ScanGoal, Scanner, StringToken};
use super::*;
use crate::prettyprint::{pprint_token, prettypad, PrettyPrint, Spot, TokenType};

// Expression[In, Yield, Await] :
//      AssignmentExpression[?In, ?Yield, ?Await]
//      Expression[?In, ?Yield, ?Await] , AssignmentExpression[?In, ?Yield, ?Await]
#[derive(Debug)]
pub enum Expression {
    FallThru(Rc<AssignmentExpression>),
    Comma(Rc<Expression>, Rc<AssignmentExpression>),
}

impl fmt::Display for Expression {
    fn fmt(&self, f: &mut fmt::Formatter) -> fmt::Result {
        match &self {
            Expression::FallThru(node) => node.fmt(f),
            Expression::Comma(left, right) => write!(f, "{} , {}", left, right),
        }
    }
}

impl PrettyPrint for Expression {
    fn pprint_with_leftpad<T>(&self, writer: &mut T, pad: &str, state: Spot) -> IoResult<()>
    where
        T: Write,
    {
        let (first, successive) = prettypad(pad, state);
        writeln!(writer, "{}Expression: {}", first, self)?;
        match &self {
            Expression::FallThru(node) => node.pprint_with_leftpad(writer, &successive, Spot::Final),
            Expression::Comma(left, right) => {
                left.pprint_with_leftpad(writer, &successive, Spot::NotFinal)?;
                right.pprint_with_leftpad(writer, &successive, Spot::Final)
            }
        }
    }
    fn concise_with_leftpad<T>(&self, writer: &mut T, pad: &str, state: Spot) -> IoResult<()>
    where
        T: Write,
    {
        match self {
            Expression::FallThru(node) => node.concise_with_leftpad(writer, pad, state),
            Expression::Comma(left, right) => {
                let (first, successive) = prettypad(pad, state);
                writeln!(writer, "{}Expression: {}", first, self)?;
                left.concise_with_leftpad(writer, &successive, Spot::NotFinal)?;
                pprint_token(writer, ",", TokenType::Punctuator, &successive, Spot::NotFinal)?;
                right.concise_with_leftpad(writer, &successive, Spot::Final)
            }
        }
    }
}

impl IsFunctionDefinition for Expression {
    fn is_function_definition(&self) -> bool {
        match &self {
            Expression::FallThru(node) => node.is_function_definition(),
            Expression::Comma(_, _) => false,
        }
    }
}

impl AssignmentTargetType for Expression {
    fn assignment_target_type(&self) -> ATTKind {
        match &self {
            Expression::FallThru(node) => node.assignment_target_type(),
            Expression::Comma(_, _) => ATTKind::Invalid,
        }
    }
}

impl Expression {
    fn parse_core(parser: &mut Parser, scanner: Scanner, in_flag: bool, yield_flag: bool, await_flag: bool) -> ParseResult<Self> {
        Err(ParseError::new("Expression expected", scanner.line, scanner.column)).otherwise(|| {
            AssignmentExpression::parse(parser, scanner, in_flag, yield_flag, await_flag).map(|(left, after_left)| {
                let mut current = Rc::new(Expression::FallThru(left));
                let mut current_scanner = after_left;
                while let Ok((right, after_right)) = scan_for_punct(current_scanner, parser.source, ScanGoal::InputElementDiv, Punctuator::Comma)
                    .and_then(|after_token| AssignmentExpression::parse(parser, after_token, in_flag, yield_flag, await_flag))
                {
                    current = Rc::new(Expression::Comma(current, right));
                    current_scanner = after_right;
                }
                (current, current_scanner)
            })
        })
    }

    pub fn parse(parser: &mut Parser, scanner: Scanner, in_flag: bool, yield_flag: bool, await_flag: bool) -> ParseResult<Self> {
        let key = InYieldAwaitKey { scanner, in_flag, yield_flag, await_flag };
        match parser.expression_cache.get(&key) {
            Some(result) => result.clone(),
            None => {
                let result = Self::parse_core(parser, scanner, in_flag, yield_flag, await_flag);
                parser.expression_cache.insert(key, result.clone());
                result
            }
        }
    }

    pub fn contains(&self, kind: ParseNodeKind) -> bool {
        match self {
            Expression::FallThru(node) => node.contains(kind),
            Expression::Comma(left, right) => left.contains(kind) || right.contains(kind),
        }
    }

    pub fn as_string_literal(&self) -> Option<StringToken> {
        match self {
            Expression::FallThru(node) => node.as_string_literal(),
            Expression::Comma(..) => None,
        }
    }

    pub fn all_private_identifiers_valid(&self, names: &[JSString]) -> bool {
        // Static Semantics: AllPrivateIdentifiersValid
        // With parameter names.
        //  1. For each child node child of this Parse Node, do
        //      a. If child is an instance of a nonterminal, then
        //          i. If AllPrivateIdentifiersValid of child with argument names is false, return false.
        //  2. Return true.
        match self {
            Expression::FallThru(node) => node.all_private_identifiers_valid(names),
            Expression::Comma(left, right) => left.all_private_identifiers_valid(names) && right.all_private_identifiers_valid(names),
        }
    }

<<<<<<< HEAD
    pub fn early_errors(&self, agent: &mut Agent, strict: bool) -> Vec<Object> {
        match self {
            Expression::FallThru(node) => node.early_errors(agent, strict),
            Expression::Comma(left, right) => {
                let mut errs = left.early_errors(agent, strict);
                errs.extend(right.early_errors(agent, strict));
                errs
            }
        }
=======
    pub fn early_errors(&self, _agent: &mut Agent, _errs: &mut Vec<Object>, _strict: bool) {
        todo!()
>>>>>>> 7013d8b6
    }
}

#[cfg(test)]
mod tests;<|MERGE_RESOLUTION|>--- conflicted
+++ resolved
@@ -131,20 +131,14 @@
         }
     }
 
-<<<<<<< HEAD
-    pub fn early_errors(&self, agent: &mut Agent, strict: bool) -> Vec<Object> {
+    pub fn early_errors(&self, agent: &mut Agent, errs: &mut Vec<Object>, strict: bool) {
         match self {
-            Expression::FallThru(node) => node.early_errors(agent, strict),
+            Expression::FallThru(node) => node.early_errors(agent, errs, strict),
             Expression::Comma(left, right) => {
-                let mut errs = left.early_errors(agent, strict);
-                errs.extend(right.early_errors(agent, strict));
-                errs
+                left.early_errors(agent, errs, strict);
+                right.early_errors(agent, errs, strict);
             }
         }
-=======
-    pub fn early_errors(&self, _agent: &mut Agent, _errs: &mut Vec<Object>, _strict: bool) {
-        todo!()
->>>>>>> 7013d8b6
     }
 }
 
