--- conflicted
+++ resolved
@@ -96,15 +96,6 @@
     let (item, _) = ContinueStatement::parse(&mut newparser(src), Scanner::new(), true, true).unwrap();
     (item.contains_undefined_continue_target(&[JSString::from("x")]), item.contains_undefined_continue_target(&[JSString::from("y")]))
 }
-<<<<<<< HEAD
-mod continue_statement {
-    use super::*;
-    #[test]
-    #[should_panic(expected = "not yet implemented")]
-    fn early_errors() {
-        ContinueStatement::parse(&mut newparser("continue;"), Scanner::new(), true, true).unwrap().0.early_errors(&mut test_agent(), &mut vec![], true, true);
-    }
-=======
 
 #[test_case("continue;", true, false => set(&[CONTINUE_ITER]); "continue, beyond iteration")]
 #[test_case("continue;", true, true => set(&[]); "continue, within iteration")]
@@ -115,5 +106,4 @@
     let mut errs = vec![];
     ContinueStatement::parse(&mut strictparser(src, strict), Scanner::new(), true, true).unwrap().0.early_errors(&mut agent, &mut errs, strict, within_iteration);
     AHashSet::from_iter(errs.iter().map(|err| unwind_syntax_error_object(&mut agent, err.clone())))
->>>>>>> bf5e9a93
 }