--- conflicted
+++ resolved
@@ -77,26 +77,19 @@
         }
     }
 
-<<<<<<< HEAD
-    pub fn early_errors(&self, agent: &mut Agent, strict: bool, within_iteration: bool) -> Vec<Object> {
+    pub fn early_errors(&self, agent: &mut Agent, errs: &mut Vec<Object>, strict: bool, within_iteration: bool) {
         // Static Semantics: Early Errors
         // ContinueStatement :
         //      continue ;
         //      continue LabelIdentifier ;
         //  * It is a Syntax Error if this ContinueStatement is not nested, directly or indirectly (but not crossing
         //    function or static initialization block boundaries), within an IterationStatement.
-        let mut errs = Vec::new();
         if !within_iteration {
             errs.push(create_syntax_error_object(agent, "Continue statements must lie within iteration statements."));
         }
         if let ContinueStatement::Labelled(label) = self {
-            errs.extend(label.early_errors(agent, strict));
+            label.early_errors(agent, errs, strict);
         }
-        errs
-=======
-    pub fn early_errors(&self, _agent: &mut Agent, _errs: &mut Vec<Object>, _strict: bool) {
-        todo!()
->>>>>>> 7013d8b6
     }
 }
 
