--- conflicted
+++ resolved
@@ -735,13 +735,10 @@
 #[test_case("(function (p = (() => { throw 'oops'; })(), q) {})()" => serr("Thrown: oops"); "errs in args")]
 // 5/28/2024: method definitions with arrow function values on symbol names don't work.
 #[test_case("String({ [Symbol.toPrimitive]: () => { return \"me\"; } })" => Ok(ECMAScriptValue::from("me")); "arrow function name")]
-<<<<<<< HEAD
 // 6/12/2024: bad arguments in generator call
 #[test_case("(function *(a=(()=>{throw 'oops';})()){})()" => serr("Thrown: oops"); "errs in generator args")]
-=======
 // 6/13/2024: destructuring rest failure
 #[test_case("(function([...x]=['test']){return x[0];})()" => Ok(ECMAScriptValue::from("test")); "destructuring rest failure")]
->>>>>>> 663c3937
 fn code(src: &str) -> Result<ECMAScriptValue, String> {
     setup_test_agent();
     process_ecmascript(src).map_err(|e| e.to_string())
