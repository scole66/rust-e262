--- conflicted
+++ resolved
@@ -258,7 +258,6 @@
     }
 }
 
-<<<<<<< HEAD
 #[test_case(r"new String('9876543210')[3];" => vok("6"); "as-object string items as indexed properties")]
 #[test_case(r"new String('9876543210').length;" => vok(10); "as-object string length")]
 #[test_case(r"'9876543210'[2];" => vok("7"); "coerced string indexed properties")]
@@ -290,16 +289,11 @@
 fn string_prototype_index_of(src: &str) -> Result<ECMAScriptValue, String> {
     let mut agent = test_agent();
     process_ecmascript(&mut agent, src).map_err(|e| e.to_string())
-=======
-mod function_prototype_call {
-    use super::*;
-    use test_case::test_case;
-
-    #[test_case("(x => x * 2).call(undefined, 99);" => vok(198); "call a user defined func")]
-    #[test_case("Number.prototype.toString.call(991)" => vok("991"); "call a builtin func")]
-    fn run(src: &str) -> Result<ECMAScriptValue, String> {
-        let mut agent = test_agent();
-        process_ecmascript(&mut agent, src).map_err(|e| e.to_string())
-    }
->>>>>>> fecbc9b7
+}
+
+#[test_case("(x => x * 2).call(undefined, 99);" => vok(198); "call a user defined func")]
+#[test_case("Number.prototype.toString.call(991)" => vok("991"); "call a builtin func")]
+fn function_prototype_call(src: &str) -> Result<ECMAScriptValue, String> {
+    let mut agent = test_agent();
+    process_ecmascript(&mut agent, src).map_err(|e| e.to_string())
 }