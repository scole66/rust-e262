use super::*;
use num::BigInt;
use test_case::test_case;

mod update_expression {
    use super::*;

    mod post_increment {
        use super::*;
        use test_case::test_case;

        #[test_case("let a = 10;let b = a++;({ a, b })" => (11.into(), 10.into()); "number")]
        #[test_case("let a = 10n;let b = a++;({ a, b })" => (BigInt::from(11).into(), BigInt::from(10).into()); "bigint")]
        fn normal(src: &str) -> (ECMAScriptValue, ECMAScriptValue) {
            setup_test_agent();
            let result = process_ecmascript(src).unwrap();

            let result_obj = to_object(result).unwrap();
            let a = get(&result_obj, &"a".into()).unwrap();
            let b = get(&result_obj, &"b".into()).unwrap();
            (a, b)
        }

        #[test_case("a.b++" => "Thrown: ReferenceError: Unresolvable Reference"; "LHS errs")]
        #[test_case("({}).b.c++;" => "Thrown: TypeError: Undefined and null cannot be converted to objects"; "GetValue_errs")]
        #[test_case("let a={ toString: undefined, valueOf: undefined };a++;" => "Thrown: TypeError: Cannot convert object to primitive value"; "ToNumeric errs")]
        #[test_case("const a=0;a++;" => "Thrown: TypeError: Cannot change read-only value"; "PutValue errs")]
        fn errors(src: &str) -> String {
            setup_test_agent();
            let result = process_ecmascript(src).unwrap_err();
            result.to_string()
        }
    }

    mod post_decrement {
        use super::*;
        use test_case::test_case;

        #[test_case("let a = 10;let b = a--;({ a, b })" => (9.into(), 10.into()); "number")]
        #[test_case("let a = 10n;let b = a--;({ a, b })" => (BigInt::from(9).into(), BigInt::from(10).into()); "bigint")]
        fn normal(src: &str) -> (ECMAScriptValue, ECMAScriptValue) {
            setup_test_agent();
            let result = process_ecmascript(src).unwrap();

            let result_obj = to_object(result).unwrap();
            let a = get(&result_obj, &"a".into()).unwrap();
            let b = get(&result_obj, &"b".into()).unwrap();
            (a, b)
        }

        #[test_case("a.b--" => "Thrown: ReferenceError: Unresolvable Reference"; "LHS errs")]
        #[test_case("({}).b.c--;" => "Thrown: TypeError: Undefined and null cannot be converted to objects"; "GetValue_errs")]
        #[test_case("let a={ toString: undefined, valueOf: undefined };a--;" => "Thrown: TypeError: Cannot convert object to primitive value"; "ToNumeric errs")]
        #[test_case("const a=0;a--;" => "Thrown: TypeError: Cannot change read-only value"; "PutValue errs")]
        fn errors(src: &str) -> String {
            setup_test_agent();
            let result = process_ecmascript(src).unwrap_err();
            result.to_string()
        }
    }

    mod pre_increment {
        use super::*;
        use test_case::test_case;

        #[test_case("let a = 10;let b = ++a;({ a, b })" => (11.into(), 11.into()); "number")]
        #[test_case("let a = 10n;let b = ++a;({ a, b })" => (BigInt::from(11).into(), BigInt::from(11).into()); "bigint")]
        fn normal(src: &str) -> (ECMAScriptValue, ECMAScriptValue) {
            setup_test_agent();
            let result = process_ecmascript(src).unwrap();

            let result_obj = to_object(result).unwrap();
            let a = get(&result_obj, &"a".into()).unwrap();
            let b = get(&result_obj, &"b".into()).unwrap();
            (a, b)
        }

        #[test_case("++a.b" => "Thrown: ReferenceError: Unresolvable Reference"; "LHS errs")]
        #[test_case("++({}).b.c;" => "Thrown: TypeError: Undefined and null cannot be converted to objects"; "GetValue_errs")]
        #[test_case("let a={ toString: undefined, valueOf: undefined };++a;" => "Thrown: TypeError: Cannot convert object to primitive value"; "ToNumeric errs")]
        #[test_case("const a=0;++a;" => "Thrown: TypeError: Cannot change read-only value"; "PutValue errs")]
        fn errors(src: &str) -> String {
            setup_test_agent();
            let result = process_ecmascript(src).unwrap_err();
            result.to_string()
        }
    }

    mod pre_decrement {
        use super::*;
        use test_case::test_case;

        #[test_case("let a = 10;let b = --a;({ a, b })" => (9.into(), 9.into()); "number")]
        #[test_case("let a = 10n;let b = --a;({ a, b })" => (BigInt::from(9).into(), BigInt::from(9).into()); "bigint")]
        fn normal(src: &str) -> (ECMAScriptValue, ECMAScriptValue) {
            setup_test_agent();
            let result = process_ecmascript(src).unwrap();

            let result_obj = to_object(result).unwrap();
            let a = get(&result_obj, &"a".into()).unwrap();
            let b = get(&result_obj, &"b".into()).unwrap();
            (a, b)
        }

        #[test_case("--a.b" => "Thrown: ReferenceError: Unresolvable Reference"; "LHS errs")]
        #[test_case("--({}).b.c;" => "Thrown: TypeError: Undefined and null cannot be converted to objects"; "GetValue_errs")]
        #[test_case("let a={ toString: undefined, valueOf: undefined };--a;" => "Thrown: TypeError: Cannot convert object to primitive value"; "ToNumeric errs")]
        #[test_case("const a=0;--a;" => "Thrown: TypeError: Cannot change read-only value"; "PutValue errs")]
        fn errors(src: &str) -> String {
            setup_test_agent();
            let result = process_ecmascript(src).unwrap_err();
            result.to_string()
        }
    }
}

mod unary_expression {
    use super::*;
    use test_case::test_case;

    #[test_case("delete 3;" => Ok(ECMAScriptValue::from(true)); "non-reference")]
    #[test_case("delete a;" => Ok(ECMAScriptValue::from(true)); "non-strict unresolvable delete")]
    #[test_case("delete Boolean.prototype;" => Ok(ECMAScriptValue::from(false)); "non-strict non-configurable")]
    #[test_case("let obj={a:1,b:2}; delete obj.b;" => Ok(ECMAScriptValue::from(true)); "Legit delete")]
    #[test_case("let h=9; delete h;" => Ok(ECMAScriptValue::from(false)); "denied top-level delete")]
    #[test_case("delete a.b;" => serr("Thrown: ReferenceError: Unresolvable Reference"); "error from expression")]
    #[test_case("'use strict'; delete Boolean.prototype" => serr("Thrown: TypeError: property not deletable"); "strict, not deletable")]
    fn delete(src: &str) -> Result<ECMAScriptValue, String> {
        setup_test_agent();
        process_ecmascript(src).map_err(|e| e.to_string())
    }

    #[test_case("void 3;" => Ok(ECMAScriptValue::Undefined); "simple")]
    #[test_case("void a;" => serr("Thrown: ReferenceError: Unresolvable Reference"); "err")]
    fn void(src: &str) -> Result<ECMAScriptValue, String> {
        setup_test_agent();
        process_ecmascript(src).map_err(|e| e.to_string())
    }

    #[test_case("typeof a;" => Ok("undefined".into()); "undefined via unresolvable")]
    #[test_case("typeof a.b;" => serr("Thrown: ReferenceError: Unresolvable Reference"); "getvalue throws")]
    #[test_case("typeof undefined;" => Ok("undefined".into()); "undefined")]
    #[test_case("typeof null;" => Ok("object".into()); "object via null")]
    #[test_case("typeof true;" => Ok("boolean".into()); "boolean")]
    #[test_case("typeof 0;" => Ok("number".into()); "number")]
    #[test_case("typeof 1n;" => Ok("bigint".into()); "big int")]
    #[test_case("typeof 'a';" => Ok("string".into()); "string")]
    #[test_case("typeof Symbol.unscopables;" => Ok("symbol".into()); "symbol")]
    #[test_case("typeof {};" => Ok("object".into()); "object")]
    #[test_case("typeof Boolean;" => Ok("function".into()); "function")]
    fn typeof_op(src: &str) -> Result<ECMAScriptValue, String> {
        setup_test_agent();
        process_ecmascript(src).map_err(|e| e.to_string())
    }
}

mod member_expression {
    use super::*;
    use test_case::test_case;

    #[test_case("m.a.c" => serr("Thrown: ReferenceError: Unresolvable Reference"); "member expression throws")]
    #[test_case("m.a" => serr("Thrown: ReferenceError: Unresolvable Reference"); "getvalue throws")]
    #[test_case("let m={a: 10}; m.a;" => vok(10); "id member exp")]
    #[test_case("m.a[c]" => serr("Thrown: ReferenceError: Unresolvable Reference"); "exp syntax; member exp throws")]
    #[test_case("m[c]" => serr("Thrown: ReferenceError: Unresolvable Reference"); "exp syntax; getvalue throws")]
    #[test_case("let m={};m[c]" => serr("Thrown: ReferenceError: Unresolvable Reference"); "exp syntax; getname throws")]
    #[test_case("let m={},c={toString:undefined, valueOf:undefined};m[c]" => serr("Thrown: TypeError: Cannot convert object to primitive value"); "exp syntax; tokey throws")]
    #[test_case("let m={'1':99};m[1]" => vok(99); "exp member exp")]
    fn run(src: &str) -> Result<ECMAScriptValue, String> {
        setup_test_agent();
        process_ecmascript(src).map_err(|e| e.to_string())
    }
}

mod exponentiation_expression {
    use super::*;
    use test_case::test_case;

    #[test_case("3**2" => vok(9); "Simple square")]
    //#[test_case("NaN**NaN" => vok(f64::NAN); "NaN**NaN")]
    #[test_case("NaN**0" => vok(1); "NaN**0")]
    #[test_case("Infinity ** 1" => vok(f64::INFINITY); "Infinity**1")]
    #[test_case("Infinity ** -3" => vok(0); "Infinity**-3")]
    #[test_case("(-Infinity) ** 3" => vok(f64::NEG_INFINITY); "-Inf ** 3")]
    #[test_case("(-Infinity) ** 8" => vok(f64::INFINITY) ; "-Inf ** 8")]
    fn run(src: &str) -> Result<ECMAScriptValue, String> {
        setup_test_agent();
        process_ecmascript(src).map_err(|e| e.to_string())
    }
}

mod if_statement {
    use super::*;
    use test_case::test_case;

    #[test_case("if (true) 3;" => vok(3); "no else; true path")]
    #[test_case("if (false) 3;" => vok(ECMAScriptValue::Undefined); "no else; false path")]
    #[test_case("if (true) 1; else -1;" => vok(1); "has else; true path")]
    #[test_case("if (false) 1; else -1;" => vok(-1); "has else; false path")]
    #[test_case("if (a) 1; else -1;" => serr("Thrown: ReferenceError: Unresolvable Reference"); "err in expr")]
    #[test_case("if (true) a; else -1;" => serr("Thrown: ReferenceError: Unresolvable Reference"); "err in stmt1")]
    #[test_case("if (false) 1; else a;" => serr("Thrown: ReferenceError: Unresolvable Reference"); "err in stmt2")]
    fn run(src: &str) -> Result<ECMAScriptValue, String> {
        setup_test_agent();
        process_ecmascript(src).map_err(|e| e.to_string())
    }
}

mod do_while {
    use super::*;
    use test_case::test_case;

    #[test_case("do { 1; } while (false);" => vok(1); "runs once")]
    #[test_case("let idx=0, result=''; do { result = result + idx++; } while (idx < 10);" => vok("0123456789"); "proof of iteration")]
    #[test_case("let idx=0, result=''; do { result = result + idx++; if (idx >= 5) break; } while (idx < 10);" => vok("01234"); "break works")]
    #[test_case("let idx=0, result=''; do { result = result + idx++; if (idx % 2 == 0) continue; result = result + '-'; } while (idx < 10);" => vok("0-12-34-56-78-9"); "continue works")]
    #[test_case("do a; while (false);" => serr("Thrown: ReferenceError: Unresolvable Reference"); "err in stmt")]
    #[test_case("do null; while (a);" => serr("Thrown: ReferenceError: Unresolvable Reference"); "err in expr")]
    fn run(src: &str) -> Result<ECMAScriptValue, String> {
        setup_test_agent();
        process_ecmascript(src).map_err(|e| e.to_string())
    }
}

#[test_case("while(false); 1" => vok(1); "runs zero")]
#[test_case("let i=0, result=[]; while(i<10){result[i]=i;i++;} result.toString()" => vok("0,1,2,3,4,5,6,7,8,9"); "proof of iteration")]
#[test_case("let i=0, result=''; while(i<10){result=result+i++; if (i>=5) break;}" => vok("01234"); "break works")]
#[test_case("let i=0, result=''; while(i<10){result=result+i++;if (i%2==0)continue; result = result+'-';}" => vok("0-12-34-56-78-9"); "continue works")]
#[test_case("let i=0,result=''; outer: while(i<10){let j=0; i++; while(j<10) {result=result+j++; if (j>i-1) continue outer;}}" => vok("0010120123012340123450123456012345670123456780123456789"); "labelled continue works")]
fn while_statement(src: &str) -> Result<ECMAScriptValue, String> {
    setup_test_agent();
    process_ecmascript(src).map_err(|e| e.to_string())
}

mod labelled_statement {
    use super::*;
    use test_case::test_case;

    #[test_case(r"
        const limit=2;
        let row=0, result='Result:';
        outer: do {
            let col = 0;
            const in_row = row++;
            inner: do {
                result = result + ' (' + col + ', ' + in_row + ')';
                col ++;
                if (col > limit)
                    continue outer;
            } while (true);
        } while (row <= limit);
        result;" => vok("Result: (0, 0) (1, 0) (2, 0) (0, 1) (1, 1) (2, 1) (0, 2) (1, 2) (2, 2)"); "labelled continue")]
    #[test_case(r"
        let result = '';
        outer_block: {
            inner_block: {
                result = result + '1 ';
                break outer_block; // breaks out of both inner_block and outer_block
                result = result + ':-('; // skipped
            }
            result = result + ' 2'; // skipped
        }
        result;
    " => vok("1 "); "loopless targeted break")]
    fn run(src: &str) -> Result<ECMAScriptValue, String> {
        setup_test_agent();
        process_ecmascript(src).map_err(|e| e.to_string())
    }
}

#[test_case(r"new String('9876543210')[3];" => vok("6"); "as-object string items as indexed properties")]
#[test_case(r"new String('9876543210').length;" => vok(10); "as-object string length")]
#[test_case(r"'9876543210'[2];" => vok("7"); "coerced string indexed properties")]
#[test_case(r"'9876543210'.length;" => vok(10); "coerced string length")]
fn string_exotic_object(src: &str) -> Result<ECMAScriptValue, String> {
    setup_test_agent();
    process_ecmascript(src).map_err(|e| e.to_string())
}

#[test_case("String()" => vok(""); "no args")]
#[test_case("String('hhhh')" => vok("hhhh"); "one string")]
#[test_case("typeof new String('apple')" => vok("object"); "constructed")]
#[test_case("new String(Symbol('oops'))" => serr("Thrown: TypeError: Symbols may not be converted to strings"); "error in constructor")]
#[test_case("String(Symbol('oops'))" => vok("Symbol(oops)"); "symbol in function")]
fn string_constructor(src: &str) -> Result<ECMAScriptValue, String> {
    setup_test_agent();
    process_ecmascript(src).map_err(|e| e.to_string())
}

#[test_case("String.fromCharCode(112, 97, 115, 115)" => vok("pass"); "normal")]
#[test_case("String.fromCharCode()" => vok(""); "empty")]
#[test_case("String.fromCharCode(112, 97, 115, 115, Symbol('a'), 88)" => serr("Thrown: TypeError: Symbol values cannot be converted to Number values"); "bad args")]
#[test_case("String.fromCharCode.name" => vok("fromCharCode"); "name")]
#[test_case("String.fromCharCode.length" => vok(1); "length")]
fn string_from_char_code(src: &str) -> Result<ECMAScriptValue, String> {
    setup_test_agent();
    process_ecmascript(src).map_err(|e| e.to_string())
}

#[test_case("'12345'.indexOf('2')" => vok(1); "found a match")]
#[test_case("'12345'.indexOf('25')" => vok(-1); "no match")]
#[test_case("'12345'.indexOf('23', 2)" => vok(-1); "start after substring")]
#[test_case("'123..123'.indexOf('23', 3)" => vok(6); "second match")]
#[test_case("String.prototype.indexOf.call(null)" => serr("Thrown: TypeError: Undefined and null are not allowed in this context"); "fail location 1")]
#[test_case("String.prototype.indexOf.call(Symbol('a'))" => serr("Thrown: TypeError: Symbols may not be converted to strings"); "fail location 2")]
#[test_case("'a'.indexOf(Symbol('a'))" => serr("Thrown: TypeError: Symbols may not be converted to strings"); "fail location 3")]
#[test_case("'a'.indexOf('a', Symbol('a'))" => serr("Thrown: TypeError: Symbol values cannot be converted to Number values"); "fail location 4")]
#[test_case("'what if things are undefined?'.indexOf()" => vok(19); "first arg missing")]
fn string_prototype_index_of(src: &str) -> Result<ECMAScriptValue, String> {
    setup_test_agent();
    process_ecmascript(src).map_err(|e| e.to_string())
}

#[test_case("String.prototype.toString.call(0)" => serr("Thrown: TypeError: String.prototype.toString requires that 'this' be a String"); "bad this")]
#[test_case("new String('alpha').toString()" => vok("alpha"); "string object")]
#[test_case("'alpha'.toString()" => vok("alpha"); "string literal")]
fn string_prototype_to_string(src: &str) -> Result<ECMAScriptValue, String> {
    setup_test_agent();
    process_ecmascript(src).map_err(|e| e.to_string())
}

#[test_case("String.prototype.valueOf.call(0)" => serr("Thrown: TypeError: String.prototype.valueOf requires that 'this' be a String"); "bad this")]
#[test_case("new String('alpha').valueOf()" => vok("alpha"); "string object")]
#[test_case("'alpha'.valueOf()" => vok("alpha"); "string literal")]
fn string_prototype_value_of(src: &str) -> Result<ECMAScriptValue, String> {
    setup_test_agent();
    process_ecmascript(src).map_err(|e| e.to_string())
}

#[test_case("(x => x * 2).call(undefined, 99);" => vok(198); "call a user defined func")]
#[test_case("Number.prototype.toString.call(991)" => vok("991"); "call a builtin func")]
fn function_prototype_call(src: &str) -> Result<ECMAScriptValue, String> {
    setup_test_agent();
    process_ecmascript(src).map_err(|e| e.to_string())
}

#[test_case("let a=[]; 'length: ' + a.length + ', 0: ' + a[0]" => vok("length: 0, 0: undefined"); "empty array literal")]
#[test_case("let a=[1,2]; 'length: ' + a.length + ', 0: ' + a[0] + ', 1: ' + a[1]" => vok("length: 2, 0: 1, 1: 2"); "simple element list")]
#[test_case("let a=[,,]; 'length: ' + a.length + ', 0: ' + a[0] + ', 1: ' + a[1]" => vok("length: 2, 0: undefined, 1: undefined"); "only elisions")]
#[test_case("let a=[,10]; 'length: ' + a.length + ', 0: ' + a[0] + ', 1: ' + a[1]" => vok("length: 2, 0: undefined, 1: 10"); "elision at start")]
#[test_case("let a=[-10,,10]; 'length: ' + a.length + ', 0: ' + a[0] + ', 1: ' + a[1] + ', 2: ' + a[2]" => vok("length: 3, 0: -10, 1: undefined, 2: 10"); "elision in middle")]
#[test_case("let a=[10,,]; 'length: ' + a.length + ', 0: ' + a[0] + ', 1: ' + a[1]" => vok("length: 2, 0: 10, 1: undefined"); "elision at end")]
#[test_case("let a=[(() => { throw 'exception' })()];" => serr("Thrown: exception"); "exceptions in elements")]
#[test_case("let a=[1,(() => { throw 'exception' })()];" => serr("Thrown: exception"); "exceptions in tail elements")]
#[test_case("const x=10, y=20; const a=[x,y]; 'length: ' + a.length + ', 0: ' + a[0] + ', 1: ' + a[1]" => vok("length: 2, 0: 10, 1: 20"); "id refs")]
#[test_case("[100].toString()" => vok("100"); "element")]
#[test_case("[,100].toString()" => vok(",100"); "elision+element")]
#[test_case("let a=100; [a].toString()" => vok("100"); "fallible element")]
#[test_case("let a=[100]; [...a].toString()" => vok("100"); "spread")]
#[test_case("let a=[100]; [,...a].toString()" => vok(",100"); "elision+spread")]
#[test_case("[100,200].toString()" => vok("100,200"); "list+element")]
#[test_case("let a=100; [a,200].toString()" => vok("100,200"); "list+element; list fallible")]
#[test_case("let a=200; [100,a].toString()" => vok("100,200"); "list+element; element fallible")]
#[test_case("[100,,200].toString()" => vok("100,,200"); "list+elision+element")]
#[test_case("let a=[200]; [100,...a].toString()" => vok("100,200"); "list+spread")]
#[test_case("let b=100, a=[200]; [b,...a].toString()" => vok("100,200"); "list+spread; list fallible")]
#[test_case("let a=[200]; [100,,...a].toString()" => vok("100,,200"); "list+elision+spread")]
#[test_case("[...0]" => serr("Thrown: TypeError: object is not iterable"); "invalid spread target")]
fn array_literal(src: &str) -> Result<ECMAScriptValue, String> {
    setup_test_agent();
    process_ecmascript(src).map_err(|e| e.to_string())
}

#[test_case("Number(0)" => vok(0); "CallExpression: MemberExpression Arguments")]
#[test_case("let a=(b)=>''+b; a()" => vok("undefined"); "empty arguments")]
#[test_case("(()=>()=>3)()()" => vok(3); "CallExpression: CallExpression Arguments")]
fn call_expression(src: &str) -> Result<ECMAScriptValue, String> {
    setup_test_agent();
    process_ecmascript(src).map_err(|e| e.to_string())
}

#[test_case("'['+(Array()).toString()+']'" => vok("[]"); "Array()")]
#[test_case("(Array(10)).toString()" => vok(",,,,,,,,,"); "Array(10)")]
#[test_case("(new Array(1,2)).toString()" => vok("1,2"); "new Array(1,2)")]
#[test_case("(new Array(true)).toString()" => vok("true"); "new Array(true)")]
#[test_case("Array(54.3)" => serr("Thrown: RangeError: Bad length in array construction"); "Array(54.3)")]
fn array_constructor_function(src: &str) -> Result<ECMAScriptValue, String> {
    setup_test_agent();
    process_ecmascript(src).map_err(|e| e.to_string())
}

// Arguments: ( )
#[test_case("f()" => vok(""); "empty list")]
// Arguments: ( ArgumentList )
#[test_case("f(1)" => vok("1"); "one item, infallible")]
#[test_case("f(a)" => serr("Thrown: ReferenceError: Unresolvable Reference"); "one item, fallible, fails")]
#[test_case("const a=99;f(a)" => vok("99"); "one item, fallible, succeeds")]
// Arguments: ( ArgumentList , )
#[test_case("f(1,)" => vok("1"); "one item, comma, infallible")]
#[test_case("f(a,)" => serr("Thrown: ReferenceError: Unresolvable Reference"); "one item, comma, fallible, fails")]
#[test_case("const a=99;f(a,)" => vok("99"); "one item, comma, fallible, succeeds")]
// ArgumentList: AssignmentExpression (handled above)
// ArgumentList: ... AssignmentExpression
#[test_case("const a=[10];f(...a)" => vok("10"); "spread; fallible ref; succeeds")]
#[test_case("f(...a)" => serr("Thrown: ReferenceError: Unresolvable Reference"); "spread; fallible ref; fails")]
#[test_case("const a=true;f(...a)" => serr("Thrown: TypeError: object is not iterable"); "spread; fallible ref; iter fails")]
#[test_case("f(...10)" => serr("Thrown: TypeError: object is not iterable"); "spread; infallible expr; iter fails")]
#[test_case("f(...[])" => vok(""); "spread; infallible expr; iter successful")]
// ArgumentList: ArgumentList , AssignmentExpression
#[test_case("f('a', 'b')" => vok("a,b"); "list-exp; infallible both")]
#[test_case("const a='a'; f(a, 'b')" => vok("a,b"); "list-exp; list fallible; succeeds")]
#[test_case("f(a, 'b')" => serr("Thrown: ReferenceError: Unresolvable Reference"); "list-exp; list fails")]
#[test_case("const b='b'; f('a', b)" => vok("a,b"); "list-exp; exp ref; exp succeeds")]
#[test_case("f('a', b)" => serr("Thrown: ReferenceError: Unresolvable Reference"); "list-exp; exp ref; exp fails")]
#[test_case("f('a', t())" => serr("Thrown: thrown"); "list-exp; exp not ref; exp fails")]
#[test_case("f('a', c())" => vok("a,c"); "list-exp; exp not ref; exp succeeds")]
// ArgumentList: ArgumentList , ... AssignmentExpression
#[test_case("f(1, ...[1])" => vok("1,1"); "list-spread; all infallible; successful")]
#[test_case("f(1, ...3)" => serr("Thrown: TypeError: object is not iterable"); "list-spread; all infallible; iter fails")]
#[test_case("f(a, ...[1])" => serr("Thrown: ReferenceError: Unresolvable Reference"); "list-spread; list is ref; list fails")]
#[test_case("const a='a'; f(a, ...[1])" => vok("a,1"); "list-spread; list is ref; successful")]
#[test_case("f(c(),...['b'])" => vok("c,b"); "list-spread; list is non-ref, fallible; successful")]
#[test_case("f(t(),...['b'])" => serr("Thrown: thrown"); "list-spread; list non-ref, list fails")]
#[test_case("f(c(),...t())" => serr("Thrown: thrown"); "list-spread; spread non-ref, fails")]
#[test_case("f(c(),...a)" => serr("Thrown: ReferenceError: Unresolvable Reference"); "list-spread; spread ref, fails")]
#[test_case("const a=['a'];f(c(),...a)" => vok("c,a"); "list-spread; spread-ref; successful")]
#[test_case("f('b', ...['a', 'c'], 'm', ...['x', 'y', 'z'])" => vok("b,a,c,m,x,y,z"); "spread element arguments")]
fn argument_list(src: &str) -> Result<ECMAScriptValue, String> {
    setup_test_agent();
    let program = format!(
        "
        function f() {{
            let r = [];
            for (let i = 0; i < arguments.length; i++)
                r[i] = arguments[i];
            return r.toString();
        }}
        function t() {{
            throw 'thrown';
        }}
        let c = () => 'c';
        {src}
        "
    );
    process_ecmascript(&program).map_err(|e| e.to_string())
}

// ############# Random "it didn't work right" source text #############
<<<<<<< HEAD
// This first pair is 4/23/2023: the stack is messed up for errors in binding patterns for function parameters
// when errors happen
#[test_case("function foo([{a=50, b, c}]) {
                 return [a, b, c];
             }
             foo(1, 2, 3, 4, 5)"
            => serr("Thrown: TypeError: object is not iterable")
            ; "handle errors in function parameter binding patterns")]
#[test_case("function foo([{a=50, b, c}] = [{a:-1,b:-2,c:-3}]) {
                return [a, b, c];
            }
            foo(1, 2, 3, 4, 5)"
           => serr("Thrown: TypeError: object is not iterable")
           ; "handle errors in function parameter binding patterns with initializers")]
=======
// This first item is 4/23/2023: the stack is messed up for errors in function parameters
#[test_case("function id(x=(()=>{throw 'howdy';})()) {
        return x;
    }
    id()"
    => serr("Thrown: howdy")
    ; "handle errors in function parameter evaluation")]
>>>>>>> 0910016a
fn code(src: &str) -> Result<ECMAScriptValue, String> {
    setup_test_agent();
    process_ecmascript(src).map_err(|e| e.to_string())
}<|MERGE_RESOLUTION|>--- conflicted
+++ resolved
@@ -436,30 +436,27 @@
 }
 
 // ############# Random "it didn't work right" source text #############
-<<<<<<< HEAD
-// This first pair is 4/23/2023: the stack is messed up for errors in binding patterns for function parameters
+// This first item is 4/23/2023: the stack is messed up for errors in function parameters
+#[test_case("function id(x=(()=>{throw 'howdy';})()) {
+                return x;
+            }
+            id()"
+    => serr("Thrown: howdy")
+    ; "handle errors in function parameter evaluation")]
+// This next pair is 4/23/2023: the stack is messed up for errors in binding patterns for function parameters
 // when errors happen
 #[test_case("function foo([{a=50, b, c}]) {
-                 return [a, b, c];
-             }
-             foo(1, 2, 3, 4, 5)"
-            => serr("Thrown: TypeError: object is not iterable")
-            ; "handle errors in function parameter binding patterns")]
-#[test_case("function foo([{a=50, b, c}] = [{a:-1,b:-2,c:-3}]) {
                 return [a, b, c];
             }
             foo(1, 2, 3, 4, 5)"
-           => serr("Thrown: TypeError: object is not iterable")
-           ; "handle errors in function parameter binding patterns with initializers")]
-=======
-// This first item is 4/23/2023: the stack is messed up for errors in function parameters
-#[test_case("function id(x=(()=>{throw 'howdy';})()) {
-        return x;
-    }
-    id()"
-    => serr("Thrown: howdy")
-    ; "handle errors in function parameter evaluation")]
->>>>>>> 0910016a
+=> serr("Thrown: TypeError: object is not iterable")
+; "handle errors in function parameter binding patterns")]
+#[test_case("function foo([{a=50, b, c}] = [{a:-1,b:-2,c:-3}]) {
+               return [a, b, c];
+            }
+            foo(1, 2, 3, 4, 5)"
+=> serr("Thrown: TypeError: object is not iterable")
+; "handle errors in function parameter binding patterns with initializers")]
 fn code(src: &str) -> Result<ECMAScriptValue, String> {
     setup_test_agent();
     process_ecmascript(src).map_err(|e| e.to_string())
