use super::*;
use anyhow::anyhow;
use itertools::Itertools;
use num::pow::Pow;
use num::{BigInt, BigUint, ToPrimitive, Zero};
use std::cell::RefCell;
use std::convert::TryFrom;
use std::convert::TryInto;
use std::error;
use std::fmt;
use std::rc::Rc;

// Agents
//
// An agent comprises a set of ECMAScript execution contexts, an execution context stack, a running execution context,
// an Agent Record, and an executing thread. Except for the executing thread, the constituents of an agent belong
// exclusively to that agent.
//
// An agent's executing thread executes a job on the agent's execution contexts independently of other agents, except
// that an executing thread may be used as the executing thread by multiple agents, provided none of the agents sharing
// the thread have an Agent Record whose [[CanBlock]] property is true.
//
// NOTE 1   | Some web browsers share a single executing thread across multiple unrelated tabs of a browser window, for
//          | example.
//
// While an agent's executing thread executes jobs, the agent is the surrounding agent for the code in those jobs. The
// code uses the surrounding agent to access the specification level execution objects held within the agent: the
// running execution context, the execution context stack, and the Agent Record's fields.

#[derive(Debug)]
pub struct Agent {
    execution_context_stack: Vec<ExecutionContext>,
    pub symbols: WellKnownSymbols,
    obj_id: usize,
    pub symbol_id: usize,
    gsr: Rc<RefCell<SymbolRegistry>>,
}

//#[allow(clippy::new_without_default)]
impl Agent {
    pub fn new(gsr: Rc<RefCell<SymbolRegistry>>) -> Self {
        Agent {
            obj_id: 1,
            execution_context_stack: vec![],
            symbols: WellKnownSymbols {
                async_iterator_: Symbol(Rc::new(SymbolInternals {
                    id: 1,
                    description: Some(JSString::from("Symbol.asyncIterator")),
                })),
                has_instance_: Symbol(Rc::new(SymbolInternals {
                    id: 2,
                    description: Some(JSString::from("Symbol.hasInstance")),
                })),
                is_concat_spreadable_: Symbol(Rc::new(SymbolInternals {
                    id: 3,
                    description: Some(JSString::from("Symbol.isConcatSpreadable")),
                })),
                iterator_: Symbol(Rc::new(SymbolInternals {
                    id: 4,
                    description: Some(JSString::from("Symbol.iterator")),
                })),
                match_: Symbol(Rc::new(SymbolInternals { id: 5, description: Some(JSString::from("Symbol.match")) })),
                match_all_: Symbol(Rc::new(SymbolInternals {
                    id: 6,
                    description: Some(JSString::from("Symbol.matchAll")),
                })),
                replace_: Symbol(Rc::new(SymbolInternals {
                    id: 7,
                    description: Some(JSString::from("Symbol.replace")),
                })),
                search_: Symbol(Rc::new(SymbolInternals { id: 8, description: Some(JSString::from("Symbol.search")) })),
                species_: Symbol(Rc::new(SymbolInternals {
                    id: 9,
                    description: Some(JSString::from("Symbol.species")),
                })),
                split_: Symbol(Rc::new(SymbolInternals { id: 10, description: Some(JSString::from("Symbol.split")) })),
                to_primitive_: Symbol(Rc::new(SymbolInternals {
                    id: 11,
                    description: Some(JSString::from("Symbol.toPrimitive")),
                })),
                to_string_tag_: Symbol(Rc::new(SymbolInternals {
                    id: 12,
                    description: Some(JSString::from("Symbol.toStringTag")),
                })),
                unscopables_: Symbol(Rc::new(SymbolInternals {
                    id: 13,
                    description: Some(JSString::from("Symbol.unscopables")),
                })),
            },
            symbol_id: 14,
            gsr,
        }
    }

    pub fn active_function_object(&self) -> Option<Object> {
        match self.execution_context_stack.len() {
            0 => None,
            n => self.execution_context_stack[n - 1].function.clone(),
        }
    }

    /// Return the active script or module record associated with the current execution
    ///
    /// See [GetActiveScriptOrModule](https://tc39.es/ecma262/#sec-getactivescriptormodule) from ECMA-262.
    pub fn get_active_script_or_module(&self) -> Option<ScriptOrModule> {
        // GetActiveScriptOrModule ( )
        //
        // The abstract operation GetActiveScriptOrModule takes no arguments and returns a Script Record, a Module
        // Record, or null. It is used to determine the running script or module, based on the running execution
        // context. It performs the following steps when called:
        //
        //  1. If the execution context stack is empty, return null.
        //  2. Let ec be the topmost execution context on the execution context stack whose ScriptOrModule component is not null.
        //  3. If no such execution context exists, return null. Otherwise, return ec's ScriptOrModule.
        for ec in self.execution_context_stack.iter() {
            if let Some(script_or_module) = &ec.script_or_module {
                return Some(script_or_module.clone());
            }
        }
        None
    }

    pub fn next_object_id(&mut self) -> usize {
        let result = self.obj_id;
        assert!(result < usize::MAX);
        self.obj_id = result + 1;
        result
    }

    pub fn next_symbol_id(&mut self) -> usize {
        assert!(self.symbol_id < usize::MAX);
        let result = self.symbol_id;
        self.symbol_id += 1;
        result
    }

    pub fn push_execution_context(&mut self, context: ExecutionContext) {
        self.execution_context_stack.push(context)
    }

    pub fn pop_execution_context(&mut self) {
        self.execution_context_stack.pop();
    }

    pub fn ec_push(&mut self, val: FullCompletion) {
        let len = self.execution_context_stack.len();
        assert!(len > 0, "EC Push called with no active EC");
        let ec = &mut self.execution_context_stack[len - 1];
        ec.stack.push(val);
    }

    pub fn ec_pop(&mut self) -> Option<FullCompletion> {
        let len = self.execution_context_stack.len();
        match len {
            0 => None,
            _ => {
                let ec = &mut self.execution_context_stack[len - 1];
                ec.stack.pop()
            }
        }
    }

    pub fn wks(&self, sym_id: WksId) -> Symbol {
        match sym_id {
            WksId::AsyncIterator => &self.symbols.async_iterator_,
            WksId::HasInstance => &self.symbols.has_instance_,
            WksId::IsConcatSpreadable => &self.symbols.is_concat_spreadable_,
            WksId::Iterator => &self.symbols.iterator_,
            WksId::Match => &self.symbols.match_,
            WksId::MatchAll => &self.symbols.match_all_,
            WksId::Replace => &self.symbols.replace_,
            WksId::Search => &self.symbols.search_,
            WksId::Species => &self.symbols.species_,
            WksId::Split => &self.symbols.split_,
            WksId::ToPrimitive => &self.symbols.to_primitive_,
            WksId::ToStringTag => &self.symbols.to_string_tag_,
            WksId::Unscopables => &self.symbols.unscopables_,
        }
        .clone()
    }

    pub fn current_realm_record(&self) -> Option<Rc<RefCell<Realm>>> {
        match self.execution_context_stack.len() {
            0 => None,
            n => Some(self.execution_context_stack[n - 1].realm.clone()),
        }
    }

    pub fn current_lexical_environment(&self) -> Option<Rc<dyn EnvironmentRecord>> {
        match self.execution_context_stack.len() {
            0 => None,
            n => self.execution_context_stack[n - 1].lexical_environment.clone(),
        }
    }

<<<<<<< HEAD
    pub fn current_private_environment(&self) -> Option<Rc<RefCell<PrivateEnvironmentRecord>>> {
        match self.execution_context_stack.len() {
            0 => None,
            n => self.execution_context_stack[n - 1].private_environment.clone(),
=======
    pub fn set_lexical_environment(&mut self, env: Option<Rc<dyn EnvironmentRecord>>) {
        match self.execution_context_stack.len() {
            0 => (),
            n => {
                self.execution_context_stack[n - 1].lexical_environment = env;
            }
>>>>>>> 59b825e6
        }
    }

    pub fn intrinsic(&self, id: IntrinsicId) -> Object {
        let realm_ref = self.current_realm_record().unwrap();
        let realm = realm_ref.borrow();
        realm.intrinsics.get(id)
    }

    // SetRealmGlobalObject ( realmRec, globalObj, thisValue )
    //
    // The abstract operation SetRealmGlobalObject takes arguments realmRec, globalObj (an Object or undefined), and
    // thisValue. It performs the following steps when called:
    //
    //  1. If globalObj is undefined, then
    //      a. Let intrinsics be realmRec.[[Intrinsics]].
    //      b. Set globalObj to ! OrdinaryObjectCreate(intrinsics.[[%Object.prototype%]]).
    //  2. Assert: Type(globalObj) is Object.
    //  3. If thisValue is undefined, set thisValue to globalObj.
    //  4. Set realmRec.[[GlobalObject]] to globalObj.
    //  5. Let newGlobalEnv be NewGlobalEnvironment(globalObj, thisValue).
    //  6. Set realmRec.[[GlobalEnv]] to newGlobalEnv.
    //  7. Return realmRec.
    pub fn set_realm_global_object(&mut self, global_obj: Option<Object>, this_value: Option<Object>) {
        let go = global_obj.unwrap_or_else(|| {
            let object_proto = self.intrinsic(IntrinsicId::ObjectPrototype);
            ordinary_object_create(self, Some(object_proto), &[])
        });
        let tv = this_value.unwrap_or_else(|| go.clone());
        let realm_ref = self.current_realm_record().unwrap();
        let mut realm = realm_ref.borrow_mut();

        realm.global_object = Some(go.clone());
        let new_global_env = GlobalEnvironmentRecord::new(go, tv, "realm-global");
        realm.global_env = Some(Rc::new(new_global_env));
    }

    // SetDefaultGlobalBindings ( realmRec )
    //
    // The abstract operation SetDefaultGlobalBindings takes argument realmRec. It performs the following steps when
    // called:
    //
    //  1. Let global be realmRec.[[GlobalObject]].
    //  2. For each property of the Global Object specified in clause 19, do
    //      a. Let name be the String value of the property name.
    //      b. Let desc be the fully populated data Property Descriptor for the property, containing the specified
    //         attributes for the property. For properties listed in 19.2, 19.3, or 19.4 the value of the [[Value]]
    //         attribute is the corresponding intrinsic object from realmRec.
    //      c. Perform ? DefinePropertyOrThrow(global, name, desc).
    //  3. Return global.
    pub fn set_default_global_bindings(&mut self) {
        let global = get_global_object(self).unwrap();

        //////////////////////////////////////////////////////////////////////////////////////////////////////
        /////////       Value Properties of the Global Object
        //////////////////////////////////////////////////////////////////////////////////////////////////////
        macro_rules! global_data {
            ( $name:expr, $value:expr, $writable:expr, $enumerable:expr, $configurable:expr ) => {
                define_property_or_throw(
                    self,
                    &global,
                    $name,
                    PotentialPropertyDescriptor::new()
                        .value(ECMAScriptValue::from($value))
                        .writable($writable)
                        .enumerable($enumerable)
                        .configurable($configurable),
                )
                .unwrap();
            };
        }
        // globalThis
        //
        // The initial value of the "globalThis" property of the global object in a Realm Record realm is
        // realm.[[GlobalEnv]].[[GlobalThisValue]].
        //
        // This property has the attributes { [[Writable]]: true, [[Enumerable]]: false, [[Configurable]]: true }.
        let gtv = {
            let rc_realm = self.current_realm_record().unwrap();
            let realm_ref = rc_realm.borrow();
            realm_ref.global_env.as_ref().unwrap().get_this_binding(self).unwrap()
        };
        global_data!("globalThis", gtv, true, false, true);

        // Infinity
        //
        // The value of Infinity is +∞𝔽 (see 6.1.6.1). This property has the attributes { [[Writable]]: false,
        // [[Enumerable]]: false, [[Configurable]]: false }.
        global_data!("Infinity", f64::INFINITY, false, false, false);

        // NaN
        //
        // The value of NaN is NaN (see 6.1.6.1). This property has the attributes { [[Writable]]: false,
        // [[Enumerable]]: false, [[Configurable]]: false }.
        global_data!("NaN", f64::NAN, false, false, false);

        // undefined
        //
        // The value of undefined is undefined (see 6.1.1). This property has the attributes { [[Writable]]: false,
        // [[Enumerable]]: false, [[Configurable]]: false }.
        global_data!("undefined", ECMAScriptValue::Undefined, false, false, false);

        //////////////////////////////////////////////////////////////////////////////////////////////////////
        /////////       Function Properties of the Global Object
        //////////////////////////////////////////////////////////////////////////////////////////////////////
        // eval ( x )
        // isFinite ( number )
        // isNaN ( number )
        // parseFloat ( string )
        // parseInt ( string, radix )
        // decodeURI ( encodedURI )
        // decodeURIComponent ( encodedURIComponent )
        // encodeURI ( uri )
        // encodeURIComponent ( uriComponent )

        //////////////////////////////////////////////////////////////////////////////////////////////////////
        /////////       Constructor Properties of the Global Object
        //////////////////////////////////////////////////////////////////////////////////////////////////////
        macro_rules! constructor_property {
            ( $name:ident ) => {
                global_data!(stringify!($name), self.intrinsic(IntrinsicId::$name), true, false, true);
            };
        }
        // AggregateError ( . . . )
        // Array ( . . . )
        // ArrayBuffer ( . . . )
        // BigInt ( . . . )
        // BigInt64Array ( . . . )
        // BigUint64Array ( . . . )
        // Boolean ( . . . )
        constructor_property!(Boolean);
        // DataView ( . . . )
        // Date ( . . . )
        // Error ( . . . )
        constructor_property!(Error);
        // EvalError ( . . . )
        constructor_property!(EvalError);
        // FinalizationRegistry ( . . . )
        // Float32Array ( . . . )
        // Float64Array ( . . . )
        // Function ( . . . )
        // Int8Array ( . . . )
        // Int16Array ( . . . )
        // Int32Array ( . . . )
        // Map ( . . . )
        // Number ( . . . )
        constructor_property!(Number);
        // Object ( . . . )
        //constructor_property!(Object);
        // Promise ( . . . )
        // Proxy ( . . . )
        // RangeError ( . . . )
        constructor_property!(RangeError);
        // ReferenceError ( . . . )
        constructor_property!(ReferenceError);
        // RegExp ( . . . )
        // Set ( . . . )
        // SharedArrayBuffer ( . . . )
        // String ( . . . )
        // Symbol ( . . . )
        constructor_property!(Symbol);
        // SyntaxError ( . . . )
        constructor_property!(SyntaxError);
        // TypeError ( . . . )
        constructor_property!(TypeError);
        // Uint8Array ( . . . )
        // Uint8ClampedArray ( . . . )
        // Uint16Array ( . . . )
        // Uint32Array ( . . . )
        // URIError ( . . . )
        constructor_property!(URIError);
        // WeakMap ( . . . )
        // WeakRef ( . . . )
        // WeakSet ( . . . )

        //////////////////////////////////////////////////////////////////////////////////////////////////////
        /////////       Other Properties of the Global Object
        //////////////////////////////////////////////////////////////////////////////////////////////////////
        // Atomics
        // JSON
        // Math
        // Reflect
    }

    // InitializeHostDefinedRealm ( )
    //
    // The abstract operation InitializeHostDefinedRealm takes no arguments. It performs the following steps when
    // called:
    //
    //  1. Let realm be CreateRealm().
    //  2. Let newContext be a new execution context.
    //  3. Set the Function of newContext to null.
    //  4. Set the Realm of newContext to realm.
    //  5. Set the ScriptOrModule of newContext to null.
    //  6. Push newContext onto the execution context stack; newContext is now the running execution context.
    //  7. If the host requires use of an exotic object to serve as realm's global object, let global be such an object
    //     created in a host-defined manner. Otherwise, let global be undefined, indicating that an ordinary object
    //     should be created as the global object.
    //  8. If the host requires that the this binding in realm's global scope return an object other than the global
    //     object, let thisValue be such an object created in a host-defined manner. Otherwise, let thisValue be
    //     undefined, indicating that realm's global this binding should be the global object.
    //  9. Perform SetRealmGlobalObject(realm, global, thisValue).
    //  10. Let globalObj be ? SetDefaultGlobalBindings(realm).
    //  11. Create any host-defined global object properties on globalObj.
    //  12. Return NormalCompletion(empty).
    pub fn initialize_host_defined_realm(&mut self, install_test_hooks: bool) {
        let realm = create_realm(self);
        let new_context = ExecutionContext::new(None, realm, None);
        self.push_execution_context(new_context);
        self.set_realm_global_object(None, None);
        self.set_default_global_bindings();
        if install_test_hooks {
            let global = get_global_object(self).unwrap();
            macro_rules! global_data {
                ( $name:expr, $value:expr, $writable:expr, $enumerable:expr, $configurable:expr ) => {
                    define_property_or_throw(
                        self,
                        &global,
                        $name,
                        PotentialPropertyDescriptor::new()
                            .value(ECMAScriptValue::from($value))
                            .writable($writable)
                            .enumerable($enumerable)
                            .configurable($configurable),
                    )
                    .unwrap();
                };
            }
            global_data!("debug_token", "present", true, true, true);
        }
    }

    pub fn global_symbol_registry(&self) -> Rc<RefCell<SymbolRegistry>> {
        self.gsr.clone()
    }

    pub fn evaluate(&mut self, chunk: Rc<Chunk>) -> Completion<ECMAScriptValue> {
        if self.execution_context_stack.is_empty() {
            return Err(create_type_error(self, "No active execution context"));
        }

        self.prepare_running_ec_for_execution(chunk);
        let result = self.execute();

        let ec_idx = self.execution_context_stack.len() - 1;
        assert!(self.execution_context_stack[ec_idx].stack.is_empty());

        result
    }

    pub fn prepare_running_ec_for_execution(&mut self, chunk: Rc<Chunk>) {
        assert!(!self.execution_context_stack.is_empty());
        let index = self.execution_context_stack.len() - 1;
        self.prepare_for_execution(index, chunk);
    }

    pub fn prepare_for_execution(&mut self, index: usize, chunk: Rc<Chunk>) {
        self.execution_context_stack[index].stack = vec![];
        self.execution_context_stack[index].chunk = Some(chunk);
        self.execution_context_stack[index].pc = 0;
    }

    pub fn execute(&mut self) -> Completion<ECMAScriptValue> {
        loop {
            let index = self.execution_context_stack.len() - 1;
            let chunk = match self.execution_context_stack[index].chunk.clone() {
                Some(r) => Ok(r),
                None => Err(create_type_error(self, "No compiled units!")),
            }?;

            /* Diagnostics */
            print!("Stack: [ ");
            print!(
                "{}",
                self.execution_context_stack[index]
                    .stack
                    .iter()
                    .rev()
                    .map(|fc| match fc {
                        Ok(nc) => format!("{nc}"),
                        Err(ac) => format!("{ac}"),
                    })
                    .join(" ] [ ")
            );
            println!(" ]");
            if self.execution_context_stack[index].pc >= chunk.opcodes.len() {
                break;
            }
            let (_, repr) = chunk.insn_repr_at(self.execution_context_stack[index].pc as usize);
            println!("{:04}{}", self.execution_context_stack[index].pc, repr);

            /* Real work */
            let icode = chunk.opcodes[self.execution_context_stack[index].pc as usize]; // in range due to while condition
            let instruction = Insn::try_from(icode).unwrap(); // failure is a coding error (the compiler broke)
            self.execution_context_stack[index].pc += 1;
            match instruction {
                Insn::Nop => {
                    // Do nothing
                }
                Insn::String => {
                    let string_index = chunk.opcodes[self.execution_context_stack[index].pc as usize]; // failure is a coding error (the compiler broke)
                    self.execution_context_stack[index].pc += 1;
                    let string = &chunk.strings[string_index as usize];
                    self.execution_context_stack[index].stack.push(Ok(string.into()));
                }
                Insn::Null => self.execution_context_stack[index].stack.push(Ok(ECMAScriptValue::Null.into())),
                Insn::True => self.execution_context_stack[index].stack.push(Ok(true.into())),
                Insn::False => self.execution_context_stack[index].stack.push(Ok(false.into())),
                Insn::Empty => self.execution_context_stack[index].stack.push(Ok(NormalCompletion::Empty)),
                Insn::Undefined => {
                    self.execution_context_stack[index].stack.push(Ok(ECMAScriptValue::Undefined.into()))
                }
                Insn::This => {
                    let this_resolved = self.resolve_this_binding().map(NormalCompletion::from);
                    self.execution_context_stack[index].stack.push(this_resolved);
                }
                Insn::Resolve => {
                    let name = match self.execution_context_stack[index].stack.pop().unwrap().unwrap() {
                        NormalCompletion::Value(ECMAScriptValue::String(s)) => s,
                        _ => unreachable!(),
                    };
                    let resolved = self.resolve_binding(&name, None, false);
                    self.execution_context_stack[index].stack.push(resolved);
                }
                Insn::StrictResolve => {
                    let name = match self.execution_context_stack[index].stack.pop().unwrap().unwrap() {
                        NormalCompletion::Value(ECMAScriptValue::String(s)) => s,
                        _ => unreachable!(),
                    };
                    let resolved = self.resolve_binding(&name, None, true);
                    self.execution_context_stack[index].stack.push(resolved);
                }
                Insn::Float => {
                    let float_index = chunk.opcodes[self.execution_context_stack[index].pc as usize];
                    self.execution_context_stack[index].pc += 1;
                    let number = chunk.floats[float_index as usize];
                    self.execution_context_stack[index].stack.push(Ok(number.into()));
                }
                Insn::Bigint => {
                    let bigint_index = chunk.opcodes[self.execution_context_stack[index].pc as usize];
                    self.execution_context_stack[index].pc += 1;
                    let number = Rc::clone(&chunk.bigints[bigint_index as usize]);
                    self.execution_context_stack[index].stack.push(Ok(number.into()));
                }
                Insn::GetValue => {
                    let reference = self.execution_context_stack[index].stack.pop().unwrap();
                    let value = get_value(self, reference);
                    self.execution_context_stack[index].stack.push(value.map(NormalCompletion::from));
                }
                Insn::PutValue => {
                    let w = self.execution_context_stack[index].stack.pop().unwrap();
                    let v = self.execution_context_stack[index].stack.pop().unwrap();
                    let result = put_value(self, v, w.map(|v| v.try_into().unwrap()));
                    self.execution_context_stack[index].stack.push(result.map(NormalCompletion::from));
                }
                Insn::JumpIfAbrupt => {
                    let jump = chunk.opcodes[self.execution_context_stack[index].pc as usize] as i16;
                    self.execution_context_stack[index].pc += 1;
                    let stack_idx = self.execution_context_stack[index].stack.len() - 1;
                    if self.execution_context_stack[index].stack[stack_idx].is_err() {
                        if jump >= 0 {
                            self.execution_context_stack[index].pc += jump as usize;
                        } else {
                            self.execution_context_stack[index].pc -= (-jump) as usize;
                        }
                    }
                }
                Insn::JumpIfNormal => {
                    let jump = chunk.opcodes[self.execution_context_stack[index].pc as usize] as i16;
                    self.execution_context_stack[index].pc += 1;
                    let stack_idx = self.execution_context_stack[index].stack.len() - 1;
                    if self.execution_context_stack[index].stack[stack_idx].is_ok() {
                        if jump >= 0 {
                            self.execution_context_stack[index].pc += jump as usize;
                        } else {
                            self.execution_context_stack[index].pc -= (-jump) as usize;
                        }
                    }
                }
                Insn::JumpIfFalse | Insn::JumpIfTrue => {
                    let jump = chunk.opcodes[self.execution_context_stack[index].pc as usize] as i16;
                    self.execution_context_stack[index].pc += 1;
                    let stack_idx = self.execution_context_stack[index].stack.len() - 1;
                    let bool_val = bool::from(
                        ECMAScriptValue::try_from(
                            self.execution_context_stack[index].stack[stack_idx]
                                .clone()
                                .expect("Boolean Jumps may only be used with Normal completions"),
                        )
                        .expect("Boolean Jumps may only be used with Values"),
                    );
                    if (instruction == Insn::JumpIfFalse && !bool_val) || (instruction == Insn::JumpIfTrue && bool_val)
                    {
                        if jump >= 0 {
                            self.execution_context_stack[index].pc += jump as usize;
                        } else {
                            self.execution_context_stack[index].pc -= (-jump) as usize;
                        }
                    }
                }
                Insn::JumpIfNotNullish => {
                    let jump = chunk.opcodes[self.execution_context_stack[index].pc as usize] as i16;
                    self.execution_context_stack[index].pc += 1;
                    let stack_idx = self.execution_context_stack[index].stack.len() - 1;
                    let val = ECMAScriptValue::try_from(
                        self.execution_context_stack[index].stack[stack_idx]
                            .clone()
                            .expect("Nullish Jumps may only be used with Normal completions"),
                    )
                    .expect("Nullish Jumps may only be used with Values");
                    if val != ECMAScriptValue::Undefined && val != ECMAScriptValue::Null {
                        if jump >= 0 {
                            self.execution_context_stack[index].pc += jump as usize;
                        } else {
                            self.execution_context_stack[index].pc -= (-jump) as usize;
                        }
                    }
                }
                Insn::Jump => {
                    let jump = chunk.opcodes[self.execution_context_stack[index].pc as usize] as i16;
                    self.execution_context_stack[index].pc += 1;
                    if jump >= 0 {
                        self.execution_context_stack[index].pc += jump as usize;
                    } else {
                        self.execution_context_stack[index].pc -= (-jump) as usize;
                    }
                }
                Insn::UpdateEmpty => {
                    let newer = self.execution_context_stack[index].stack.pop().unwrap();
                    let older = self.execution_context_stack[index].stack.pop().unwrap().unwrap();
                    self.execution_context_stack[index].stack.push(update_empty(newer, older));
                }
                Insn::Pop2Push3 => {
                    // Stack: top lower ====> top lower top
                    let top = self.execution_context_stack[index].stack.pop().unwrap();
                    let lower = self.execution_context_stack[index].stack.pop().unwrap();
                    let bottom = top.clone();
                    self.execution_context_stack[index].stack.push(bottom);
                    self.execution_context_stack[index].stack.push(lower);
                    self.execution_context_stack[index].stack.push(top);
                }
                Insn::Ref | Insn::StrictRef => {
                    let strict = instruction == Insn::StrictRef;
                    // Stack: name base ...
                    let name = {
                        let result: Result<ECMAScriptValue, _> =
                            self.execution_context_stack[index].stack.pop().unwrap().unwrap().try_into();
                        let value: Result<PropertyKey, _> = result.unwrap().try_into();
                        value.unwrap()
                    };
                    // Stack: base ...
                    let base = {
                        let result: Result<ECMAScriptValue, _> =
                            self.execution_context_stack[index].stack.pop().unwrap().unwrap().try_into();
                        result.unwrap()
                    };
                    // Stack: ...
                    let reference = Reference::new(Base::Value(base), name, strict, None);
                    let result = Ok(NormalCompletion::from(reference));
                    self.execution_context_stack[index].stack.push(result);
                    // Stack: ref ...
                }
                Insn::Pop => {
                    let stack_size = self.execution_context_stack[index].stack.len();
                    assert!(stack_size > 0);
                    self.execution_context_stack[index].stack.truncate(stack_size - 1);
                }
                Insn::Swap => {
                    let stack_size = self.execution_context_stack[index].stack.len();
                    assert!(stack_size >= 2);
                    self.execution_context_stack[index].stack.swap(stack_size - 1, stack_size - 2);
                }
                Insn::InitializeReferencedBinding => {
                    let stack_size = self.execution_context_stack[index].stack.len();
                    assert!(stack_size >= 2);
                    let value = self.execution_context_stack[index].stack.pop().unwrap();
                    let lhs = self.execution_context_stack[index].stack.pop().unwrap();
                    let result = initialize_referenced_binding(self, lhs, value.map(|nc| nc.try_into().unwrap()))
                        .map(NormalCompletion::from);
                    self.execution_context_stack[index].stack.push(result);
                }
                Insn::PushNewLexEnv => {
                    let current_env = self.current_lexical_environment();
                    let new_env = DeclarativeEnvironmentRecord::new(current_env, "inner block");
                    self.set_lexical_environment(Some(Rc::new(new_env)));
                }
                Insn::PopLexEnv => {
                    let current_env = self.current_lexical_environment().expect("lex environment must exist");
                    let outer_env = current_env.get_outer_env();
                    self.set_lexical_environment(outer_env);
                }
                Insn::CreateStrictImmutableLexBinding => {
                    let env = self.current_lexical_environment().expect("lex environment must exist");
                    let string_idx = chunk.opcodes[self.execution_context_stack[index].pc as usize] as usize;
                    self.execution_context_stack[index].pc += 1;
                    let name = chunk.strings[string_idx].clone();

                    env.create_immutable_binding(self, name, true).expect("binding should not already exist");
                }
                Insn::CreatePermanentMutableLexBinding => {
                    let env = self.current_lexical_environment().expect("lex environment must exist");
                    let string_idx = chunk.opcodes[self.execution_context_stack[index].pc as usize] as usize;
                    self.execution_context_stack[index].pc += 1;
                    let name = chunk.strings[string_idx].clone();

                    env.create_mutable_binding(self, name, false).expect("binding should not already exist");
                }
                Insn::InitializeLexBinding => {
                    let env = self.current_lexical_environment().expect("lex environment must exist");
                    let string_idx = chunk.opcodes[self.execution_context_stack[index].pc as usize] as usize;
                    self.execution_context_stack[index].pc += 1;
                    let name = &chunk.strings[string_idx];

                    let value = ECMAScriptValue::try_from(
                        self.execution_context_stack[index]
                            .stack
                            .pop()
                            .expect("InitializeLexBinding must have a stack arg")
                            .expect("InitializeLexBinding's stack arg must be a normal completion"),
                    )
                    .expect("InitializeLexBinding's stack arg must be a value");
                    env.initialize_binding(self, name, value).expect("binding should not already have a value");
                }
                Insn::Object => {
                    let obj_proto = self.intrinsic(IntrinsicId::ObjectPrototype);
                    let o = ordinary_object_create(self, Some(obj_proto), &[]);
                    self.execution_context_stack[index].stack.push(Ok(ECMAScriptValue::from(o).into()));
                }
                Insn::CreateDataProperty => {
                    let nc_value = self.execution_context_stack[index].stack.pop().unwrap().unwrap();
                    let nc_name = self.execution_context_stack[index].stack.pop().unwrap().unwrap();
                    let nc_obj = self.execution_context_stack[index].stack.pop().unwrap().unwrap();
                    let obj = Object::try_from(nc_obj).unwrap();
                    let name = PropertyKey::try_from(nc_name).unwrap();
                    let value = ECMAScriptValue::try_from(nc_value).unwrap();
                    create_data_property_or_throw(self, &obj, name, value).unwrap();
                    self.execution_context_stack[index].stack.push(Ok(NormalCompletion::from(obj)));
                }
                Insn::SetPrototype => {
                    let nc_value = self.execution_context_stack[index].stack.pop().unwrap().unwrap();
                    let nc_obj = self.execution_context_stack[index].stack.pop().unwrap().unwrap();
                    let obj = Object::try_from(nc_obj).unwrap();
                    let value = ECMAScriptValue::try_from(nc_value).unwrap();
                    let val_obj_res: anyhow::Result<Option<Object>> = value.try_into();
                    if let Ok(new_proto) = val_obj_res {
                        obj.o.set_prototype_of(self, new_proto).unwrap();
                    }
                    self.execution_context_stack[index].stack.push(Ok(NormalCompletion::from(obj)));
                }
                Insn::ToPropertyKey => {
                    let nc_name = self.execution_context_stack[index].stack.pop().unwrap().unwrap();
                    let value_name = ECMAScriptValue::try_from(nc_name).unwrap();
                    let key = to_property_key(self, value_name);
                    let fc = key.map(|pk| NormalCompletion::from(ECMAScriptValue::from(pk)));
                    self.execution_context_stack[index].stack.push(fc);
                }
                Insn::CopyDataProps => {
                    let nc_value = self.execution_context_stack[index].stack.pop().unwrap().unwrap();
                    let nc_obj = self.execution_context_stack[index].stack.pop().unwrap().unwrap();
                    let obj = Object::try_from(nc_obj).unwrap();
                    let value = ECMAScriptValue::try_from(nc_value).unwrap();
                    let result = copy_data_properties(self, &obj, value, &[]);
                    let fc = match result {
                        Ok(_) => Ok(NormalCompletion::from(obj)),
                        Err(e) => Err(e),
                    };
                    self.execution_context_stack[index].stack.push(fc);
                }
                Insn::Dup => {
                    let idx = self.execution_context_stack[index].stack.len() - 1;
                    let fc = self.execution_context_stack[index].stack[idx].clone();
                    self.execution_context_stack[index].stack.push(fc);
                }
                Insn::ToNumeric => {
                    let nc_val = self.execution_context_stack[index].stack.pop().unwrap().unwrap();
                    let val: ECMAScriptValue = nc_val.try_into().unwrap();
                    let result = to_numeric(self, val).map(NormalCompletion::from);
                    self.execution_context_stack[index].stack.push(result);
                }
                Insn::Increment => {
                    let nc_val = self.execution_context_stack[index].stack.pop().unwrap().unwrap();
                    let num: Numeric = nc_val.try_into().unwrap();
                    let result_val: ECMAScriptValue = match num {
                        Numeric::Number(n) => (n + 1.0).into(),
                        Numeric::BigInt(bi) => ECMAScriptValue::BigInt(Rc::new(&*bi + 1)),
                    };
                    let fc = Ok(NormalCompletion::from(result_val));
                    self.execution_context_stack[index].stack.push(fc);
                }
                Insn::Decrement => {
                    let nc_val = self.execution_context_stack[index].stack.pop().unwrap().unwrap();
                    let num: Numeric = nc_val.try_into().unwrap();
                    let result_val: ECMAScriptValue = match num {
                        Numeric::Number(n) => (n - 1.0).into(),
                        Numeric::BigInt(bi) => ECMAScriptValue::BigInt(Rc::new(&*bi - 1)),
                    };
                    let fc = Ok(NormalCompletion::from(result_val));
                    self.execution_context_stack[index].stack.push(fc);
                }
                Insn::PreIncrement => {
                    let fc = self.execution_context_stack[index].stack.pop().unwrap();
                    let result = self.prefix_increment(fc);
                    self.execution_context_stack[index].stack.push(result);
                }
                Insn::PreDecrement => {
                    let fc = self.execution_context_stack[index].stack.pop().unwrap();
                    let result = self.prefix_decrement(fc);
                    self.execution_context_stack[index].stack.push(result);
                }
                Insn::Delete => {
                    let fc = self.execution_context_stack[index].stack.pop().unwrap();
                    let result = self.delete_ref(fc);
                    self.execution_context_stack[index].stack.push(result);
                }
                Insn::Void => {
                    let fc = self.execution_context_stack[index].stack.pop().unwrap();
                    let result = self.void_operator(fc);
                    self.execution_context_stack[index].stack.push(result);
                }
                Insn::TypeOf => {
                    let fc = self.execution_context_stack[index].stack.pop().unwrap();
                    let result = self.typeof_operator(fc);
                    self.execution_context_stack[index].stack.push(result);
                }
                Insn::Unwind => {
                    let vals_to_remove = chunk.opcodes[self.execution_context_stack[index].pc as usize] as usize;
                    self.execution_context_stack[index].pc += 1;
                    assert!(vals_to_remove < self.execution_context_stack[index].stack.len());
                    if vals_to_remove > 0 {
                        let old_index_of_err = self.execution_context_stack[index].stack.len() - 1;
                        let new_index_of_err = old_index_of_err - vals_to_remove;
                        self.execution_context_stack[index].stack.swap(new_index_of_err, old_index_of_err);
                        self.execution_context_stack[index].stack.truncate(new_index_of_err + 1);
                    }
                }
                Insn::Call => {
                    let arg_count_nc = self.execution_context_stack[index].stack.pop().unwrap().unwrap();
                    let arg_count_val = ECMAScriptValue::try_from(arg_count_nc).unwrap();
                    let arg_count: usize = (f64::try_from(arg_count_val).unwrap().round() as i64).try_into().unwrap();
                    let mut arguments = Vec::with_capacity(arg_count);
                    for _ in 1..=arg_count {
                        let nc = ECMAScriptValue::try_from(
                            self.execution_context_stack[index].stack.pop().unwrap().unwrap(),
                        )
                        .unwrap();
                        arguments.push(nc);
                    }
                    arguments.reverse();
                    let func_nc = self.execution_context_stack[index].stack.pop().unwrap().unwrap();
                    let func_val = ECMAScriptValue::try_from(func_nc).unwrap();
                    let ref_nc = self.execution_context_stack[index].stack.pop().unwrap().unwrap();

                    let result = self.evaluate_call(func_val, ref_nc, &arguments);

                    // @@@ This is the wrong thing to do for successful calls to function objects. (Those calls will put their own items on the stack.)
                    self.execution_context_stack[index].stack.push(result);
                }
                Insn::UnaryPlus => {
                    let exp = self.execution_context_stack[index].stack.pop().unwrap();
                    let val = get_value(self, exp);
                    let result = match val {
                        Ok(ev) => to_number(self, ev).map(NormalCompletion::from),
                        Err(ac) => Err(ac),
                    };
                    self.execution_context_stack[index].stack.push(result);
                }
                Insn::UnaryMinus => {
                    let exp = self.execution_context_stack[index].stack.pop().unwrap();
                    let val = get_value(self, exp);
                    let old_val = match val {
                        Ok(val) => to_numeric(self, val),
                        Err(ac) => Err(ac),
                    };
                    let result = match old_val {
                        Err(ac) => Err(ac),
                        Ok(Numeric::Number(n)) => Ok(NormalCompletion::from(-n)),
                        Ok(Numeric::BigInt(bi)) => Ok(NormalCompletion::from(Rc::new(-&*bi))),
                    };
                    self.execution_context_stack[index].stack.push(result);
                }
                Insn::UnaryComplement => {
                    let exp = self.execution_context_stack[index].stack.pop().unwrap();
                    let val = get_value(self, exp);
                    let old_val = match val {
                        Ok(val) => to_numeric(self, val),
                        Err(ac) => Err(ac),
                    };
                    let result = match old_val {
                        Err(ac) => Err(ac),
                        Ok(Numeric::Number(n)) => Ok(NormalCompletion::from(!to_int32(self, n).unwrap())),
                        Ok(Numeric::BigInt(bi)) => Ok(NormalCompletion::from(Rc::new(!&*bi))),
                    };
                    self.execution_context_stack[index].stack.push(result);
                }
                Insn::UnaryNot => {
                    let exp = self.execution_context_stack[index].stack.pop().unwrap();
                    let val = get_value(self, exp);
                    let result = match val {
                        Ok(val) => Ok(NormalCompletion::from(!to_boolean(val))),
                        Err(ac) => Err(ac),
                    };
                    self.execution_context_stack[index].stack.push(result);
                }
                Insn::Exponentiate => self.binary_operation(index, BinOp::Exponentiate),
                Insn::Multiply => self.binary_operation(index, BinOp::Multiply),
                Insn::Divide => self.binary_operation(index, BinOp::Divide),
                Insn::Modulo => self.binary_operation(index, BinOp::Remainder),
                Insn::Add => self.binary_operation(index, BinOp::Add),
                Insn::Subtract => self.binary_operation(index, BinOp::Subtract),

                Insn::InstantiateIdFreeFunctionExpression => {
                    let id = chunk.opcodes[self.execution_context_stack[index].pc as usize]; // failure is a coding error (the compiler broke)
                    self.execution_context_stack[index].pc += 1;
                    let info = &chunk.function_object_data[id as usize];
                    self.instantiate_ordinary_function_expression_without_binding_id(index, info)
                }

                Insn::InstantiateArrowFunctionExpression => {
                    let id = chunk.opcodes[self.execution_context_stack[index].pc as usize]; // failure is a coding error (the compiler broke)
                    self.execution_context_stack[index].pc += 1;
                    let info = &chunk.function_object_data[id as usize];
                    self.instantiate_arrow_function_expression(index, info)
                }
                Insn::LeftShift => self.binary_operation(index, BinOp::LeftShift),
                Insn::SignedRightShift => self.binary_operation(index, BinOp::SignedRightShift),
                Insn::UnsignedRightShift => self.binary_operation(index, BinOp::UnsignedRightShift),
                Insn::Throw => {
                    // Convert the NormalCompletion::Value on top of the stack into a ThrowCompletion with a matching value
                    let exp: ECMAScriptValue = self.execution_context_stack[index]
                        .stack
                        .pop()
                        .expect("Throw requires an argument")
                        .expect("Throw requires a NormalCompletion")
                        .try_into()
                        .expect("Throw requires a value");
                    self.execution_context_stack[index].stack.push(Err(AbruptCompletion::Throw { value: exp }));
                }
                Insn::Less => {
                    let (lval, rval) = self.two_values(index);
                    let result =
                        self.is_less_than(lval, rval, true).map(|optb| NormalCompletion::from(optb.unwrap_or(false)));
                    self.execution_context_stack[index].stack.push(result);
                }
                Insn::Greater => {
                    let (lval, rval) = self.two_values(index);
                    let result =
                        self.is_less_than(rval, lval, false).map(|optb| NormalCompletion::from(optb.unwrap_or(false)));
                    self.execution_context_stack[index].stack.push(result);
                }
                Insn::LessEqual => {
                    let (lval, rval) = self.two_values(index);
                    let result =
                        self.is_less_than(rval, lval, false).map(|optb| NormalCompletion::from(!optb.unwrap_or(true)));
                    self.execution_context_stack[index].stack.push(result);
                }
                Insn::GreaterEqual => {
                    let (lval, rval) = self.two_values(index);
                    let result =
                        self.is_less_than(lval, rval, true).map(|optb| NormalCompletion::from(!optb.unwrap_or(true)));
                    self.execution_context_stack[index].stack.push(result);
                }
                Insn::InstanceOf => {
                    let (lval, rval) = self.two_values(index);
                    let result = self.instanceof_operator(lval, rval);
                    self.execution_context_stack[index].stack.push(result);
                }
                Insn::In => {
                    let (lval, rval) = self.two_values(index);
                    let result = match rval {
                        ECMAScriptValue::Object(obj) => {
                            let key = to_property_key(self, lval)?;
                            has_property(self, &obj, &key).map(NormalCompletion::from)
                        }
                        _ => Err(create_type_error(self, "Right-hand side of 'in' must be an object")),
                    };
                    self.execution_context_stack[index].stack.push(result);
                }
                Insn::Equal => {
                    let (lval, rval) = self.two_values(index);
                    let result = self.is_loosely_equal(&lval, &rval).map(NormalCompletion::from);
                    self.execution_context_stack[index].stack.push(result);
                }
                Insn::NotEqual => {
                    let (lval, rval) = self.two_values(index);
                    let result = self.is_loosely_equal(&lval, &rval).map(|val| NormalCompletion::from(!val));
                    self.execution_context_stack[index].stack.push(result);
                }
                Insn::StrictEqual => {
                    let (lval, rval) = self.two_values(index);
                    let result = Ok(NormalCompletion::from(lval.is_strictly_equal(&rval)));
                    self.execution_context_stack[index].stack.push(result);
                }
                Insn::StrictNotEqual => {
                    let (lval, rval) = self.two_values(index);
                    let result = Ok(NormalCompletion::from(!lval.is_strictly_equal(&rval)));
                    self.execution_context_stack[index].stack.push(result);
                }
                Insn::BitwiseAnd => self.binary_operation(index, BinOp::BitwiseAnd),
                Insn::BitwiseOr => self.binary_operation(index, BinOp::BitwiseOr),
                Insn::BitwiseXor => self.binary_operation(index, BinOp::BitwiseXor),
            }
        }
        let index = self.execution_context_stack.len() - 1;
        self.execution_context_stack[index]
            .stack
            .pop()
            .map(|svr| {
                svr.map(|sv| match sv {
                    NormalCompletion::Reference(_) | NormalCompletion::Empty => ECMAScriptValue::Undefined,
                    NormalCompletion::Value(v) => v,
                })
            })
            .unwrap_or(Ok(ECMAScriptValue::Undefined))
    }

    fn evaluate_call(
        &mut self,
        func: ECMAScriptValue,
        reference: NormalCompletion,
        arguments: &[ECMAScriptValue],
    ) -> FullCompletion {
        let this_value = match &reference {
            NormalCompletion::Empty => unreachable!(),
            NormalCompletion::Value(_) => ECMAScriptValue::Undefined,
            NormalCompletion::Reference(r) => match &r.base {
                Base::Unresolvable => unreachable!(),
                Base::Environment(e) => {
                    e.with_base_object().map(ECMAScriptValue::from).unwrap_or(ECMAScriptValue::Undefined)
                }
                Base::Value(_) => r.get_this_value(),
            },
        };
        if !func.is_object() {
            return Err(create_type_error(self, "not an object"));
        }
        if !is_callable(&func) {
            return Err(create_type_error(self, "not a function"));
        }
        call(self, &func, &this_value, arguments).map(NormalCompletion::from)
    }

    fn prefix_increment(&mut self, expr: FullCompletion) -> FullCompletion {
        let value = get_value(self, expr.clone())?;
        let old_value = to_numeric(self, value)?;
        let new_value: ECMAScriptValue = match old_value {
            Numeric::Number(n) => (n + 1.0).into(),
            Numeric::BigInt(bi) => ECMAScriptValue::from(&*bi + 1),
        };
        put_value(self, expr, Ok(new_value.clone()))?;
        Ok(NormalCompletion::from(new_value))
    }

    fn prefix_decrement(&mut self, expr: FullCompletion) -> FullCompletion {
        let value = get_value(self, expr.clone())?;
        let old_value = to_numeric(self, value)?;
        let new_value: ECMAScriptValue = match old_value {
            Numeric::Number(n) => (n - 1.0).into(),
            Numeric::BigInt(bi) => ECMAScriptValue::from(&*bi - 1),
        };
        put_value(self, expr, Ok(new_value.clone()))?;
        Ok(NormalCompletion::from(new_value))
    }

    fn delete_ref(&mut self, expr: FullCompletion) -> FullCompletion {
        let reference = expr?;
        match reference {
            NormalCompletion::Empty | NormalCompletion::Value(_) => Ok(true.into()),
            NormalCompletion::Reference(r) => match *r {
                Reference { base: Base::Unresolvable, .. } => Ok(true.into()),
                Reference { base: Base::Value(_), this_value: Some(_), .. } => {
                    Err(create_reference_error(self, "super properties not deletable"))
                }
                Reference { base: Base::Value(val), referenced_name, strict, this_value: None } => {
                    let base_obj = to_object(self, val)?;
                    let delete_status = base_obj
                        .o
                        .delete(self, &referenced_name.try_into().expect("Property name will never be private"))?;
                    if !delete_status && strict {
                        Err(create_type_error(self, "property not deletable"))
                    } else {
                        Ok(delete_status.into())
                    }
                }
                Reference { base: Base::Environment(base), referenced_name, .. } => {
                    let delete_status = base.delete_binding(
                        self,
                        &referenced_name.try_into().expect("Property name will never be private"),
                    )?;
                    Ok(delete_status.into())
                }
            },
        }
    }

    fn void_operator(&mut self, expr: FullCompletion) -> FullCompletion {
        get_value(self, expr)?;
        Ok(ECMAScriptValue::Undefined.into())
    }

    fn typeof_operator(&mut self, expr: FullCompletion) -> FullCompletion {
        if let Ok(NormalCompletion::Reference(r)) = &expr {
            if r.is_unresolvable_reference() {
                return Ok(NormalCompletion::from("undefined"));
            }
        }

        let val = get_value(self, expr)?;
        let type_string = match val {
            ECMAScriptValue::Undefined => "undefined",
            ECMAScriptValue::Null => "object",
            ECMAScriptValue::Boolean(_) => "boolean",
            ECMAScriptValue::String(_) => "string",
            ECMAScriptValue::Number(_) => "number",
            ECMAScriptValue::BigInt(_) => "bigint",
            ECMAScriptValue::Symbol(_) => "symbol",
            ECMAScriptValue::Object(obj) => {
                if obj.o.is_callable_obj() {
                    "function"
                } else {
                    "object"
                }
            }
        };
        Ok(NormalCompletion::from(type_string))
    }

    fn two_values(&mut self, index: usize) -> (ECMAScriptValue, ECMAScriptValue) {
        let (right, left) = {
            let stack = &mut self.execution_context_stack[index].stack;
            (stack.pop(), stack.pop())
        };
        let rval: ECMAScriptValue = right
            .expect("Operation requires an argument")
            .expect("Right must be a NormalCompletion")
            .try_into()
            .expect("Right must be a value");
        let lval: ECMAScriptValue = left
            .expect("Operation requires two arguments")
            .expect("Left must be a NormalCompletion")
            .try_into()
            .expect("Left must be a value");
        (lval, rval)
    }

    fn binary_operation(&mut self, index: usize, op: BinOp) {
        let (lval, rval) = self.two_values(index);
        let result = self.apply_string_or_numeric_binary_operator(lval, rval, op);
        self.execution_context_stack[index].stack.push(result);
    }

    #[allow(unused_variables)]
    fn apply_string_or_numeric_binary_operator(
        &mut self,
        lval: ECMAScriptValue,
        rval: ECMAScriptValue,
        op: BinOp,
    ) -> FullCompletion {
        let (lval, rval) = if op == BinOp::Add {
            let lprim = to_primitive(self, lval, None)?;
            let rprim = to_primitive(self, rval, None)?;
            if lprim.is_string() || rprim.is_string() {
                let lstr = to_string(self, lprim)?;
                let rstr = to_string(self, rprim)?;
                return Ok(NormalCompletion::from(lstr.concat(rstr)));
            }
            (lprim, rprim)
        } else {
            (lval, rval)
        };
        let lnum = to_numeric(self, lval)?;
        let rnum = to_numeric(self, rval)?;
        match (lnum, rnum, op) {
            (Numeric::Number(left), Numeric::Number(right), BinOp::Exponentiate) => {
                Ok(NormalCompletion::from(left.powf(right)))
            }
            (Numeric::Number(left), Numeric::Number(right), BinOp::Multiply) => {
                Ok(NormalCompletion::from(left * right))
            }
            (Numeric::Number(left), Numeric::Number(right), BinOp::Divide) => Ok(NormalCompletion::from(left / right)),
            (Numeric::Number(left), Numeric::Number(right), BinOp::Remainder) => {
                Ok(NormalCompletion::from(left % right))
            }
            (Numeric::Number(left), Numeric::Number(right), BinOp::Add) => Ok(NormalCompletion::from(left + right)),
            (Numeric::Number(left), Numeric::Number(right), BinOp::Subtract) => {
                Ok(NormalCompletion::from(left - right))
            }
            (Numeric::Number(left), Numeric::Number(right), BinOp::LeftShift) => {
                let lnum = to_int32(self, left).expect("Numbers are always convertable to Int32");
                let rnum = to_uint32(self, right).expect("Numbers are always convertable to Uint32");
                let shift_count = rnum % 32;
                Ok(NormalCompletion::from(lnum << shift_count))
            }
            (Numeric::Number(left), Numeric::Number(right), BinOp::SignedRightShift) => {
                let lnum = to_int32(self, left).expect("Numbers are always convertable to Int32");
                let rnum = to_uint32(self, right).expect("Numbers are always convertable to Uint32");
                let shift_count = rnum % 32;
                Ok(NormalCompletion::from(lnum >> shift_count))
            }
            (Numeric::Number(left), Numeric::Number(right), BinOp::UnsignedRightShift) => {
                let lnum = to_uint32(self, left).expect("Numbers are always convertable to Uint32");
                let rnum = to_uint32(self, right).expect("Numbers are always convertable to Uint32");
                let shift_count = rnum % 32;
                Ok(NormalCompletion::from(lnum >> shift_count))
            }
            (Numeric::Number(left), Numeric::Number(right), BinOp::BitwiseAnd) => {
                let lnum = to_int32(self, left).expect("Numbers are always convertable to int32");
                let rnum = to_int32(self, right).expect("Numbers are always convertable to int32");
                Ok(NormalCompletion::from(lnum & rnum))
            }
            (Numeric::Number(left), Numeric::Number(right), BinOp::BitwiseOr) => {
                let lnum = to_int32(self, left).expect("Numbers are always convertable to int32");
                let rnum = to_int32(self, right).expect("Numbers are always convertable to int32");
                Ok(NormalCompletion::from(lnum | rnum))
            }
            (Numeric::Number(left), Numeric::Number(right), BinOp::BitwiseXor) => {
                let lnum = to_int32(self, left).expect("Numbers are always convertable to int32");
                let rnum = to_int32(self, right).expect("Numbers are always convertable to int32");
                Ok(NormalCompletion::from(lnum ^ rnum))
            }
            (Numeric::BigInt(left), Numeric::BigInt(right), BinOp::Exponentiate) => {
                let exponent =
                    BigUint::try_from(&*right).map_err(|_| create_range_error(self, "Exponent must be positive"))?;
                let base = (*left).clone();
                Ok(NormalCompletion::from(Rc::new(base.pow(exponent))))
            }
            (Numeric::BigInt(left), Numeric::BigInt(right), BinOp::Multiply) => {
                Ok(NormalCompletion::from(Rc::new(&*left * &*right)))
            }
            (Numeric::BigInt(left), Numeric::BigInt(right), BinOp::Divide) => left
                .checked_div(&right)
                .map(NormalCompletion::from)
                .map(Ok)
                .unwrap_or_else(|| Err(create_range_error(self, "Division by zero"))),
            (Numeric::BigInt(left), Numeric::BigInt(right), BinOp::Remainder) => {
                if right.is_zero() {
                    Err(create_range_error(self, "Division by zero"))
                } else {
                    Ok(NormalCompletion::from(&*left % &*right))
                }
            }
            (Numeric::BigInt(left), Numeric::BigInt(right), BinOp::Add) => Ok(NormalCompletion::from(&*left + &*right)),
            (Numeric::BigInt(left), Numeric::BigInt(right), BinOp::Subtract) => {
                Ok(NormalCompletion::from(&*left - &*right))
            }
            (Numeric::BigInt(left), Numeric::BigInt(right), BinOp::LeftShift) => bigint_leftshift(&left, &right)
                .map_err(|err| create_range_error(self, err.to_string()))
                .map(NormalCompletion::from),
            (Numeric::BigInt(left), Numeric::BigInt(right), BinOp::SignedRightShift) => {
                bigint_rightshift(&left, &right)
                    .map_err(|err| create_range_error(self, err.to_string()))
                    .map(NormalCompletion::from)
            }
            (Numeric::BigInt(left), Numeric::BigInt(right), BinOp::UnsignedRightShift) => {
                Err(create_type_error(self, "BigInts have no unsigned right shift, use >> instead"))
            }
            (Numeric::BigInt(left), Numeric::BigInt(right), BinOp::BitwiseAnd) => {
                Ok(NormalCompletion::from(&*left & &*right))
            }
            (Numeric::BigInt(left), Numeric::BigInt(right), BinOp::BitwiseOr) => {
                Ok(NormalCompletion::from(&*left | &*right))
            }
            (Numeric::BigInt(left), Numeric::BigInt(right), BinOp::BitwiseXor) => {
                Ok(NormalCompletion::from(&*left ^ &*right))
            }
            (Numeric::BigInt(_), Numeric::Number(_), _) | (Numeric::Number(_), Numeric::BigInt(_), _) => {
                Err(create_type_error(self, "Cannot mix BigInt and other types, use explicit conversions"))
            }
        }
    }

    fn instantiate_ordinary_function_expression_without_binding_id(
        &mut self,
        index: usize,
        info: &StashedFunctionData,
    ) {
        // The syntax-directed operation InstantiateOrdinaryFunctionExpression takes optional argument name and
        // returns a function object. It is defined piecewise over the following productions:
        //
        //  FunctionExpression : function ( FormalParameters ) { FunctionBody }
        //      1. If name is not present, set name to "".
        //      2. Let env be the LexicalEnvironment of the running execution context.
        //      3. Let privateEnv be the running execution context's PrivateEnvironment.
        //      4. Let sourceText be the source text matched by FunctionExpression.
        //      5. Let closure be OrdinaryFunctionCreate(%Function.prototype%, sourceText, FormalParameters,
        //         FunctionBody, non-lexical-this, env, privateEnv).
        //      6. Perform SetFunctionName(closure, name).
        //      7. Perform MakeConstructor(closure).
        //      8. Return closure.

        let to_compile: Rc<FunctionExpression> =
            info.to_compile.clone().try_into().expect("This routine only used with FunctionExpressions");
        let name = nameify(&info.source_text, 50);
        let mut compiled = Chunk::new(name);
        let compilation_status = to_compile.compile_body(&mut compiled, info);
        if let Err(err) = compilation_status {
            let typeerror = create_type_error(self, err.to_string());
            let l = self.execution_context_stack[index].stack.len();
            self.execution_context_stack[index].stack[l - 1] = Err(typeerror); // pop then push
            return;
        }

        // Name is on the stack.
        // env/privateenv come from the agent.
        // sourceText is on the stack? Or with the productions?
        // FormalParameters/FunctionBody are... In a registry someplace maybe? With a registry ID in the instruction?
        // strict is ... in that registry? (Needs to be not part of the current chunk).
        let env = self.current_lexical_environment().expect("Lexical environment must exist if code is running");
        let priv_env = self.current_private_environment();

        let name = JSString::try_from(
            ECMAScriptValue::try_from(
                self.execution_context_stack[index]
                    .stack
                    .pop()
                    .expect("Insn only used with argument on stack")
                    .expect("Argument must not be an AbruptCompletion"),
            )
            .expect("Argument must be a value"),
        )
        .expect("Argument must be a string");

        let function_prototype = self.intrinsic(IntrinsicId::FunctionPrototype);

        let closure = ordinary_function_create(
            self,
            function_prototype,
            info.source_text.as_str(),
            info.params.clone(),
            info.body.clone(),
            FunctionThisMode::NonLexicalThis,
            env,
            priv_env,
            info.strict,
            Rc::new(compiled),
        );

        set_function_name(self, &closure, name.into(), None);
        make_constructor(self, &closure, None);

        self.execution_context_stack[index].stack.push(Ok(closure.into()));
    }

    #[allow(unreachable_code, unused_variables)]
    fn instantiate_arrow_function_expression(&mut self, index: usize, info: &StashedFunctionData) {
        let env = self.current_lexical_environment().unwrap();
        let priv_env = self.current_private_environment();

        let name = JSString::try_from(
            ECMAScriptValue::try_from(self.execution_context_stack[index].stack.pop().unwrap().unwrap()).unwrap(),
        )
        .unwrap();

        let compiled: Chunk = todo!();

        let function_prototype = self.intrinsic(IntrinsicId::FunctionPrototype);

        let closure = ordinary_function_create(
            self,
            function_prototype,
            info.source_text.as_str(),
            info.params.clone(),
            info.body.clone(),
            FunctionThisMode::LexicalThis,
            env,
            priv_env,
            info.strict,
            Rc::new(compiled),
        );
        set_function_name(self, &closure, name.into(), None);

        self.execution_context_stack[index].stack.push(Ok(closure.into()));
    }

    fn is_less_than(&mut self, x: ECMAScriptValue, y: ECMAScriptValue, left_first: bool) -> Completion<Option<bool>> {
        let (px, py) = if left_first {
            let px = to_primitive(self, x, None)?;
            let py = to_primitive(self, y, None)?;
            (px, py)
        } else {
            let py = to_primitive(self, y, None)?;
            let px = to_primitive(self, x, None)?;
            (px, py)
        };
        if px.is_string() && py.is_string() {
            let sx = JSString::try_from(px).expect("String values must be strings");
            let sy = JSString::try_from(py).expect("String values must be strings");
            return Ok(Some(sx < sy));
        }
        if px.is_string() && py.is_bigint() {
            let nx =
                String::from(JSString::try_from(px).expect("String values must be strings")).parse::<BigInt>().ok();
            let ny: Rc<BigInt> = py.try_into().expect("Bigint values must be bigints");
            return match nx {
                None => Ok(None),
                Some(nx) => Ok(Some(nx < *ny)),
            };
        }
        if px.is_bigint() && py.is_string() {
            let nx: Rc<BigInt> = px.try_into().expect("Bigint values must be bigints");
            let ny =
                String::from(JSString::try_from(py).expect("String values must be strings")).parse::<BigInt>().ok();
            return match ny {
                None => Ok(None),
                Some(ny) => Ok(Some(*nx < ny)),
            };
        }
        let nx = to_numeric(self, px)?;
        let ny = to_numeric(self, py)?;
        match (nx, ny) {
            (Numeric::Number(nx), Numeric::Number(ny)) => {
                if nx.is_nan() || ny.is_nan() {
                    Ok(None)
                } else {
                    Ok(Some(nx < ny))
                }
            }
            (Numeric::Number(nx), Numeric::BigInt(by)) => {
                if nx.is_nan() {
                    Ok(None)
                } else if nx == f64::NEG_INFINITY {
                    Ok(Some(true))
                } else if nx == f64::INFINITY {
                    Ok(Some(false))
                } else {
                    Ok(Some(nx < by.to_f64().unwrap()))
                }
            }
            (Numeric::BigInt(bx), Numeric::Number(ny)) => {
                if ny.is_nan() {
                    Ok(None)
                } else if ny == f64::NEG_INFINITY {
                    Ok(Some(false))
                } else if ny == f64::INFINITY {
                    Ok(Some(true))
                } else {
                    Ok(Some(bx.to_f64().unwrap() < ny))
                }
            }
            (Numeric::BigInt(bx), Numeric::BigInt(by)) => Ok(Some(*bx < *by)),
        }
    }

    fn instanceof_operator(&mut self, v: ECMAScriptValue, target: ECMAScriptValue) -> FullCompletion {
        // InstanceofOperator ( V, target )
        //
        // The abstract operation InstanceofOperator takes arguments V (an ECMAScript language value) and target (an
        // ECMAScript language value) and returns either a normal completion containing a Boolean or a throw completion.
        // It implements the generic algorithm for determining if V is an instance of target either by consulting
        // target's @@hasInstance method or, if absent, determining whether the value of target's "prototype" property
        // is present in V's prototype chain. It performs the following steps when called:
        //
        //  1. If Type(target) is not Object, throw a TypeError exception.
        //  2. Let instOfHandler be ? GetMethod(target, @@hasInstance).
        //  3. If instOfHandler is not undefined, then
        //      a. Return ToBoolean(? Call(instOfHandler, target, « V »)).
        //  4. If IsCallable(target) is false, throw a TypeError exception.
        //  5. Return ? OrdinaryHasInstance(target, V).
        //
        //
        // NOTE    | Steps 4 and 5 provide compatibility with previous editions of ECMAScript that did not use a
        //         | @@hasInstance method to define the instanceof operator semantics. If an object does not define or
        //         | inherit @@hasInstance it uses the default instanceof semantics.
        match &target {
            ECMAScriptValue::Object(_) => {
                let hi = self.wks(WksId::HasInstance);
                let instof_handler = get_method(self, &target, &hi.into())?;
                match &instof_handler {
                    ECMAScriptValue::Undefined => {
                        if !is_callable(&target) {
                            Err(create_type_error(self, "Right-hand side of 'instanceof' is not callable"))
                        } else {
                            self.ordinary_has_instance(&target, &v).map(NormalCompletion::from)
                        }
                    }
                    _ => {
                        let res = call(self, &instof_handler, &target, &[v])?;
                        Ok(NormalCompletion::from(to_boolean(res)))
                    }
                }
            }
            _ => Err(create_type_error(self, "Right-hand side of 'instanceof' is not an object")),
        }
    }
}

#[derive(PartialEq, Eq)]
enum BinOp {
    Exponentiate,
    Multiply,
    Divide,
    Remainder,
    Add,
    Subtract,
    LeftShift,
    SignedRightShift,
    UnsignedRightShift,
    BitwiseAnd,
    BitwiseOr,
    BitwiseXor,
}

#[derive(Debug, PartialEq, Eq, Copy, Clone)]
pub enum WksId {
    AsyncIterator,
    HasInstance,
    IsConcatSpreadable,
    Iterator,
    Match,
    MatchAll,
    Replace,
    Search,
    Species,
    Split,
    ToPrimitive,
    ToStringTag,
    Unscopables,
}

#[derive(Debug)]
pub struct WellKnownSymbols {
    pub async_iterator_: Symbol,
    pub has_instance_: Symbol,
    pub is_concat_spreadable_: Symbol,
    pub iterator_: Symbol,
    pub match_: Symbol,
    pub match_all_: Symbol,
    pub replace_: Symbol,
    pub search_: Symbol,
    pub species_: Symbol,
    pub split_: Symbol,
    pub to_primitive_: Symbol,
    pub to_string_tag_: Symbol,
    pub unscopables_: Symbol,
}

pub fn parse_script(
    agent: &mut Agent,
    source_text: &str,
    realm: Rc<RefCell<Realm>>,
) -> Result<ScriptRecord, Vec<Object>> {
    let script = parse_text(agent, source_text, ParseGoal::Script);
    match script {
        ParsedText::Errors(errs) => Err(errs),
        ParsedText::Script(script) => {
            let mut chunk = Chunk::new("top level script");
            script.compile(&mut chunk, source_text).unwrap();
            for line in chunk.disassemble() {
                println!("{line}");
            }
            Ok(ScriptRecord { realm, ecmascript_code: script, compiled: Rc::new(chunk) })
        }
    }
}

enum TopLevelLexDecl {
    Class(Rc<ClassDeclaration>),
    Lex(Rc<LexicalDeclaration>),
}
impl TryFrom<DeclPart> for TopLevelLexDecl {
    type Error = anyhow::Error;
    fn try_from(src: DeclPart) -> anyhow::Result<Self> {
        match src {
            DeclPart::ClassDeclaration(cd) => Ok(Self::Class(cd)),
            DeclPart::LexicalDeclaration(ld) => Ok(Self::Lex(ld)),
            _ => Err(anyhow!("Not a top-level lexical decl")),
        }
    }
}
#[derive(Debug, Clone)]
pub enum FcnDef {
    Function(Rc<FunctionDeclaration>),
    Generator(Rc<GeneratorDeclaration>),
    AsyncFun(Rc<AsyncFunctionDeclaration>),
    AsyncGen(Rc<AsyncGeneratorDeclaration>),
}
impl TryFrom<VarScopeDecl> for FcnDef {
    type Error = anyhow::Error;
    fn try_from(src: VarScopeDecl) -> anyhow::Result<Self> {
        match src {
            VarScopeDecl::FunctionDeclaration(fd) => Ok(Self::Function(fd)),
            VarScopeDecl::GeneratorDeclaration(gd) => Ok(Self::Generator(gd)),
            VarScopeDecl::AsyncFunctionDeclaration(afd) => Ok(Self::AsyncFun(afd)),
            VarScopeDecl::AsyncGeneratorDeclaration(agd) => Ok(Self::AsyncGen(agd)),
            _ => Err(anyhow!("Not a function def")),
        }
    }
}
impl TryFrom<DeclPart> for FcnDef {
    type Error = anyhow::Error;
    fn try_from(value: DeclPart) -> Result<Self, Self::Error> {
        match value {
            DeclPart::FunctionDeclaration(fd) => Ok(Self::Function(fd)),
            DeclPart::GeneratorDeclaration(gd) => Ok(Self::Generator(gd)),
            DeclPart::AsyncFunctionDeclaration(afd) => Ok(Self::AsyncFun(afd)),
            DeclPart::AsyncGeneratorDeclaration(agd) => Ok(Self::AsyncGen(agd)),
            DeclPart::ClassDeclaration(_) | DeclPart::LexicalDeclaration(_) => Err(anyhow!("Not a function def")),
        }
    }
}
impl FcnDef {
    pub fn bound_name(&self) -> JSString {
        match self {
            FcnDef::Function(x) => x.bound_name(),
            FcnDef::Generator(x) => x.bound_name(),
            FcnDef::AsyncFun(x) => x.bound_name(),
            FcnDef::AsyncGen(x) => x.bound_name(),
        }
    }
    pub fn instantiate_function_object(
        &self,
        agent: &mut Agent,
        env: Rc<dyn EnvironmentRecord>,
        private_env: Option<&PrivateEnvironmentRecord>,
    ) -> ECMAScriptValue {
        match self {
            FcnDef::Function(x) => x.instantiate_function_object(agent, env, private_env),
            FcnDef::Generator(x) => x.instantiate_function_object(agent, env, private_env),
            FcnDef::AsyncFun(x) => x.instantiate_function_object(agent, env, private_env),
            FcnDef::AsyncGen(x) => x.instantiate_function_object(agent, env, private_env),
        }
    }
}
impl TopLevelFcnDef {
    fn bound_name(&self) -> JSString {
        match self {
            TopLevelFcnDef::Function(fd) => fd.bound_name(),
            TopLevelFcnDef::Generator(gd) => gd.bound_name(),
            TopLevelFcnDef::AsyncFun(afd) => afd.bound_name(),
            TopLevelFcnDef::AsyncGen(agd) => agd.bound_name(),
        }
    }
}
enum TopLevelVarDecl {
    VarDecl(Rc<VariableDeclaration>),
    ForBinding(Rc<ForBinding>),
}
impl TryFrom<VarScopeDecl> for TopLevelVarDecl {
    type Error = anyhow::Error;
    fn try_from(value: VarScopeDecl) -> Result<Self, Self::Error> {
        match value {
            VarScopeDecl::VariableDeclaration(vd) => Ok(Self::VarDecl(vd)),
            VarScopeDecl::ForBinding(fb) => Ok(Self::ForBinding(fb)),
            VarScopeDecl::FunctionDeclaration(_) => {
                Err(anyhow!("FunctionDeclaration seen when top-level var decl expected"))
            }
            VarScopeDecl::GeneratorDeclaration(_) => {
                Err(anyhow!("GeneratorDeclaration seen when top-level var decl expected"))
            }
            VarScopeDecl::AsyncFunctionDeclaration(_) => {
                Err(anyhow!("AsyncFunctionDeclaration seen when top-level var decl expected"))
            }
            VarScopeDecl::AsyncGeneratorDeclaration(_) => {
                Err(anyhow!("AsyncGeneratorDeclaration seen when top-level var decl expected"))
            }
        }
    }
}

pub fn global_declaration_instantiation(
    agent: &mut Agent,
    script: Rc<Script>,
    env: Rc<GlobalEnvironmentRecord>,
) -> Completion<()> {
    println!("Creating Globals...");
    let lex_names = script.lexically_declared_names();
    let var_names = script.var_declared_names();
    for name in lex_names {
        if env.has_var_declaration(&name) {
            return Err(create_syntax_error(agent, format!("{name}: already defined"), None));
        }
        if env.has_lexical_declaration(agent, &name) {
            return Err(create_syntax_error(agent, format!("{name}: already defined"), None));
        }
        let has_restricted_global = env.has_restricted_global_property(agent, &name)?;
        if has_restricted_global {
            return Err(create_syntax_error(agent, format!("{name} is restricted and may not be used"), None));
        }
    }
    for name in var_names {
        if env.has_lexical_declaration(agent, &name) {
            return Err(create_syntax_error(agent, format!("{name}: already defined"), None));
        }
    }
    let var_declarations = script.var_scoped_declarations();
    let mut functions_to_initialize = vec![];
    let mut declared_function_names = vec![];
    for d in var_declarations.iter().rev().cloned().filter_map(|decl| FcnDef::try_from(decl).ok()) {
        let func_name = d.bound_name();
        if !declared_function_names.contains(&func_name) {
            let fn_definable = env.can_declare_global_function(agent, &func_name)?;
            if !fn_definable {
                return Err(create_type_error(agent, format!("Cannot create global function {func_name}")));
            }
            declared_function_names.push(func_name);
            functions_to_initialize.insert(0, d);
        }
    }
    let mut declared_var_names = vec![];
    for d in var_declarations.into_iter().filter_map(|pn| TopLevelVarDecl::try_from(pn).ok()) {
        for vn in match d {
            TopLevelVarDecl::VarDecl(vd) => vd.bound_names(),
            TopLevelVarDecl::ForBinding(fb) => fb.bound_names(),
        } {
            if !declared_function_names.contains(&vn) {
                let vn_definable = env.can_declare_global_var(agent, &vn)?;
                if !vn_definable {
                    return Err(create_type_error(agent, format!("Cannot create global variable {vn}")));
                }
                if !declared_var_names.contains(&vn) {
                    declared_var_names.push(vn);
                }
            }
        }
    }
    let lex_declarations =
        script.lexically_scoped_declarations().into_iter().filter_map(|d| TopLevelLexDecl::try_from(d).ok());
    let private_env = None;
    for d in lex_declarations {
        let (names, is_constant) = match &d {
            TopLevelLexDecl::Class(cd) => (cd.bound_names(), false),
            TopLevelLexDecl::Lex(ld) => (ld.bound_names(), ld.is_constant_declaration()),
        };
        for dn in names {
            if is_constant {
                println!("   immutable: {dn}");
                env.create_immutable_binding(agent, dn, true)?;
            } else {
                println!("   mutable:   {dn}");
                env.create_mutable_binding(agent, dn, false)?;
            }
        }
    }
    for f in functions_to_initialize {
        let name = f.bound_name();
        let func_obj = f.instantiate_function_object(agent, env.clone() as Rc<dyn EnvironmentRecord>, private_env);
        println!("   function:  {name}");
        env.create_global_function_binding(agent, name, func_obj, false)?;
    }
    for vn in declared_var_names {
        println!("   var:       {vn}");
        env.create_global_var_binding(agent, vn, false)?;
    }
    println!("..done");

    Ok(())
}

pub fn script_evaluation(agent: &mut Agent, sr: ScriptRecord) -> Completion<ECMAScriptValue> {
    let global_env = sr.realm.borrow().global_env.clone();
    let mut script_context =
        ExecutionContext::new(None, Rc::clone(&sr.realm), Some(ScriptOrModule::Script(Rc::new(sr.clone()))));
    script_context.lexical_environment = global_env.clone().map(|g| g as Rc<dyn EnvironmentRecord>);
    script_context.variable_environment = global_env.clone().map(|g| g as Rc<dyn EnvironmentRecord>);

    agent.push_execution_context(script_context);

    let script = sr.ecmascript_code.clone();

    let result =
        global_declaration_instantiation(agent, script, global_env.unwrap()).and_then(|_| agent.evaluate(sr.compiled));

    agent.pop_execution_context();

    result
}

#[derive(Debug)]
pub enum ProcessError {
    RuntimeError { error: ECMAScriptValue },
    CompileErrors { values: Vec<Object> },
    InternalError { reason: String },
}

impl error::Error for ProcessError {}

impl fmt::Display for ProcessError {
    fn fmt(&self, f: &mut fmt::Formatter) -> fmt::Result {
        match self {
            ProcessError::RuntimeError { error } => {
                if let ECMAScriptValue::Object(o) = error {
                    if o.o.is_error_object() {
                        return write!(f, "Thrown: {}", unwind_any_error_object(o));
                    }
                }
                write!(f, "Thrown: {error}")
            }
            ProcessError::CompileErrors { values } => {
                writeln!(f, "During compilation:")?;
                for err_obj in values {
                    writeln!(f, "{}", unwind_any_error_object(err_obj))?;
                }
                Ok(())
            }
            ProcessError::InternalError { reason } => write!(f, "{reason}"),
        }
    }
}

pub fn process_ecmascript(agent: &mut Agent, source_text: &str) -> Result<ECMAScriptValue, ProcessError> {
    let realm = agent.current_realm_record().unwrap();
    let x = parse_script(agent, source_text, realm).map_err(|errs| ProcessError::CompileErrors { values: errs })?;

    let result = script_evaluation(agent, x);
    match result {
        Ok(val) => Ok(val),
        Err(e) => Err(ProcessError::RuntimeError {
            error: ThrowValue::try_from(e).expect("Only ThrowCompletions come from script executions").into(),
        }),
    }
}

pub fn bigint_leftshift(left: &BigInt, right: &BigInt) -> Result<BigInt, anyhow::Error> {
    if right < &BigInt::zero() {
        bigint_rightshift(left, &-right)
    } else {
        Ok(left << u32::try_from(right)?)
    }
}

pub fn bigint_rightshift(left: &BigInt, right: &BigInt) -> Result<BigInt, anyhow::Error> {
    if right < &BigInt::zero() {
        bigint_leftshift(left, &-right)
    } else {
        Ok(match u32::try_from(right) {
            Ok(shift_amt) => left >> shift_amt,
            Err(_) => BigInt::zero(),
        })
    }
}

#[cfg(test)]
mod tests;<|MERGE_RESOLUTION|>--- conflicted
+++ resolved
@@ -193,19 +193,19 @@
         }
     }
 
-<<<<<<< HEAD
     pub fn current_private_environment(&self) -> Option<Rc<RefCell<PrivateEnvironmentRecord>>> {
         match self.execution_context_stack.len() {
             0 => None,
             n => self.execution_context_stack[n - 1].private_environment.clone(),
-=======
+        }
+    }
+    
     pub fn set_lexical_environment(&mut self, env: Option<Rc<dyn EnvironmentRecord>>) {
         match self.execution_context_stack.len() {
             0 => (),
             n => {
                 self.execution_context_stack[n - 1].lexical_environment = env;
             }
->>>>>>> 59b825e6
         }
     }
 
