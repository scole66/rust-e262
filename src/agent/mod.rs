--- conflicted
+++ resolved
@@ -3213,7 +3213,6 @@
     Ok(body_function)
 }
 
-<<<<<<< HEAD
 fn define_method(
     object: Object,
     function_prototype: Option<Object>,
@@ -3263,8 +3262,6 @@
     Ok(closure)
 }
 
-=======
->>>>>>> a3b33544
 fn define_method_property(
     home_object: &Object,
     key: FunctionName,
