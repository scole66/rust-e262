use super::*;
use anyhow::anyhow;
use itertools::Itertools;
use num::pow::Pow;
use num::{BigInt, BigUint, ToPrimitive, Zero};
use std::cell::RefCell;
use std::convert::TryFrom;
use std::convert::TryInto;
use std::error;
use std::fmt;
use std::rc::Rc;

// Agents
//
// An agent comprises a set of ECMAScript execution contexts, an execution context stack, a running execution context,
// an Agent Record, and an executing thread. Except for the executing thread, the constituents of an agent belong
// exclusively to that agent.
//
// An agent's executing thread executes a job on the agent's execution contexts independently of other agents, except
// that an executing thread may be used as the executing thread by multiple agents, provided none of the agents sharing
// the thread have an Agent Record whose [[CanBlock]] property is true.
//
// NOTE 1   | Some web browsers share a single executing thread across multiple unrelated tabs of a browser window, for
//          | example.
//
// While an agent's executing thread executes jobs, the agent is the surrounding agent for the code in those jobs. The
// code uses the surrounding agent to access the specification level execution objects held within the agent: the
// running execution context, the execution context stack, and the Agent Record's fields.

#[derive(Debug)]
pub struct Agent {
    execution_context_stack: Vec<ExecutionContext>,
    pub symbols: WellKnownSymbols,
    obj_id: usize,
    pub symbol_id: usize,
    gsr: Rc<RefCell<SymbolRegistry>>,
}

//#[allow(clippy::new_without_default)]
impl Agent {
    pub fn new(gsr: Rc<RefCell<SymbolRegistry>>) -> Self {
        Agent {
            obj_id: 1,
            execution_context_stack: vec![],
            symbols: WellKnownSymbols {
                async_iterator_: Symbol(Rc::new(SymbolInternals {
                    id: 1,
                    description: Some(JSString::from("Symbol.asyncIterator")),
                })),
                has_instance_: Symbol(Rc::new(SymbolInternals {
                    id: 2,
                    description: Some(JSString::from("Symbol.hasInstance")),
                })),
                is_concat_spreadable_: Symbol(Rc::new(SymbolInternals {
                    id: 3,
                    description: Some(JSString::from("Symbol.isConcatSpreadable")),
                })),
                iterator_: Symbol(Rc::new(SymbolInternals {
                    id: 4,
                    description: Some(JSString::from("Symbol.iterator")),
                })),
                match_: Symbol(Rc::new(SymbolInternals { id: 5, description: Some(JSString::from("Symbol.match")) })),
                match_all_: Symbol(Rc::new(SymbolInternals {
                    id: 6,
                    description: Some(JSString::from("Symbol.matchAll")),
                })),
                replace_: Symbol(Rc::new(SymbolInternals {
                    id: 7,
                    description: Some(JSString::from("Symbol.replace")),
                })),
                search_: Symbol(Rc::new(SymbolInternals { id: 8, description: Some(JSString::from("Symbol.search")) })),
                species_: Symbol(Rc::new(SymbolInternals {
                    id: 9,
                    description: Some(JSString::from("Symbol.species")),
                })),
                split_: Symbol(Rc::new(SymbolInternals { id: 10, description: Some(JSString::from("Symbol.split")) })),
                to_primitive_: Symbol(Rc::new(SymbolInternals {
                    id: 11,
                    description: Some(JSString::from("Symbol.toPrimitive")),
                })),
                to_string_tag_: Symbol(Rc::new(SymbolInternals {
                    id: 12,
                    description: Some(JSString::from("Symbol.toStringTag")),
                })),
                unscopables_: Symbol(Rc::new(SymbolInternals {
                    id: 13,
                    description: Some(JSString::from("Symbol.unscopables")),
                })),
            },
            symbol_id: 14,
            gsr,
        }
    }

    pub fn active_function_object(&self) -> Option<Object> {
        match self.execution_context_stack.len() {
            0 => None,
            n => self.execution_context_stack[n - 1].function.clone(),
        }
    }

    /// Return the active script or module record associated with the current execution
    ///
    /// See [GetActiveScriptOrModule](https://tc39.es/ecma262/#sec-getactivescriptormodule) from ECMA-262.
    pub fn get_active_script_or_module(&self) -> Option<ScriptOrModule> {
        // GetActiveScriptOrModule ( )
        //
        // The abstract operation GetActiveScriptOrModule takes no arguments and returns a Script Record, a Module
        // Record, or null. It is used to determine the running script or module, based on the running execution
        // context. It performs the following steps when called:
        //
        //  1. If the execution context stack is empty, return null.
        //  2. Let ec be the topmost execution context on the execution context stack whose ScriptOrModule component is not null.
        //  3. If no such execution context exists, return null. Otherwise, return ec's ScriptOrModule.
        for ec in self.execution_context_stack.iter() {
            if let Some(script_or_module) = &ec.script_or_module {
                return Some(script_or_module.clone());
            }
        }
        None
    }

    pub fn next_object_id(&mut self) -> usize {
        let result = self.obj_id;
        assert!(result < usize::MAX);
        self.obj_id = result + 1;
        result
    }

    pub fn next_symbol_id(&mut self) -> usize {
        assert!(self.symbol_id < usize::MAX);
        let result = self.symbol_id;
        self.symbol_id += 1;
        result
    }

    pub fn push_execution_context(&mut self, context: ExecutionContext) {
        self.execution_context_stack.push(context)
    }

    pub fn pop_execution_context(&mut self) {
        self.execution_context_stack.pop();
    }

    pub fn ec_push(&mut self, val: FullCompletion) {
        let len = self.execution_context_stack.len();
        assert!(len > 0, "EC Push called with no active EC");
        let ec = &mut self.execution_context_stack[len - 1];
        ec.stack.push(val);
    }

    pub fn ec_pop(&mut self) -> Option<FullCompletion> {
        let len = self.execution_context_stack.len();
        match len {
            0 => None,
            _ => {
                let ec = &mut self.execution_context_stack[len - 1];
                ec.stack.pop()
            }
        }
    }

    pub fn wks(&self, sym_id: WksId) -> Symbol {
        match sym_id {
            WksId::AsyncIterator => &self.symbols.async_iterator_,
            WksId::HasInstance => &self.symbols.has_instance_,
            WksId::IsConcatSpreadable => &self.symbols.is_concat_spreadable_,
            WksId::Iterator => &self.symbols.iterator_,
            WksId::Match => &self.symbols.match_,
            WksId::MatchAll => &self.symbols.match_all_,
            WksId::Replace => &self.symbols.replace_,
            WksId::Search => &self.symbols.search_,
            WksId::Species => &self.symbols.species_,
            WksId::Split => &self.symbols.split_,
            WksId::ToPrimitive => &self.symbols.to_primitive_,
            WksId::ToStringTag => &self.symbols.to_string_tag_,
            WksId::Unscopables => &self.symbols.unscopables_,
        }
        .clone()
    }

    pub fn current_realm_record(&self) -> Option<Rc<RefCell<Realm>>> {
        match self.execution_context_stack.len() {
            0 => None,
            n => Some(self.execution_context_stack[n - 1].realm.clone()),
        }
    }

    pub fn current_lexical_environment(&self) -> Option<Rc<dyn EnvironmentRecord>> {
        match self.execution_context_stack.len() {
            0 => None,
            n => self.execution_context_stack[n - 1].lexical_environment.clone(),
        }
    }

    pub fn current_private_environment(&self) -> Option<Rc<RefCell<PrivateEnvironmentRecord>>> {
        match self.execution_context_stack.len() {
            0 => None,
            n => self.execution_context_stack[n - 1].private_environment.clone(),
        }
    }

    pub fn intrinsic(&self, id: IntrinsicId) -> Object {
        let realm_ref = self.current_realm_record().unwrap();
        let realm = realm_ref.borrow();
        realm.intrinsics.get(id)
    }

    // SetRealmGlobalObject ( realmRec, globalObj, thisValue )
    //
    // The abstract operation SetRealmGlobalObject takes arguments realmRec, globalObj (an Object or undefined), and
    // thisValue. It performs the following steps when called:
    //
    //  1. If globalObj is undefined, then
    //      a. Let intrinsics be realmRec.[[Intrinsics]].
    //      b. Set globalObj to ! OrdinaryObjectCreate(intrinsics.[[%Object.prototype%]]).
    //  2. Assert: Type(globalObj) is Object.
    //  3. If thisValue is undefined, set thisValue to globalObj.
    //  4. Set realmRec.[[GlobalObject]] to globalObj.
    //  5. Let newGlobalEnv be NewGlobalEnvironment(globalObj, thisValue).
    //  6. Set realmRec.[[GlobalEnv]] to newGlobalEnv.
    //  7. Return realmRec.
    pub fn set_realm_global_object(&mut self, global_obj: Option<Object>, this_value: Option<Object>) {
        let go = global_obj.unwrap_or_else(|| {
            let object_proto = self.intrinsic(IntrinsicId::ObjectPrototype);
            ordinary_object_create(self, Some(object_proto), &[])
        });
        let tv = this_value.unwrap_or_else(|| go.clone());
        let realm_ref = self.current_realm_record().unwrap();
        let mut realm = realm_ref.borrow_mut();

        realm.global_object = Some(go.clone());
        let new_global_env = GlobalEnvironmentRecord::new(go, tv, "realm-global");
        realm.global_env = Some(Rc::new(new_global_env));
    }

    // SetDefaultGlobalBindings ( realmRec )
    //
    // The abstract operation SetDefaultGlobalBindings takes argument realmRec. It performs the following steps when
    // called:
    //
    //  1. Let global be realmRec.[[GlobalObject]].
    //  2. For each property of the Global Object specified in clause 19, do
    //      a. Let name be the String value of the property name.
    //      b. Let desc be the fully populated data Property Descriptor for the property, containing the specified
    //         attributes for the property. For properties listed in 19.2, 19.3, or 19.4 the value of the [[Value]]
    //         attribute is the corresponding intrinsic object from realmRec.
    //      c. Perform ? DefinePropertyOrThrow(global, name, desc).
    //  3. Return global.
    pub fn set_default_global_bindings(&mut self) {
        let global = get_global_object(self).unwrap();

        //////////////////////////////////////////////////////////////////////////////////////////////////////
        /////////       Value Properties of the Global Object
        //////////////////////////////////////////////////////////////////////////////////////////////////////
        macro_rules! global_data {
            ( $name:expr, $value:expr, $writable:expr, $enumerable:expr, $configurable:expr ) => {
                define_property_or_throw(
                    self,
                    &global,
                    $name,
                    PotentialPropertyDescriptor::new()
                        .value(ECMAScriptValue::from($value))
                        .writable($writable)
                        .enumerable($enumerable)
                        .configurable($configurable),
                )
                .unwrap();
            };
        }
        // globalThis
        //
        // The initial value of the "globalThis" property of the global object in a Realm Record realm is
        // realm.[[GlobalEnv]].[[GlobalThisValue]].
        //
        // This property has the attributes { [[Writable]]: true, [[Enumerable]]: false, [[Configurable]]: true }.
        let gtv = {
            let rc_realm = self.current_realm_record().unwrap();
            let realm_ref = rc_realm.borrow();
            realm_ref.global_env.as_ref().unwrap().get_this_binding(self).unwrap()
        };
        global_data!("globalThis", gtv, true, false, true);

        // Infinity
        //
        // The value of Infinity is +∞𝔽 (see 6.1.6.1). This property has the attributes { [[Writable]]: false,
        // [[Enumerable]]: false, [[Configurable]]: false }.
        global_data!("Infinity", f64::INFINITY, false, false, false);

        // NaN
        //
        // The value of NaN is NaN (see 6.1.6.1). This property has the attributes { [[Writable]]: false,
        // [[Enumerable]]: false, [[Configurable]]: false }.
        global_data!("NaN", f64::NAN, false, false, false);

        // undefined
        //
        // The value of undefined is undefined (see 6.1.1). This property has the attributes { [[Writable]]: false,
        // [[Enumerable]]: false, [[Configurable]]: false }.
        global_data!("undefined", ECMAScriptValue::Undefined, false, false, false);

        //////////////////////////////////////////////////////////////////////////////////////////////////////
        /////////       Function Properties of the Global Object
        //////////////////////////////////////////////////////////////////////////////////////////////////////
        // eval ( x )
        // isFinite ( number )
        // isNaN ( number )
        // parseFloat ( string )
        // parseInt ( string, radix )
        // decodeURI ( encodedURI )
        // decodeURIComponent ( encodedURIComponent )
        // encodeURI ( uri )
        // encodeURIComponent ( uriComponent )

        //////////////////////////////////////////////////////////////////////////////////////////////////////
        /////////       Constructor Properties of the Global Object
        //////////////////////////////////////////////////////////////////////////////////////////////////////
        macro_rules! constructor_property {
            ( $name:ident ) => {
                global_data!(stringify!($name), self.intrinsic(IntrinsicId::$name), true, false, true);
            };
        }
        // AggregateError ( . . . )
        // Array ( . . . )
        // ArrayBuffer ( . . . )
        // BigInt ( . . . )
        // BigInt64Array ( . . . )
        // BigUint64Array ( . . . )
        // Boolean ( . . . )
        constructor_property!(Boolean);
        // DataView ( . . . )
        // Date ( . . . )
        // Error ( . . . )
        constructor_property!(Error);
        // EvalError ( . . . )
        constructor_property!(EvalError);
        // FinalizationRegistry ( . . . )
        // Float32Array ( . . . )
        // Float64Array ( . . . )
        // Function ( . . . )
        // Int8Array ( . . . )
        // Int16Array ( . . . )
        // Int32Array ( . . . )
        // Map ( . . . )
        // Number ( . . . )
        constructor_property!(Number);
        // Object ( . . . )
        //constructor_property!(Object);
        // Promise ( . . . )
        // Proxy ( . . . )
        // RangeError ( . . . )
        constructor_property!(RangeError);
        // ReferenceError ( . . . )
        constructor_property!(ReferenceError);
        // RegExp ( . . . )
        // Set ( . . . )
        // SharedArrayBuffer ( . . . )
        // String ( . . . )
        // Symbol ( . . . )
        constructor_property!(Symbol);
        // SyntaxError ( . . . )
        constructor_property!(SyntaxError);
        // TypeError ( . . . )
        constructor_property!(TypeError);
        // Uint8Array ( . . . )
        // Uint8ClampedArray ( . . . )
        // Uint16Array ( . . . )
        // Uint32Array ( . . . )
        // URIError ( . . . )
        constructor_property!(URIError);
        // WeakMap ( . . . )
        // WeakRef ( . . . )
        // WeakSet ( . . . )

        //////////////////////////////////////////////////////////////////////////////////////////////////////
        /////////       Other Properties of the Global Object
        //////////////////////////////////////////////////////////////////////////////////////////////////////
        // Atomics
        // JSON
        // Math
        // Reflect
    }

    // InitializeHostDefinedRealm ( )
    //
    // The abstract operation InitializeHostDefinedRealm takes no arguments. It performs the following steps when
    // called:
    //
    //  1. Let realm be CreateRealm().
    //  2. Let newContext be a new execution context.
    //  3. Set the Function of newContext to null.
    //  4. Set the Realm of newContext to realm.
    //  5. Set the ScriptOrModule of newContext to null.
    //  6. Push newContext onto the execution context stack; newContext is now the running execution context.
    //  7. If the host requires use of an exotic object to serve as realm's global object, let global be such an object
    //     created in a host-defined manner. Otherwise, let global be undefined, indicating that an ordinary object
    //     should be created as the global object.
    //  8. If the host requires that the this binding in realm's global scope return an object other than the global
    //     object, let thisValue be such an object created in a host-defined manner. Otherwise, let thisValue be
    //     undefined, indicating that realm's global this binding should be the global object.
    //  9. Perform SetRealmGlobalObject(realm, global, thisValue).
    //  10. Let globalObj be ? SetDefaultGlobalBindings(realm).
    //  11. Create any host-defined global object properties on globalObj.
    //  12. Return NormalCompletion(empty).
    pub fn initialize_host_defined_realm(&mut self, install_test_hooks: bool) {
        let realm = create_realm(self);
        let new_context = ExecutionContext::new(None, realm, None);
        self.push_execution_context(new_context);
        self.set_realm_global_object(None, None);
        self.set_default_global_bindings();
        if install_test_hooks {
            let global = get_global_object(self).unwrap();
            macro_rules! global_data {
                ( $name:expr, $value:expr, $writable:expr, $enumerable:expr, $configurable:expr ) => {
                    define_property_or_throw(
                        self,
                        &global,
                        $name,
                        PotentialPropertyDescriptor::new()
                            .value(ECMAScriptValue::from($value))
                            .writable($writable)
                            .enumerable($enumerable)
                            .configurable($configurable),
                    )
                    .unwrap();
                };
            }
            global_data!("debug_token", "present", true, true, true);
        }
    }

    pub fn global_symbol_registry(&self) -> Rc<RefCell<SymbolRegistry>> {
        self.gsr.clone()
    }

    pub fn evaluate(&mut self, chunk: Rc<Chunk>) -> Completion<ECMAScriptValue> {
        if self.execution_context_stack.is_empty() {
            return Err(create_type_error(self, "No active execution context"));
        }

        self.prepare_running_ec_for_execution(chunk);
        let result = self.execute();

        let ec_idx = self.execution_context_stack.len() - 1;
        assert!(self.execution_context_stack[ec_idx].stack.is_empty());

        result
    }

    pub fn prepare_running_ec_for_execution(&mut self, chunk: Rc<Chunk>) {
        assert!(!self.execution_context_stack.is_empty());
        let index = self.execution_context_stack.len() - 1;
        self.prepare_for_execution(index, chunk);
    }

    pub fn prepare_for_execution(&mut self, index: usize, chunk: Rc<Chunk>) {
        self.execution_context_stack[index].stack = vec![];
        self.execution_context_stack[index].chunk = Some(chunk);
        self.execution_context_stack[index].pc = 0;
    }

    pub fn execute(&mut self) -> Completion<ECMAScriptValue> {
        loop {
            let index = self.execution_context_stack.len() - 1;
            let chunk = match self.execution_context_stack[index].chunk.clone() {
                Some(r) => Ok(r),
                None => Err(create_type_error(self, "No compiled units!")),
            }?;

            /* Diagnostics */
            print!("Stack: [ ");
            print!(
                "{}",
                self.execution_context_stack[index]
                    .stack
                    .iter()
                    .rev()
                    .map(|fc| match fc {
                        Ok(nc) => format!("{nc}"),
                        Err(ac) => format!("{ac}"),
                    })
                    .join(" ] [ ")
            );
            println!(" ]");
            if self.execution_context_stack[index].pc >= chunk.opcodes.len() {
                break;
            }
            let (_, repr) = chunk.insn_repr_at(self.execution_context_stack[index].pc as usize);
            println!("{:04}{}", self.execution_context_stack[index].pc, repr);

            /* Real work */
            let icode = chunk.opcodes[self.execution_context_stack[index].pc as usize]; // in range due to while condition
            let instruction = Insn::try_from(icode).unwrap(); // failure is a coding error (the compiler broke)
            self.execution_context_stack[index].pc += 1;
            match instruction {
                Insn::Nop => {
                    // Do nothing
                }
                Insn::String => {
                    let string_index = chunk.opcodes[self.execution_context_stack[index].pc as usize]; // failure is a coding error (the compiler broke)
                    self.execution_context_stack[index].pc += 1;
                    let string = &chunk.strings[string_index as usize];
                    self.execution_context_stack[index].stack.push(Ok(string.into()));
                }
                Insn::Null => self.execution_context_stack[index].stack.push(Ok(ECMAScriptValue::Null.into())),
                Insn::True => self.execution_context_stack[index].stack.push(Ok(true.into())),
                Insn::False => self.execution_context_stack[index].stack.push(Ok(false.into())),
                Insn::Empty => self.execution_context_stack[index].stack.push(Ok(NormalCompletion::Empty)),
                Insn::Undefined => {
                    self.execution_context_stack[index].stack.push(Ok(ECMAScriptValue::Undefined.into()))
                }
                Insn::This => {
                    let this_resolved = self.resolve_this_binding().map(NormalCompletion::from);
                    self.execution_context_stack[index].stack.push(this_resolved);
                }
                Insn::Resolve => {
                    let name = match self.execution_context_stack[index].stack.pop().unwrap().unwrap() {
                        NormalCompletion::Value(ECMAScriptValue::String(s)) => s,
                        _ => unreachable!(),
                    };
                    let resolved = self.resolve_binding(&name, None, false);
                    self.execution_context_stack[index].stack.push(resolved);
                }
                Insn::StrictResolve => {
                    let name = match self.execution_context_stack[index].stack.pop().unwrap().unwrap() {
                        NormalCompletion::Value(ECMAScriptValue::String(s)) => s,
                        _ => unreachable!(),
                    };
                    let resolved = self.resolve_binding(&name, None, true);
                    self.execution_context_stack[index].stack.push(resolved);
                }
                Insn::Float => {
                    let float_index = chunk.opcodes[self.execution_context_stack[index].pc as usize];
                    self.execution_context_stack[index].pc += 1;
                    let number = chunk.floats[float_index as usize];
                    self.execution_context_stack[index].stack.push(Ok(number.into()));
                }
                Insn::Bigint => {
                    let bigint_index = chunk.opcodes[self.execution_context_stack[index].pc as usize];
                    self.execution_context_stack[index].pc += 1;
                    let number = Rc::clone(&chunk.bigints[bigint_index as usize]);
                    self.execution_context_stack[index].stack.push(Ok(number.into()));
                }
                Insn::GetValue => {
                    let reference = self.execution_context_stack[index].stack.pop().unwrap();
                    let value = get_value(self, reference);
                    self.execution_context_stack[index].stack.push(value.map(NormalCompletion::from));
                }
                Insn::PutValue => {
                    let w = self.execution_context_stack[index].stack.pop().unwrap();
                    let v = self.execution_context_stack[index].stack.pop().unwrap();
                    let result = put_value(self, v, w.map(|v| v.try_into().unwrap()));
                    self.execution_context_stack[index].stack.push(result.map(NormalCompletion::from));
                }
                Insn::JumpIfAbrupt => {
                    let jump = chunk.opcodes[self.execution_context_stack[index].pc as usize] as i16;
                    self.execution_context_stack[index].pc += 1;
                    let stack_idx = self.execution_context_stack[index].stack.len() - 1;
                    if self.execution_context_stack[index].stack[stack_idx].is_err() {
                        if jump >= 0 {
                            self.execution_context_stack[index].pc += jump as usize;
                        } else {
                            self.execution_context_stack[index].pc -= (-jump) as usize;
                        }
                    }
                }
                Insn::JumpIfNormal => {
                    let jump = chunk.opcodes[self.execution_context_stack[index].pc as usize] as i16;
                    self.execution_context_stack[index].pc += 1;
                    let stack_idx = self.execution_context_stack[index].stack.len() - 1;
                    if self.execution_context_stack[index].stack[stack_idx].is_ok() {
                        if jump >= 0 {
                            self.execution_context_stack[index].pc += jump as usize;
                        } else {
                            self.execution_context_stack[index].pc -= (-jump) as usize;
                        }
                    }
                }
                Insn::JumpIfFalse | Insn::JumpIfTrue => {
                    let jump = chunk.opcodes[self.execution_context_stack[index].pc as usize] as i16;
                    self.execution_context_stack[index].pc += 1;
                    let stack_idx = self.execution_context_stack[index].stack.len() - 1;
                    let bool_val = bool::from(
                        ECMAScriptValue::try_from(
                            self.execution_context_stack[index].stack[stack_idx]
                                .clone()
                                .expect("Boolean Jumps may only be used with Normal completions"),
                        )
                        .expect("Boolean Jumps may only be used with Values"),
                    );
                    if (instruction == Insn::JumpIfFalse && !bool_val) || (instruction == Insn::JumpIfTrue && bool_val)
                    {
                        if jump >= 0 {
                            self.execution_context_stack[index].pc += jump as usize;
                        } else {
                            self.execution_context_stack[index].pc -= (-jump) as usize;
                        }
                    }
                }
                Insn::JumpIfNotNullish => {
                    let jump = chunk.opcodes[self.execution_context_stack[index].pc as usize] as i16;
                    self.execution_context_stack[index].pc += 1;
                    let stack_idx = self.execution_context_stack[index].stack.len() - 1;
                    let val = ECMAScriptValue::try_from(
                        self.execution_context_stack[index].stack[stack_idx]
                            .clone()
                            .expect("Nullish Jumps may only be used with Normal completions"),
                    )
                    .expect("Nullish Jumps may only be used with Values");
                    if val != ECMAScriptValue::Undefined && val != ECMAScriptValue::Null {
                        if jump >= 0 {
                            self.execution_context_stack[index].pc += jump as usize;
                        } else {
                            self.execution_context_stack[index].pc -= (-jump) as usize;
                        }
                    }
                }
                Insn::Jump => {
                    let jump = chunk.opcodes[self.execution_context_stack[index].pc as usize] as i16;
                    self.execution_context_stack[index].pc += 1;
                    if jump >= 0 {
                        self.execution_context_stack[index].pc += jump as usize;
                    } else {
                        self.execution_context_stack[index].pc -= (-jump) as usize;
                    }
                }
                Insn::UpdateEmpty => {
                    let newer = self.execution_context_stack[index].stack.pop().unwrap();
                    let older = self.execution_context_stack[index].stack.pop().unwrap().unwrap();
                    self.execution_context_stack[index].stack.push(update_empty(newer, older));
                }
                Insn::Pop2Push3 => {
                    // Stack: top lower ====> top lower top
                    let top = self.execution_context_stack[index].stack.pop().unwrap();
                    let lower = self.execution_context_stack[index].stack.pop().unwrap();
                    let bottom = top.clone();
                    self.execution_context_stack[index].stack.push(bottom);
                    self.execution_context_stack[index].stack.push(lower);
                    self.execution_context_stack[index].stack.push(top);
                }
                Insn::Ref | Insn::StrictRef => {
                    let strict = instruction == Insn::StrictRef;
                    // Stack: name base ...
                    let name = {
                        let result: Result<ECMAScriptValue, _> =
                            self.execution_context_stack[index].stack.pop().unwrap().unwrap().try_into();
                        let value: Result<PropertyKey, _> = result.unwrap().try_into();
                        value.unwrap()
                    };
                    // Stack: base ...
                    let base = {
                        let result: Result<ECMAScriptValue, _> =
                            self.execution_context_stack[index].stack.pop().unwrap().unwrap().try_into();
                        result.unwrap()
                    };
                    // Stack: ...
                    let reference = Reference::new(Base::Value(base), name, strict, None);
                    let result = Ok(NormalCompletion::from(reference));
                    self.execution_context_stack[index].stack.push(result);
                    // Stack: ref ...
                }
                Insn::Pop => {
                    let stack_size = self.execution_context_stack[index].stack.len();
                    assert!(stack_size > 0);
                    self.execution_context_stack[index].stack.truncate(stack_size - 1);
                }
                Insn::Swap => {
                    let stack_size = self.execution_context_stack[index].stack.len();
                    assert!(stack_size >= 2);
                    self.execution_context_stack[index].stack.swap(stack_size - 1, stack_size - 2);
                }
                Insn::InitializeReferencedBinding => {
                    let stack_size = self.execution_context_stack[index].stack.len();
                    assert!(stack_size >= 2);
                    let value = self.execution_context_stack[index].stack.pop().unwrap();
                    let lhs = self.execution_context_stack[index].stack.pop().unwrap();
                    let result = initialize_referenced_binding(self, lhs, value.map(|nc| nc.try_into().unwrap()))
                        .map(NormalCompletion::from);
                    self.execution_context_stack[index].stack.push(result);
                }
                Insn::Object => {
                    let obj_proto = self.intrinsic(IntrinsicId::ObjectPrototype);
                    let o = ordinary_object_create(self, Some(obj_proto), &[]);
                    self.execution_context_stack[index].stack.push(Ok(ECMAScriptValue::from(o).into()));
                }
                Insn::CreateDataProperty => {
                    let nc_value = self.execution_context_stack[index].stack.pop().unwrap().unwrap();
                    let nc_name = self.execution_context_stack[index].stack.pop().unwrap().unwrap();
                    let nc_obj = self.execution_context_stack[index].stack.pop().unwrap().unwrap();
                    let obj = Object::try_from(nc_obj).unwrap();
                    let name = PropertyKey::try_from(nc_name).unwrap();
                    let value = ECMAScriptValue::try_from(nc_value).unwrap();
                    create_data_property_or_throw(self, &obj, name, value).unwrap();
                    self.execution_context_stack[index].stack.push(Ok(NormalCompletion::from(obj)));
                }
                Insn::SetPrototype => {
                    let nc_value = self.execution_context_stack[index].stack.pop().unwrap().unwrap();
                    let nc_obj = self.execution_context_stack[index].stack.pop().unwrap().unwrap();
                    let obj = Object::try_from(nc_obj).unwrap();
                    let value = ECMAScriptValue::try_from(nc_value).unwrap();
                    let val_obj_res: anyhow::Result<Option<Object>> = value.try_into();
                    if let Ok(new_proto) = val_obj_res {
                        obj.o.set_prototype_of(self, new_proto).unwrap();
                    }
                    self.execution_context_stack[index].stack.push(Ok(NormalCompletion::from(obj)));
                }
                Insn::ToPropertyKey => {
                    let nc_name = self.execution_context_stack[index].stack.pop().unwrap().unwrap();
                    let value_name = ECMAScriptValue::try_from(nc_name).unwrap();
                    let key = to_property_key(self, value_name);
                    let fc = key.map(|pk| NormalCompletion::from(ECMAScriptValue::from(pk)));
                    self.execution_context_stack[index].stack.push(fc);
                }
                Insn::CopyDataProps => {
                    let nc_value = self.execution_context_stack[index].stack.pop().unwrap().unwrap();
                    let nc_obj = self.execution_context_stack[index].stack.pop().unwrap().unwrap();
                    let obj = Object::try_from(nc_obj).unwrap();
                    let value = ECMAScriptValue::try_from(nc_value).unwrap();
                    let result = copy_data_properties(self, &obj, value, &[]);
                    let fc = match result {
                        Ok(_) => Ok(NormalCompletion::from(obj)),
                        Err(e) => Err(e),
                    };
                    self.execution_context_stack[index].stack.push(fc);
                }
                Insn::Dup => {
                    let idx = self.execution_context_stack[index].stack.len() - 1;
                    let fc = self.execution_context_stack[index].stack[idx].clone();
                    self.execution_context_stack[index].stack.push(fc);
                }
                Insn::ToNumeric => {
                    let nc_val = self.execution_context_stack[index].stack.pop().unwrap().unwrap();
                    let val: ECMAScriptValue = nc_val.try_into().unwrap();
                    let result = to_numeric(self, val).map(NormalCompletion::from);
                    self.execution_context_stack[index].stack.push(result);
                }
                Insn::Increment => {
                    let nc_val = self.execution_context_stack[index].stack.pop().unwrap().unwrap();
                    let num: Numeric = nc_val.try_into().unwrap();
                    let result_val: ECMAScriptValue = match num {
                        Numeric::Number(n) => (n + 1.0).into(),
                        Numeric::BigInt(bi) => ECMAScriptValue::BigInt(Rc::new(&*bi + 1)),
                    };
                    let fc = Ok(NormalCompletion::from(result_val));
                    self.execution_context_stack[index].stack.push(fc);
                }
                Insn::Decrement => {
                    let nc_val = self.execution_context_stack[index].stack.pop().unwrap().unwrap();
                    let num: Numeric = nc_val.try_into().unwrap();
                    let result_val: ECMAScriptValue = match num {
                        Numeric::Number(n) => (n - 1.0).into(),
                        Numeric::BigInt(bi) => ECMAScriptValue::BigInt(Rc::new(&*bi - 1)),
                    };
                    let fc = Ok(NormalCompletion::from(result_val));
                    self.execution_context_stack[index].stack.push(fc);
                }
                Insn::PreIncrement => {
                    let fc = self.execution_context_stack[index].stack.pop().unwrap();
                    let result = self.prefix_increment(fc);
                    self.execution_context_stack[index].stack.push(result);
                }
                Insn::PreDecrement => {
                    let fc = self.execution_context_stack[index].stack.pop().unwrap();
                    let result = self.prefix_decrement(fc);
                    self.execution_context_stack[index].stack.push(result);
                }
                Insn::Delete => {
                    let fc = self.execution_context_stack[index].stack.pop().unwrap();
                    let result = self.delete_ref(fc);
                    self.execution_context_stack[index].stack.push(result);
                }
                Insn::Void => {
                    let fc = self.execution_context_stack[index].stack.pop().unwrap();
                    let result = self.void_operator(fc);
                    self.execution_context_stack[index].stack.push(result);
                }
                Insn::TypeOf => {
                    let fc = self.execution_context_stack[index].stack.pop().unwrap();
                    let result = self.typeof_operator(fc);
                    self.execution_context_stack[index].stack.push(result);
                }
                Insn::Unwind => {
                    let vals_to_remove = chunk.opcodes[self.execution_context_stack[index].pc as usize] as usize;
                    self.execution_context_stack[index].pc += 1;
                    assert!(vals_to_remove < self.execution_context_stack[index].stack.len());
                    if vals_to_remove > 0 {
                        let old_index_of_err = self.execution_context_stack[index].stack.len() - 1;
                        let new_index_of_err = old_index_of_err - vals_to_remove;
                        self.execution_context_stack[index].stack.swap(new_index_of_err, old_index_of_err);
                        self.execution_context_stack[index].stack.truncate(new_index_of_err + 1);
                    }
                }
                Insn::Call => {
                    let arg_count_nc = self.execution_context_stack[index].stack.pop().unwrap().unwrap();
                    let arg_count_val = ECMAScriptValue::try_from(arg_count_nc).unwrap();
                    let arg_count: usize = (f64::try_from(arg_count_val).unwrap().round() as i64).try_into().unwrap();
                    let mut arguments = Vec::with_capacity(arg_count);
                    for _ in 1..=arg_count {
                        let nc = ECMAScriptValue::try_from(
                            self.execution_context_stack[index].stack.pop().unwrap().unwrap(),
                        )
                        .unwrap();
                        arguments.push(nc);
                    }
                    arguments.reverse();
                    let func_nc = self.execution_context_stack[index].stack.pop().unwrap().unwrap();
                    let func_val = ECMAScriptValue::try_from(func_nc).unwrap();
                    let ref_nc = self.execution_context_stack[index].stack.pop().unwrap().unwrap();

                    let result = self.evaluate_call(func_val, ref_nc, &arguments);

                    // @@@ This is the wrong thing to do for successful calls to function objects. (Those calls will put their own items on the stack.)
                    self.execution_context_stack[index].stack.push(result);
                }
                Insn::UnaryPlus => {
                    let exp = self.execution_context_stack[index].stack.pop().unwrap();
                    let val = get_value(self, exp);
                    let result = match val {
                        Ok(ev) => to_number(self, ev).map(NormalCompletion::from),
                        Err(ac) => Err(ac),
                    };
                    self.execution_context_stack[index].stack.push(result);
                }
                Insn::UnaryMinus => {
                    let exp = self.execution_context_stack[index].stack.pop().unwrap();
                    let val = get_value(self, exp);
                    let old_val = match val {
                        Ok(val) => to_numeric(self, val),
                        Err(ac) => Err(ac),
                    };
                    let result = match old_val {
                        Err(ac) => Err(ac),
                        Ok(Numeric::Number(n)) => Ok(NormalCompletion::from(-n)),
                        Ok(Numeric::BigInt(bi)) => Ok(NormalCompletion::from(Rc::new(-&*bi))),
                    };
                    self.execution_context_stack[index].stack.push(result);
                }
                Insn::UnaryComplement => {
                    let exp = self.execution_context_stack[index].stack.pop().unwrap();
                    let val = get_value(self, exp);
                    let old_val = match val {
                        Ok(val) => to_numeric(self, val),
                        Err(ac) => Err(ac),
                    };
                    let result = match old_val {
                        Err(ac) => Err(ac),
                        Ok(Numeric::Number(n)) => Ok(NormalCompletion::from(!to_int32(self, n).unwrap())),
                        Ok(Numeric::BigInt(bi)) => Ok(NormalCompletion::from(Rc::new(!&*bi))),
                    };
                    self.execution_context_stack[index].stack.push(result);
                }
                Insn::UnaryNot => {
                    let exp = self.execution_context_stack[index].stack.pop().unwrap();
                    let val = get_value(self, exp);
                    let result = match val {
                        Ok(val) => Ok(NormalCompletion::from(!to_boolean(val))),
                        Err(ac) => Err(ac),
                    };
                    self.execution_context_stack[index].stack.push(result);
                }
                Insn::Exponentiate => self.binary_operation(index, BinOp::Exponentiate),
                Insn::Multiply => self.binary_operation(index, BinOp::Multiply),
                Insn::Divide => self.binary_operation(index, BinOp::Divide),
                Insn::Modulo => self.binary_operation(index, BinOp::Remainder),
                Insn::Add => self.binary_operation(index, BinOp::Add),
                Insn::Subtract => self.binary_operation(index, BinOp::Subtract),
<<<<<<< HEAD

                Insn::InstantiateIdFreeFunctionExpression => {
                    let id = chunk.opcodes[self.execution_context_stack[index].pc as usize]; // failure is a coding error (the compiler broke)
                    self.execution_context_stack[index].pc += 1;
                    let info = &chunk.function_object_data[id as usize];
                    self.instantiate_ordinary_function_expression_without_binding_id(index, info)
                }

                Insn::InstantiateArrowFunctionExpression => {
                    let id = chunk.opcodes[self.execution_context_stack[index].pc as usize]; // failure is a coding error (the compiler broke)
                    self.execution_context_stack[index].pc += 1;
                    let info = &chunk.function_object_data[id as usize];
                    self.instantiate_arrow_function_expression(index, info)
                }
=======
                Insn::LeftShift => self.binary_operation(index, BinOp::LeftShift),
                Insn::SignedRightShift => self.binary_operation(index, BinOp::SignedRightShift),
                Insn::UnsignedRightShift => self.binary_operation(index, BinOp::UnsignedRightShift),
                Insn::Throw => {
                    // Convert the NormalCompletion::Value on top of the stack into a ThrowCompletion with a matching value
                    let exp: ECMAScriptValue = self.execution_context_stack[index]
                        .stack
                        .pop()
                        .expect("Throw requires an argument")
                        .expect("Throw requires a NormalCompletion")
                        .try_into()
                        .expect("Throw requires a value");
                    self.execution_context_stack[index].stack.push(Err(AbruptCompletion::Throw { value: exp }));
                }
                Insn::Less => {
                    let (lval, rval) = self.two_values(index);
                    let result =
                        self.is_less_than(lval, rval, true).map(|optb| NormalCompletion::from(optb.unwrap_or(false)));
                    self.execution_context_stack[index].stack.push(result);
                }
                Insn::Greater => {
                    let (lval, rval) = self.two_values(index);
                    let result =
                        self.is_less_than(rval, lval, false).map(|optb| NormalCompletion::from(optb.unwrap_or(false)));
                    self.execution_context_stack[index].stack.push(result);
                }
                Insn::LessEqual => {
                    let (lval, rval) = self.two_values(index);
                    let result =
                        self.is_less_than(rval, lval, false).map(|optb| NormalCompletion::from(!optb.unwrap_or(true)));
                    self.execution_context_stack[index].stack.push(result);
                }
                Insn::GreaterEqual => {
                    let (lval, rval) = self.two_values(index);
                    let result =
                        self.is_less_than(lval, rval, true).map(|optb| NormalCompletion::from(!optb.unwrap_or(true)));
                    self.execution_context_stack[index].stack.push(result);
                }
                Insn::InstanceOf => {
                    let (lval, rval) = self.two_values(index);
                    let result = self.instanceof_operator(lval, rval);
                    self.execution_context_stack[index].stack.push(result);
                }
                Insn::In => {
                    let (lval, rval) = self.two_values(index);
                    let result = match rval {
                        ECMAScriptValue::Object(obj) => {
                            let key = to_property_key(self, lval)?;
                            has_property(self, &obj, &key).map(NormalCompletion::from)
                        }
                        _ => Err(create_type_error(self, "Right-hand side of 'in' must be an object")),
                    };
                    self.execution_context_stack[index].stack.push(result);
                }
                Insn::Equal => {
                    let (lval, rval) = self.two_values(index);
                    let result = self.is_loosely_equal(&lval, &rval).map(NormalCompletion::from);
                    self.execution_context_stack[index].stack.push(result);
                }
                Insn::NotEqual => {
                    let (lval, rval) = self.two_values(index);
                    let result = self.is_loosely_equal(&lval, &rval).map(|val| NormalCompletion::from(!val));
                    self.execution_context_stack[index].stack.push(result);
                }
                Insn::StrictEqual => {
                    let (lval, rval) = self.two_values(index);
                    let result = Ok(NormalCompletion::from(lval.is_strictly_equal(&rval)));
                    self.execution_context_stack[index].stack.push(result);
                }
                Insn::StrictNotEqual => {
                    let (lval, rval) = self.two_values(index);
                    let result = Ok(NormalCompletion::from(!lval.is_strictly_equal(&rval)));
                    self.execution_context_stack[index].stack.push(result);
                }
                Insn::BitwiseAnd => self.binary_operation(index, BinOp::BitwiseAnd),
                Insn::BitwiseOr => self.binary_operation(index, BinOp::BitwiseOr),
                Insn::BitwiseXor => self.binary_operation(index, BinOp::BitwiseXor),
>>>>>>> 3838af81
            }
        }
        let index = self.execution_context_stack.len() - 1;
        self.execution_context_stack[index]
            .stack
            .pop()
            .map(|svr| {
                svr.map(|sv| match sv {
                    NormalCompletion::Reference(_) | NormalCompletion::Empty => ECMAScriptValue::Undefined,
                    NormalCompletion::Value(v) => v,
                })
            })
            .unwrap_or(Ok(ECMAScriptValue::Undefined))
    }

    fn evaluate_call(
        &mut self,
        func: ECMAScriptValue,
        reference: NormalCompletion,
        arguments: &[ECMAScriptValue],
    ) -> FullCompletion {
        let this_value = match &reference {
            NormalCompletion::Empty => unreachable!(),
            NormalCompletion::Value(_) => ECMAScriptValue::Undefined,
            NormalCompletion::Reference(r) => match &r.base {
                Base::Unresolvable => unreachable!(),
                Base::Environment(e) => {
                    e.with_base_object().map(ECMAScriptValue::from).unwrap_or(ECMAScriptValue::Undefined)
                }
                Base::Value(_) => r.get_this_value(),
            },
        };
        if !func.is_object() {
            return Err(create_type_error(self, "not an object"));
        }
        if !is_callable(&func) {
            return Err(create_type_error(self, "not a function"));
        }
        call(self, &func, &this_value, arguments).map(NormalCompletion::from)
    }

    fn prefix_increment(&mut self, expr: FullCompletion) -> FullCompletion {
        let value = get_value(self, expr.clone())?;
        let old_value = to_numeric(self, value)?;
        let new_value: ECMAScriptValue = match old_value {
            Numeric::Number(n) => (n + 1.0).into(),
            Numeric::BigInt(bi) => ECMAScriptValue::from(&*bi + 1),
        };
        put_value(self, expr, Ok(new_value.clone()))?;
        Ok(NormalCompletion::from(new_value))
    }

    fn prefix_decrement(&mut self, expr: FullCompletion) -> FullCompletion {
        let value = get_value(self, expr.clone())?;
        let old_value = to_numeric(self, value)?;
        let new_value: ECMAScriptValue = match old_value {
            Numeric::Number(n) => (n - 1.0).into(),
            Numeric::BigInt(bi) => ECMAScriptValue::from(&*bi - 1),
        };
        put_value(self, expr, Ok(new_value.clone()))?;
        Ok(NormalCompletion::from(new_value))
    }

    fn delete_ref(&mut self, expr: FullCompletion) -> FullCompletion {
        let reference = expr?;
        match reference {
            NormalCompletion::Empty | NormalCompletion::Value(_) => Ok(true.into()),
            NormalCompletion::Reference(r) => match *r {
                Reference { base: Base::Unresolvable, .. } => Ok(true.into()),
                Reference { base: Base::Value(_), this_value: Some(_), .. } => {
                    Err(create_reference_error(self, "super properties not deletable"))
                }
                Reference { base: Base::Value(val), referenced_name, strict, this_value: None } => {
                    let base_obj = to_object(self, val)?;
                    let delete_status = base_obj
                        .o
                        .delete(self, &referenced_name.try_into().expect("Property name will never be private"))?;
                    if !delete_status && strict {
                        Err(create_type_error(self, "property not deletable"))
                    } else {
                        Ok(delete_status.into())
                    }
                }
                Reference { base: Base::Environment(base), referenced_name, .. } => {
                    let delete_status = base.delete_binding(
                        self,
                        &referenced_name.try_into().expect("Property name will never be private"),
                    )?;
                    Ok(delete_status.into())
                }
            },
        }
    }

    fn void_operator(&mut self, expr: FullCompletion) -> FullCompletion {
        get_value(self, expr)?;
        Ok(ECMAScriptValue::Undefined.into())
    }

    fn typeof_operator(&mut self, expr: FullCompletion) -> FullCompletion {
        if let Ok(NormalCompletion::Reference(r)) = &expr {
            if r.is_unresolvable_reference() {
                return Ok(NormalCompletion::from("undefined"));
            }
        }

        let val = get_value(self, expr)?;
        let type_string = match val {
            ECMAScriptValue::Undefined => "undefined",
            ECMAScriptValue::Null => "object",
            ECMAScriptValue::Boolean(_) => "boolean",
            ECMAScriptValue::String(_) => "string",
            ECMAScriptValue::Number(_) => "number",
            ECMAScriptValue::BigInt(_) => "bigint",
            ECMAScriptValue::Symbol(_) => "symbol",
            ECMAScriptValue::Object(obj) => {
                if obj.o.is_callable_obj() {
                    "function"
                } else {
                    "object"
                }
            }
        };
        Ok(NormalCompletion::from(type_string))
    }

    fn two_values(&mut self, index: usize) -> (ECMAScriptValue, ECMAScriptValue) {
        let (right, left) = {
            let stack = &mut self.execution_context_stack[index].stack;
            (stack.pop(), stack.pop())
        };
        let rval: ECMAScriptValue = right
            .expect("Operation requires an argument")
            .expect("Right must be a NormalCompletion")
            .try_into()
            .expect("Right must be a value");
        let lval: ECMAScriptValue = left
            .expect("Operation requires two arguments")
            .expect("Left must be a NormalCompletion")
            .try_into()
            .expect("Left must be a value");
        (lval, rval)
    }

    fn binary_operation(&mut self, index: usize, op: BinOp) {
        let (lval, rval) = self.two_values(index);
        let result = self.apply_string_or_numeric_binary_operator(lval, rval, op);
        self.execution_context_stack[index].stack.push(result);
    }

    #[allow(unused_variables)]
    fn apply_string_or_numeric_binary_operator(
        &mut self,
        lval: ECMAScriptValue,
        rval: ECMAScriptValue,
        op: BinOp,
    ) -> FullCompletion {
        let (lval, rval) = if op == BinOp::Add {
            let lprim = to_primitive(self, lval, None)?;
            let rprim = to_primitive(self, rval, None)?;
            if lprim.is_string() || rprim.is_string() {
                let lstr = to_string(self, lprim)?;
                let rstr = to_string(self, rprim)?;
                return Ok(NormalCompletion::from(lstr.concat(rstr)));
            }
            (lprim, rprim)
        } else {
            (lval, rval)
        };
        let lnum = to_numeric(self, lval)?;
        let rnum = to_numeric(self, rval)?;
        match (lnum, rnum, op) {
            (Numeric::Number(left), Numeric::Number(right), BinOp::Exponentiate) => {
                Ok(NormalCompletion::from(left.powf(right)))
            }
            (Numeric::Number(left), Numeric::Number(right), BinOp::Multiply) => {
                Ok(NormalCompletion::from(left * right))
            }
            (Numeric::Number(left), Numeric::Number(right), BinOp::Divide) => Ok(NormalCompletion::from(left / right)),
            (Numeric::Number(left), Numeric::Number(right), BinOp::Remainder) => {
                Ok(NormalCompletion::from(left % right))
            }
            (Numeric::Number(left), Numeric::Number(right), BinOp::Add) => Ok(NormalCompletion::from(left + right)),
            (Numeric::Number(left), Numeric::Number(right), BinOp::Subtract) => {
                Ok(NormalCompletion::from(left - right))
            }
            (Numeric::Number(left), Numeric::Number(right), BinOp::LeftShift) => {
                let lnum = to_int32(self, left).expect("Numbers are always convertable to Int32");
                let rnum = to_uint32(self, right).expect("Numbers are always convertable to Uint32");
                let shift_count = rnum % 32;
                Ok(NormalCompletion::from(lnum << shift_count))
            }
            (Numeric::Number(left), Numeric::Number(right), BinOp::SignedRightShift) => {
                let lnum = to_int32(self, left).expect("Numbers are always convertable to Int32");
                let rnum = to_uint32(self, right).expect("Numbers are always convertable to Uint32");
                let shift_count = rnum % 32;
                Ok(NormalCompletion::from(lnum >> shift_count))
            }
            (Numeric::Number(left), Numeric::Number(right), BinOp::UnsignedRightShift) => {
                let lnum = to_uint32(self, left).expect("Numbers are always convertable to Uint32");
                let rnum = to_uint32(self, right).expect("Numbers are always convertable to Uint32");
                let shift_count = rnum % 32;
                Ok(NormalCompletion::from(lnum >> shift_count))
            }
            (Numeric::Number(left), Numeric::Number(right), BinOp::BitwiseAnd) => {
                let lnum = to_int32(self, left).expect("Numbers are always convertable to int32");
                let rnum = to_int32(self, right).expect("Numbers are always convertable to int32");
                Ok(NormalCompletion::from(lnum & rnum))
            }
            (Numeric::Number(left), Numeric::Number(right), BinOp::BitwiseOr) => {
                let lnum = to_int32(self, left).expect("Numbers are always convertable to int32");
                let rnum = to_int32(self, right).expect("Numbers are always convertable to int32");
                Ok(NormalCompletion::from(lnum | rnum))
            }
            (Numeric::Number(left), Numeric::Number(right), BinOp::BitwiseXor) => {
                let lnum = to_int32(self, left).expect("Numbers are always convertable to int32");
                let rnum = to_int32(self, right).expect("Numbers are always convertable to int32");
                Ok(NormalCompletion::from(lnum ^ rnum))
            }
            (Numeric::BigInt(left), Numeric::BigInt(right), BinOp::Exponentiate) => {
                let exponent =
                    BigUint::try_from(&*right).map_err(|_| create_range_error(self, "Exponent must be positive"))?;
                let base = (*left).clone();
                Ok(NormalCompletion::from(Rc::new(base.pow(exponent))))
            }
            (Numeric::BigInt(left), Numeric::BigInt(right), BinOp::Multiply) => {
                Ok(NormalCompletion::from(Rc::new(&*left * &*right)))
            }
            (Numeric::BigInt(left), Numeric::BigInt(right), BinOp::Divide) => left
                .checked_div(&right)
                .map(NormalCompletion::from)
                .map(Ok)
                .unwrap_or_else(|| Err(create_range_error(self, "Division by zero"))),
            (Numeric::BigInt(left), Numeric::BigInt(right), BinOp::Remainder) => {
                if right.is_zero() {
                    Err(create_range_error(self, "Division by zero"))
                } else {
                    Ok(NormalCompletion::from(&*left % &*right))
                }
            }
            (Numeric::BigInt(left), Numeric::BigInt(right), BinOp::Add) => Ok(NormalCompletion::from(&*left + &*right)),
            (Numeric::BigInt(left), Numeric::BigInt(right), BinOp::Subtract) => {
                Ok(NormalCompletion::from(&*left - &*right))
            }
            (Numeric::BigInt(left), Numeric::BigInt(right), BinOp::LeftShift) => bigint_leftshift(&left, &right)
                .map_err(|err| create_range_error(self, err.to_string()))
                .map(NormalCompletion::from),
            (Numeric::BigInt(left), Numeric::BigInt(right), BinOp::SignedRightShift) => {
                bigint_rightshift(&left, &right)
                    .map_err(|err| create_range_error(self, err.to_string()))
                    .map(NormalCompletion::from)
            }
            (Numeric::BigInt(left), Numeric::BigInt(right), BinOp::UnsignedRightShift) => {
                Err(create_type_error(self, "BigInts have no unsigned right shift, use >> instead"))
            }
            (Numeric::BigInt(left), Numeric::BigInt(right), BinOp::BitwiseAnd) => {
                Ok(NormalCompletion::from(&*left & &*right))
            }
            (Numeric::BigInt(left), Numeric::BigInt(right), BinOp::BitwiseOr) => {
                Ok(NormalCompletion::from(&*left | &*right))
            }
            (Numeric::BigInt(left), Numeric::BigInt(right), BinOp::BitwiseXor) => {
                Ok(NormalCompletion::from(&*left ^ &*right))
            }
            (Numeric::BigInt(_), Numeric::Number(_), _) | (Numeric::Number(_), Numeric::BigInt(_), _) => {
                Err(create_type_error(self, "Cannot mix BigInt and other types, use explicit conversions"))
            }
        }
    }

<<<<<<< HEAD
    fn instantiate_ordinary_function_expression_without_binding_id(
        &mut self,
        index: usize,
        info: &StashedFunctionData,
    ) {
        // The syntax-directed operation InstantiateOrdinaryFunctionExpression takes optional argument name and
        // returns a function object. It is defined piecewise over the following productions:
        //
        //  FunctionExpression : function ( FormalParameters ) { FunctionBody }
        //      1. If name is not present, set name to "".
        //      2. Let env be the LexicalEnvironment of the running execution context.
        //      3. Let privateEnv be the running execution context's PrivateEnvironment.
        //      4. Let sourceText be the source text matched by FunctionExpression.
        //      5. Let closure be OrdinaryFunctionCreate(%Function.prototype%, sourceText, FormalParameters,
        //         FunctionBody, non-lexical-this, env, privateEnv).
        //      6. Perform SetFunctionName(closure, name).
        //      7. Perform MakeConstructor(closure).
        //      8. Return closure.

        let to_compile: Rc<FunctionExpression> =
            info.to_compile.clone().try_into().expect("This routine only used with FunctionExpressions");
        let name = nameify(&info.source_text, 50);
        let mut compiled = Chunk::new(name);
        let compilation_status = to_compile.compile_body(&mut compiled, info);
        if let Err(err) = compilation_status {
            let typeerror = create_type_error(self, err.to_string());
            let l = self.execution_context_stack[index].stack.len();
            self.execution_context_stack[index].stack[l - 1] = Err(typeerror); // pop then push
            return;
        }

        // Name is on the stack.
        // env/privateenv come from the agent.
        // sourceText is on the stack? Or with the productions?
        // FormalParameters/FunctionBody are... In a registry someplace maybe? With a registry ID in the instruction?
        // strict is ... in that registry? (Needs to be not part of the current chunk).
        let env = self.current_lexical_environment().expect("Lexical environment must exist if code is running");
        let priv_env = self.current_private_environment();

        let name = JSString::try_from(
            ECMAScriptValue::try_from(
                self.execution_context_stack[index]
                    .stack
                    .pop()
                    .expect("Insn only used with argument on stack")
                    .expect("Argument must not be an AbruptCompletion"),
            )
            .expect("Argument must be a value"),
        )
        .expect("Argument must be a string");

        let function_prototype = self.intrinsic(IntrinsicId::FunctionPrototype);

        let closure = ordinary_function_create(
            self,
            function_prototype,
            info.source_text.as_str(),
            info.params.clone(),
            info.body.clone(),
            FunctionThisMode::NonLexicalThis,
            env,
            priv_env,
            info.strict,
            Rc::new(compiled),
        );

        set_function_name(self, &closure, name.into(), None);
        make_constructor(self, &closure, None);

        self.execution_context_stack[index].stack.push(Ok(closure.into()));
    }

    #[allow(unreachable_code, unused_variables)]
    fn instantiate_arrow_function_expression(&mut self, index: usize, info: &StashedFunctionData) {
        let env = self.current_lexical_environment().unwrap();
        let priv_env = self.current_private_environment();

        let name = JSString::try_from(
            ECMAScriptValue::try_from(self.execution_context_stack[index].stack.pop().unwrap().unwrap()).unwrap(),
        )
        .unwrap();

        let compiled: Chunk = todo!();

        let function_prototype = self.intrinsic(IntrinsicId::FunctionPrototype);

        let closure = ordinary_function_create(
            self,
            function_prototype,
            info.source_text.as_str(),
            info.params.clone(),
            info.body.clone(),
            FunctionThisMode::LexicalThis,
            env,
            priv_env,
            info.strict,
            Rc::new(compiled),
        );
        set_function_name(self, &closure, name.into(), None);

        self.execution_context_stack[index].stack.push(Ok(closure.into()));
=======
    fn is_less_than(&mut self, x: ECMAScriptValue, y: ECMAScriptValue, left_first: bool) -> Completion<Option<bool>> {
        let (px, py) = if left_first {
            let px = to_primitive(self, x, None)?;
            let py = to_primitive(self, y, None)?;
            (px, py)
        } else {
            let py = to_primitive(self, y, None)?;
            let px = to_primitive(self, x, None)?;
            (px, py)
        };
        if px.is_string() && py.is_string() {
            let sx = JSString::try_from(px).expect("String values must be strings");
            let sy = JSString::try_from(py).expect("String values must be strings");
            return Ok(Some(sx < sy));
        }
        if px.is_string() && py.is_bigint() {
            let nx =
                String::from(JSString::try_from(px).expect("String values must be strings")).parse::<BigInt>().ok();
            let ny: Rc<BigInt> = py.try_into().expect("Bigint values must be bigints");
            return match nx {
                None => Ok(None),
                Some(nx) => Ok(Some(nx < *ny)),
            };
        }
        if px.is_bigint() && py.is_string() {
            let nx: Rc<BigInt> = px.try_into().expect("Bigint values must be bigints");
            let ny =
                String::from(JSString::try_from(py).expect("String values must be strings")).parse::<BigInt>().ok();
            return match ny {
                None => Ok(None),
                Some(ny) => Ok(Some(*nx < ny)),
            };
        }
        let nx = to_numeric(self, px)?;
        let ny = to_numeric(self, py)?;
        match (nx, ny) {
            (Numeric::Number(nx), Numeric::Number(ny)) => {
                if nx.is_nan() || ny.is_nan() {
                    Ok(None)
                } else {
                    Ok(Some(nx < ny))
                }
            }
            (Numeric::Number(nx), Numeric::BigInt(by)) => {
                if nx.is_nan() {
                    Ok(None)
                } else if nx == f64::NEG_INFINITY {
                    Ok(Some(true))
                } else if nx == f64::INFINITY {
                    Ok(Some(false))
                } else {
                    Ok(Some(nx < by.to_f64().unwrap()))
                }
            }
            (Numeric::BigInt(bx), Numeric::Number(ny)) => {
                if ny.is_nan() {
                    Ok(None)
                } else if ny == f64::NEG_INFINITY {
                    Ok(Some(false))
                } else if ny == f64::INFINITY {
                    Ok(Some(true))
                } else {
                    Ok(Some(bx.to_f64().unwrap() < ny))
                }
            }
            (Numeric::BigInt(bx), Numeric::BigInt(by)) => Ok(Some(*bx < *by)),
        }
    }

    fn instanceof_operator(&mut self, v: ECMAScriptValue, target: ECMAScriptValue) -> FullCompletion {
        // InstanceofOperator ( V, target )
        //
        // The abstract operation InstanceofOperator takes arguments V (an ECMAScript language value) and target (an
        // ECMAScript language value) and returns either a normal completion containing a Boolean or a throw completion.
        // It implements the generic algorithm for determining if V is an instance of target either by consulting
        // target's @@hasInstance method or, if absent, determining whether the value of target's "prototype" property
        // is present in V's prototype chain. It performs the following steps when called:
        //
        //  1. If Type(target) is not Object, throw a TypeError exception.
        //  2. Let instOfHandler be ? GetMethod(target, @@hasInstance).
        //  3. If instOfHandler is not undefined, then
        //      a. Return ToBoolean(? Call(instOfHandler, target, « V »)).
        //  4. If IsCallable(target) is false, throw a TypeError exception.
        //  5. Return ? OrdinaryHasInstance(target, V).
        //
        //
        // NOTE    | Steps 4 and 5 provide compatibility with previous editions of ECMAScript that did not use a
        //         | @@hasInstance method to define the instanceof operator semantics. If an object does not define or
        //         | inherit @@hasInstance it uses the default instanceof semantics.
        match &target {
            ECMAScriptValue::Object(_) => {
                let hi = self.wks(WksId::HasInstance);
                let instof_handler = get_method(self, &target, &hi.into())?;
                match &instof_handler {
                    ECMAScriptValue::Undefined => {
                        if !is_callable(&target) {
                            Err(create_type_error(self, "Right-hand side of 'instanceof' is not callable"))
                        } else {
                            self.ordinary_has_instance(&target, &v).map(NormalCompletion::from)
                        }
                    }
                    _ => {
                        let res = call(self, &instof_handler, &target, &[v])?;
                        Ok(NormalCompletion::from(to_boolean(res)))
                    }
                }
            }
            _ => Err(create_type_error(self, "Right-hand side of 'instanceof' is not an object")),
        }
>>>>>>> 3838af81
    }
}

#[derive(PartialEq, Eq)]
enum BinOp {
    Exponentiate,
    Multiply,
    Divide,
    Remainder,
    Add,
    Subtract,
    LeftShift,
    SignedRightShift,
    UnsignedRightShift,
    BitwiseAnd,
    BitwiseOr,
    BitwiseXor,
}

#[derive(Debug, PartialEq, Eq, Copy, Clone)]
pub enum WksId {
    AsyncIterator,
    HasInstance,
    IsConcatSpreadable,
    Iterator,
    Match,
    MatchAll,
    Replace,
    Search,
    Species,
    Split,
    ToPrimitive,
    ToStringTag,
    Unscopables,
}

#[derive(Debug)]
pub struct WellKnownSymbols {
    pub async_iterator_: Symbol,
    pub has_instance_: Symbol,
    pub is_concat_spreadable_: Symbol,
    pub iterator_: Symbol,
    pub match_: Symbol,
    pub match_all_: Symbol,
    pub replace_: Symbol,
    pub search_: Symbol,
    pub species_: Symbol,
    pub split_: Symbol,
    pub to_primitive_: Symbol,
    pub to_string_tag_: Symbol,
    pub unscopables_: Symbol,
}

pub fn parse_script(
    agent: &mut Agent,
    source_text: &str,
    realm: Rc<RefCell<Realm>>,
) -> Result<ScriptRecord, Vec<Object>> {
    let script = parse_text(agent, source_text, ParseGoal::Script);
    match script {
        ParsedText::Errors(errs) => Err(errs),
        ParsedText::Script(script) => {
            let mut chunk = Chunk::new("top level script");
            script.compile(&mut chunk, source_text).unwrap();
            for line in chunk.disassemble() {
                println!("{line}");
            }
            Ok(ScriptRecord { realm, ecmascript_code: script, compiled: Rc::new(chunk) })
        }
    }
}

enum TopLevelLexDecl {
    Class(Rc<ClassDeclaration>),
    Lex(Rc<LexicalDeclaration>),
}
impl TryFrom<DeclPart> for TopLevelLexDecl {
    type Error = anyhow::Error;
    fn try_from(src: DeclPart) -> anyhow::Result<Self> {
        match src {
            DeclPart::ClassDeclaration(cd) => Ok(Self::Class(cd)),
            DeclPart::LexicalDeclaration(ld) => Ok(Self::Lex(ld)),
            _ => Err(anyhow!("Not a top-level lexical decl")),
        }
    }
}
#[derive(Debug, Clone)]
enum TopLevelFcnDef {
    Function(Rc<FunctionDeclaration>),
    Generator(Rc<GeneratorDeclaration>),
    AsyncFun(Rc<AsyncFunctionDeclaration>),
    AsyncGen(Rc<AsyncGeneratorDeclaration>),
}
impl TryFrom<VarScopeDecl> for TopLevelFcnDef {
    type Error = anyhow::Error;
    fn try_from(src: VarScopeDecl) -> anyhow::Result<Self> {
        match src {
            VarScopeDecl::FunctionDeclaration(fd) => Ok(Self::Function(fd)),
            VarScopeDecl::GeneratorDeclaration(gd) => Ok(Self::Generator(gd)),
            VarScopeDecl::AsyncFunctionDeclaration(afd) => Ok(Self::AsyncFun(afd)),
            VarScopeDecl::AsyncGeneratorDeclaration(agd) => Ok(Self::AsyncGen(agd)),
            _ => Err(anyhow!("Not a top-level function def")),
        }
    }
}
enum TopLevelVarDecl {
    VarDecl(Rc<VariableDeclaration>),
    ForBinding(Rc<ForBinding>),
}
impl TryFrom<VarScopeDecl> for TopLevelVarDecl {
    type Error = anyhow::Error;
    fn try_from(value: VarScopeDecl) -> Result<Self, Self::Error> {
        match value {
            VarScopeDecl::VariableDeclaration(vd) => Ok(Self::VarDecl(vd)),
            VarScopeDecl::ForBinding(fb) => Ok(Self::ForBinding(fb)),
            VarScopeDecl::FunctionDeclaration(_) => {
                Err(anyhow!("FunctionDeclaration seen when top-level var decl expected"))
            }
            VarScopeDecl::GeneratorDeclaration(_) => {
                Err(anyhow!("GeneratorDeclaration seen when top-level var decl expected"))
            }
            VarScopeDecl::AsyncFunctionDeclaration(_) => {
                Err(anyhow!("AsyncFunctionDeclaration seen when top-level var decl expected"))
            }
            VarScopeDecl::AsyncGeneratorDeclaration(_) => {
                Err(anyhow!("AsyncGeneratorDeclaration seen when top-level var decl expected"))
            }
        }
    }
}

pub fn global_declaration_instantiation(
    agent: &mut Agent,
    script: Rc<Script>,
    env: Rc<GlobalEnvironmentRecord>,
) -> Completion<()> {
    println!("Creating Globals...");
    let lex_names = script.lexically_declared_names();
    let var_names = script.var_declared_names();
    for name in lex_names {
        if env.has_var_declaration(&name) {
            return Err(create_syntax_error(agent, format!("{name}: already defined"), None));
        }
        if env.has_lexical_declaration(agent, &name) {
            return Err(create_syntax_error(agent, format!("{name}: already defined"), None));
        }
        let has_restricted_global = env.has_restricted_global_property(agent, &name)?;
        if has_restricted_global {
            return Err(create_syntax_error(agent, format!("{name} is restricted and may not be used"), None));
        }
    }
    for name in var_names {
        if env.has_lexical_declaration(agent, &name) {
            return Err(create_syntax_error(agent, format!("{name}: already defined"), None));
        }
    }
    let var_declarations = script.var_scoped_declarations();
    let mut functions_to_initialize = vec![];
    let mut declared_function_names = vec![];
    for d in var_declarations.iter().rev().cloned().filter_map(|decl| TopLevelFcnDef::try_from(decl).ok()) {
        let func_name = match &d {
            TopLevelFcnDef::Function(fd) => fd.bound_names()[0].clone(),
            TopLevelFcnDef::Generator(gd) => gd.bound_names()[0].clone(),
            TopLevelFcnDef::AsyncFun(afd) => afd.bound_names()[0].clone(),
            TopLevelFcnDef::AsyncGen(agd) => agd.bound_names()[0].clone(),
        };
        if !declared_function_names.contains(&func_name) {
            let fn_definable = env.can_declare_global_function(agent, &func_name)?;
            if !fn_definable {
                return Err(create_type_error(agent, format!("Cannot create global function {func_name}")));
            }
            declared_function_names.push(func_name);
            functions_to_initialize.insert(0, d);
        }
    }
    let mut declared_var_names = vec![];
    for d in var_declarations.into_iter().filter_map(|pn| TopLevelVarDecl::try_from(pn).ok()) {
        for vn in match d {
            TopLevelVarDecl::VarDecl(vd) => vd.bound_names(),
            TopLevelVarDecl::ForBinding(fb) => fb.bound_names(),
        } {
            if !declared_function_names.contains(&vn) {
                let vn_definable = env.can_declare_global_var(agent, &vn)?;
                if !vn_definable {
                    return Err(create_type_error(agent, format!("Cannot create global variable {vn}")));
                }
                if !declared_var_names.contains(&vn) {
                    declared_var_names.push(vn);
                }
            }
        }
    }
    let lex_declarations =
        script.lexically_scoped_declarations().into_iter().filter_map(|d| TopLevelLexDecl::try_from(d).ok());
    let private_env = None;
    for d in lex_declarations {
        let (names, is_constant) = match &d {
            TopLevelLexDecl::Class(cd) => (cd.bound_names(), false),
            TopLevelLexDecl::Lex(ld) => (ld.bound_names(), ld.is_constant_declaration()),
        };
        for dn in names {
            if is_constant {
                println!("   immutable: {dn}");
                env.create_immutable_binding(agent, dn, true)?;
            } else {
                println!("   mutable:   {dn}");
                env.create_mutable_binding(agent, dn, false)?;
            }
        }
    }
    for f in functions_to_initialize {
        let (name, func_obj) = match f {
            TopLevelFcnDef::Function(fd) => (
                fd.bound_names()[0].clone(),
                fd.instantiate_function_object(agent, env.clone() as Rc<dyn EnvironmentRecord>, private_env),
            ),
            TopLevelFcnDef::Generator(gd) => (
                gd.bound_names()[0].clone(),
                gd.instantiate_function_object(agent, env.clone() as Rc<dyn EnvironmentRecord>, private_env),
            ),
            TopLevelFcnDef::AsyncFun(afd) => (
                afd.bound_names()[0].clone(),
                afd.instantiate_function_object(agent, env.clone() as Rc<dyn EnvironmentRecord>, private_env),
            ),
            TopLevelFcnDef::AsyncGen(agd) => (
                agd.bound_names()[0].clone(),
                agd.instantiate_function_object(agent, env.clone() as Rc<dyn EnvironmentRecord>, private_env),
            ),
        };
        println!("   function:  {name}");
        env.create_global_function_binding(agent, name, func_obj, false)?;
    }
    for vn in declared_var_names {
        println!("   var:       {vn}");
        env.create_global_var_binding(agent, vn, false)?;
    }
    println!("..done");

    Ok(())
}

pub fn script_evaluation(agent: &mut Agent, sr: ScriptRecord) -> Completion<ECMAScriptValue> {
    let global_env = sr.realm.borrow().global_env.clone();
    let mut script_context =
        ExecutionContext::new(None, Rc::clone(&sr.realm), Some(ScriptOrModule::Script(Rc::new(sr.clone()))));
    script_context.lexical_environment = global_env.clone().map(|g| g as Rc<dyn EnvironmentRecord>);
    script_context.variable_environment = global_env.clone().map(|g| g as Rc<dyn EnvironmentRecord>);

    agent.push_execution_context(script_context);

    let script = sr.ecmascript_code.clone();

    let result =
        global_declaration_instantiation(agent, script, global_env.unwrap()).and_then(|_| agent.evaluate(sr.compiled));

    agent.pop_execution_context();

    result
}

#[derive(Debug)]
pub enum ProcessError {
    RuntimeError { error: ECMAScriptValue },
    CompileErrors { values: Vec<Object> },
    InternalError { reason: String },
}

impl error::Error for ProcessError {}

impl fmt::Display for ProcessError {
    fn fmt(&self, f: &mut fmt::Formatter) -> fmt::Result {
        match self {
            ProcessError::RuntimeError { error } => {
                if let ECMAScriptValue::Object(o) = error {
                    if o.o.is_error_object() {
                        return write!(f, "Thrown: {}", unwind_any_error_object(o));
                    }
                }
                write!(f, "Thrown: {error}")
            }
            ProcessError::CompileErrors { values } => {
                writeln!(f, "During compilation:")?;
                for err_obj in values {
                    writeln!(f, "{}", unwind_any_error_object(err_obj))?;
                }
                Ok(())
            }
            ProcessError::InternalError { reason } => write!(f, "{reason}"),
        }
    }
}

pub fn process_ecmascript(agent: &mut Agent, source_text: &str) -> Result<ECMAScriptValue, ProcessError> {
    let realm = agent.current_realm_record().unwrap();
    let x = parse_script(agent, source_text, realm).map_err(|errs| ProcessError::CompileErrors { values: errs })?;

    let result = script_evaluation(agent, x);
    match result {
        Ok(val) => Ok(val),
        Err(e) => Err(ProcessError::RuntimeError {
            error: ThrowValue::try_from(e).expect("Only ThrowCompletions come from script executions").into(),
        }),
    }
}

pub fn bigint_leftshift(left: &BigInt, right: &BigInt) -> Result<BigInt, anyhow::Error> {
    if right < &BigInt::zero() {
        bigint_rightshift(left, &-right)
    } else {
        Ok(left << u32::try_from(right)?)
    }
}

pub fn bigint_rightshift(left: &BigInt, right: &BigInt) -> Result<BigInt, anyhow::Error> {
    if right < &BigInt::zero() {
        bigint_leftshift(left, &-right)
    } else {
        Ok(match u32::try_from(right) {
            Ok(shift_amt) => left >> shift_amt,
            Err(_) => BigInt::zero(),
        })
    }
}

#[cfg(test)]
mod tests;<|MERGE_RESOLUTION|>--- conflicted
+++ resolved
@@ -864,7 +864,6 @@
                 Insn::Modulo => self.binary_operation(index, BinOp::Remainder),
                 Insn::Add => self.binary_operation(index, BinOp::Add),
                 Insn::Subtract => self.binary_operation(index, BinOp::Subtract),
-<<<<<<< HEAD
 
                 Insn::InstantiateIdFreeFunctionExpression => {
                     let id = chunk.opcodes[self.execution_context_stack[index].pc as usize]; // failure is a coding error (the compiler broke)
@@ -879,7 +878,6 @@
                     let info = &chunk.function_object_data[id as usize];
                     self.instantiate_arrow_function_expression(index, info)
                 }
-=======
                 Insn::LeftShift => self.binary_operation(index, BinOp::LeftShift),
                 Insn::SignedRightShift => self.binary_operation(index, BinOp::SignedRightShift),
                 Insn::UnsignedRightShift => self.binary_operation(index, BinOp::UnsignedRightShift),
@@ -957,7 +955,6 @@
                 Insn::BitwiseAnd => self.binary_operation(index, BinOp::BitwiseAnd),
                 Insn::BitwiseOr => self.binary_operation(index, BinOp::BitwiseOr),
                 Insn::BitwiseXor => self.binary_operation(index, BinOp::BitwiseXor),
->>>>>>> 3838af81
             }
         }
         let index = self.execution_context_stack.len() - 1;
@@ -1228,7 +1225,6 @@
         }
     }
 
-<<<<<<< HEAD
     fn instantiate_ordinary_function_expression_without_binding_id(
         &mut self,
         index: usize,
@@ -1330,7 +1326,8 @@
         set_function_name(self, &closure, name.into(), None);
 
         self.execution_context_stack[index].stack.push(Ok(closure.into()));
-=======
+    }
+
     fn is_less_than(&mut self, x: ECMAScriptValue, y: ECMAScriptValue, left_first: bool) -> Completion<Option<bool>> {
         let (px, py) = if left_first {
             let px = to_primitive(self, x, None)?;
@@ -1440,7 +1437,6 @@
             }
             _ => Err(create_type_error(self, "Right-hand side of 'instanceof' is not an object")),
         }
->>>>>>> 3838af81
     }
 }
 
