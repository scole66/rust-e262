use super::*;
use crate::tests::test_agent;
use crate::tests::{create_named_realm, get_realm_name};
use ahash::AHashSet;

#[test]
fn agent_new() {
    let agent = Agent::new();

    // New agent; no realm initialized.
    assert!(agent.execution_context_stack.is_empty());

    // All well-known symbols initialized, and different from one another.
    let symbols = vec![
        agent.wks(WksId::AsyncIterator),
        agent.wks(WksId::HasInstance),
        agent.wks(WksId::IsConcatSpreadable),
        agent.wks(WksId::Iterator),
        agent.wks(WksId::Match),
        agent.wks(WksId::MatchAll),
        agent.wks(WksId::Replace),
        agent.wks(WksId::Search),
        agent.wks(WksId::Species),
        agent.wks(WksId::Split),
        agent.wks(WksId::ToPrimitive),
        agent.wks(WksId::ToStringTag),
        agent.wks(WksId::Unscopables),
    ];
    let num_symbols = symbols.len();
    let mut symbol_set = AHashSet::new();
    for sym in symbols.iter() {
        symbol_set.insert(sym);
    }
    assert_eq!(num_symbols, symbol_set.len());

    // ID trackers at reasonable spots
    assert_eq!(agent.obj_id, 1);
    assert_eq!(agent.symbol_id, num_symbols + 1);
}

<<<<<<< HEAD
//#[test]
//fn agent_running_execution_context() {
//    let mut agent = Agent::new();
//
//    let r1 = agent.running_execution_context();
//    assert!(r1.is_none());
//
//    agent.initialize_host_defined_realm();
//
//    let r2 = agent.running_execution_context().unwrap();
//    // the initial context has no "script_or_module" value...
//    assert!(r2.script_or_module.is_none());
//
//    // build a new EC, and add it to the EC stack
//    let test_ec = ExecutionContext::new(None, r2.realm.clone(), Some(ScriptOrModule::Script(Rc::new(ScriptRecord::new_empty(r2.realm.clone())))));
//    agent.push_execution_context(test_ec);
//
//    // Then get it back and check its script_or_module to ensure we got the new one.
//    let r3 = agent.running_execution_context().unwrap();
//    assert!(r3.script_or_module.is_some());
//}
//#[test]
//fn agent_running_execution_context_mut() {
//    let mut agent = Agent::new();
//
//    let r1 = agent.running_execution_context_mut();
//    assert!(r1.is_none());
//
//    agent.initialize_host_defined_realm();
//
//    let r2 = agent.running_execution_context_mut().unwrap();
//    // the initial context has no "script_or_module" value...
//    assert!(r2.script_or_module.is_none());
//
//    // build a new EC, and add it to the EC stack
//    let test_ec = ExecutionContext::new(None, r2.realm.clone(), Some(ScriptOrModule::Script(Rc::new(ScriptRecord::new_empty(r2.realm.clone())))));
//    agent.push_execution_context(test_ec);
//
//    // Then get it back and check its script_or_module to ensure we got the new one.
//    let r3 = agent.running_execution_context_mut().unwrap();
//    assert!(r3.script_or_module.is_some());
//}
//#[test]
//fn agent_pop_execution_context() {
//    let mut agent = Agent::new();
//    agent.initialize_host_defined_realm();
//    let r1 = agent.running_execution_context().unwrap();
//    // build a new EC, and add it to the EC stack
//    let test_ec = ExecutionContext::new(None, r1.realm.clone(), Some(ScriptOrModule::Script(Rc::new(ScriptRecord::new_empty(r1.realm.clone())))));
//    agent.push_execution_context(test_ec);
//    // now pop it.
//    agent.pop_execution_context();
//    // And verify the one on top has no script_or_module value
//    let r = agent.running_execution_context().unwrap();
//    assert!(r.script_or_module.is_none());
//}
=======
#[test]
fn agent_pop_execution_context() {
    let mut agent = Agent::new();
    agent.initialize_host_defined_realm();
    let realm_ref = agent.current_realm_record().unwrap();
    // build a new EC, and add it to the EC stack
    let test_ec = ExecutionContext::new(None, realm_ref, Some(ScriptOrModule::Script(Rc::new(ScriptRecord {}))));
    agent.push_execution_context(test_ec);
    // now pop it.
    agent.pop_execution_context();
    // And verify the one on top has no script_or_module value
    let r = &agent.execution_context_stack[agent.execution_context_stack.len() - 1];
    assert!(r.script_or_module.is_none());
}
>>>>>>> e3f4e115
#[test]
fn agent_active_function_object() {
    let mut agent = Agent::new();
    // no Running Execution Context, so this should be None.
    let afo = agent.active_function_object();
    assert!(afo.is_none());

    agent.initialize_host_defined_realm();
    // Now there's an execution context, but still no active function, so this should still be None.
    let afo = agent.active_function_object();
    assert!(afo.is_none());

    // Create a new EC that _does_ have a function object; push it, and then check the active function.
    let fo = agent.intrinsic(IntrinsicId::ThrowTypeError);
    let realm = agent.current_realm_record().unwrap();
    let function_ec = ExecutionContext::new(Some(fo.clone()), realm, None);
    agent.push_execution_context(function_ec);

    let afo = agent.active_function_object().unwrap();
    assert_eq!(afo, fo);
}
#[test]
fn agent_next_object_id() {
    let mut agent = Agent::new();
    // Starts at something, and then increases monotonically.
    let first = agent.next_object_id();
    for x in 1..10 {
        assert_eq!(agent.next_object_id(), x + first);
    }
}
#[test]
fn agent_next_symbol_id() {
    let mut agent = Agent::new();
    // Starts at something, and then increases monotonically.
    let first = agent.next_symbol_id();
    for x in 1..10 {
        assert_eq!(agent.next_symbol_id(), x + first);
    }
}
#[test]
fn agent_debug() {
    assert_ne!(format!("{:?}", Agent::new()), "");
}

#[test]
fn wksid_debug() {
    assert_ne!(format!("{:?}", WksId::ToStringTag), "");
}
#[test]
fn wksid_eq() {
    let w1 = WksId::Match;
    let w2 = WksId::Search;
    let w3 = WksId::Match;

    assert_eq!(w1 == w2, false);
    assert_eq!(w1 == w3, true);
    assert_eq!(w2 == w3, false);
}
#[test]
#[allow(clippy::clone_on_copy)]
fn wksid_clone() {
    let w1 = WksId::ToPrimitive;
    let w2 = w1.clone();

    assert_eq!(w1, w2);
}

#[test]
fn wks_descriptions() {
    let agent = test_agent();
    let symbols = vec![
        WksId::AsyncIterator,
        WksId::HasInstance,
        WksId::IsConcatSpreadable,
        WksId::Iterator,
        WksId::Match,
        WksId::MatchAll,
        WksId::Replace,
        WksId::Search,
        WksId::Species,
        WksId::Split,
        WksId::ToPrimitive,
        WksId::ToStringTag,
        WksId::Unscopables,
    ];
    let descriptions = vec![
        "Symbol.asyncIterator",
        "Symbol.hasInstance",
        "Symbol.isConcatSpreadable",
        "Symbol.iterator",
        "Symbol.match",
        "Symbol.matchAll",
        "Symbol.replace",
        "Symbol.search",
        "Symbol.species",
        "Symbol.split",
        "Symbol.toPrimitive",
        "Symbol.toStringTag",
        "Symbol.unscopables",
    ];
    for (id, expected) in symbols.iter().zip(descriptions) {
        let desc = agent.wks(*id).description().unwrap();
        assert_eq!(desc, JSString::from(expected));
    }
}

mod current_realm_record {
    use super::*;

    #[test]
    fn empty() {
        let a = Agent::new();
        let realm = a.current_realm_record();

        assert!(realm.is_none());
    }
    #[test]
    fn stacked() {
        let mut a = Agent::new();
        let first_realm = create_named_realm(&mut a, "first");
        let first_context = ExecutionContext::new(None, first_realm, None);
        a.push_execution_context(first_context);

        let second_realm = create_named_realm(&mut a, "second");
        let second_context = ExecutionContext::new(None, second_realm, None);
        a.push_execution_context(second_context);

        let current = a.current_realm_record().unwrap();
        assert_eq!(get_realm_name(&mut a, &*current.borrow()), "second");

        a.pop_execution_context();

        let current = a.current_realm_record().unwrap();
        assert_eq!(get_realm_name(&mut a, &*current.borrow()), "first");
    }
}<|MERGE_RESOLUTION|>--- conflicted
+++ resolved
@@ -1,4 +1,5 @@
 use super::*;
+use crate::parser::testhelp::Maker;
 use crate::tests::test_agent;
 use crate::tests::{create_named_realm, get_realm_name};
 use ahash::AHashSet;
@@ -38,71 +39,14 @@
     assert_eq!(agent.symbol_id, num_symbols + 1);
 }
 
-<<<<<<< HEAD
-//#[test]
-//fn agent_running_execution_context() {
-//    let mut agent = Agent::new();
-//
-//    let r1 = agent.running_execution_context();
-//    assert!(r1.is_none());
-//
-//    agent.initialize_host_defined_realm();
-//
-//    let r2 = agent.running_execution_context().unwrap();
-//    // the initial context has no "script_or_module" value...
-//    assert!(r2.script_or_module.is_none());
-//
-//    // build a new EC, and add it to the EC stack
-//    let test_ec = ExecutionContext::new(None, r2.realm.clone(), Some(ScriptOrModule::Script(Rc::new(ScriptRecord::new_empty(r2.realm.clone())))));
-//    agent.push_execution_context(test_ec);
-//
-//    // Then get it back and check its script_or_module to ensure we got the new one.
-//    let r3 = agent.running_execution_context().unwrap();
-//    assert!(r3.script_or_module.is_some());
-//}
-//#[test]
-//fn agent_running_execution_context_mut() {
-//    let mut agent = Agent::new();
-//
-//    let r1 = agent.running_execution_context_mut();
-//    assert!(r1.is_none());
-//
-//    agent.initialize_host_defined_realm();
-//
-//    let r2 = agent.running_execution_context_mut().unwrap();
-//    // the initial context has no "script_or_module" value...
-//    assert!(r2.script_or_module.is_none());
-//
-//    // build a new EC, and add it to the EC stack
-//    let test_ec = ExecutionContext::new(None, r2.realm.clone(), Some(ScriptOrModule::Script(Rc::new(ScriptRecord::new_empty(r2.realm.clone())))));
-//    agent.push_execution_context(test_ec);
-//
-//    // Then get it back and check its script_or_module to ensure we got the new one.
-//    let r3 = agent.running_execution_context_mut().unwrap();
-//    assert!(r3.script_or_module.is_some());
-//}
-//#[test]
-//fn agent_pop_execution_context() {
-//    let mut agent = Agent::new();
-//    agent.initialize_host_defined_realm();
-//    let r1 = agent.running_execution_context().unwrap();
-//    // build a new EC, and add it to the EC stack
-//    let test_ec = ExecutionContext::new(None, r1.realm.clone(), Some(ScriptOrModule::Script(Rc::new(ScriptRecord::new_empty(r1.realm.clone())))));
-//    agent.push_execution_context(test_ec);
-//    // now pop it.
-//    agent.pop_execution_context();
-//    // And verify the one on top has no script_or_module value
-//    let r = agent.running_execution_context().unwrap();
-//    assert!(r.script_or_module.is_none());
-//}
-=======
 #[test]
 fn agent_pop_execution_context() {
     let mut agent = Agent::new();
     agent.initialize_host_defined_realm();
     let realm_ref = agent.current_realm_record().unwrap();
     // build a new EC, and add it to the EC stack
-    let test_ec = ExecutionContext::new(None, realm_ref, Some(ScriptOrModule::Script(Rc::new(ScriptRecord {}))));
+    let sr = ScriptRecord { realm: realm_ref.clone(), ecmascript_code: Maker::new("").script(), compiled: Rc::new(Chunk::new("test")) };
+    let test_ec = ExecutionContext::new(None, realm_ref, Some(ScriptOrModule::Script(Rc::new(sr))));
     agent.push_execution_context(test_ec);
     // now pop it.
     agent.pop_execution_context();
@@ -110,7 +54,6 @@
     let r = &agent.execution_context_stack[agent.execution_context_stack.len() - 1];
     assert!(r.script_or_module.is_none());
 }
->>>>>>> e3f4e115
 #[test]
 fn agent_active_function_object() {
     let mut agent = Agent::new();
