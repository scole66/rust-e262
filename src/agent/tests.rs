use super::*;
use crate::parser::testhelp::*;
use crate::tests::*;
use ahash::AHashSet;
use lazy_static::lazy_static;
use num::BigInt;
use regex::Regex;
use std::cell::RefCell;
use std::iter::zip;
use std::rc::Rc;
use std::str::FromStr;
use test_case::test_case;

mod agent {
    use super::*;
    use crate::values::tests::make_test_obj_uncallable;
    use test_case::test_case;

    #[test]
    fn new() {
        let agent = Agent::new(Rc::new(RefCell::new(SymbolRegistry::new())));

        // New agent; no realm initialized.
        assert!(agent.execution_context_stack.is_empty());

        // All well-known symbols initialized, and different from one another.
        let symbols = vec![
            agent.wks(WksId::AsyncIterator),
            agent.wks(WksId::HasInstance),
            agent.wks(WksId::IsConcatSpreadable),
            agent.wks(WksId::Iterator),
            agent.wks(WksId::Match),
            agent.wks(WksId::MatchAll),
            agent.wks(WksId::Replace),
            agent.wks(WksId::Search),
            agent.wks(WksId::Species),
            agent.wks(WksId::Split),
            agent.wks(WksId::ToPrimitive),
            agent.wks(WksId::ToStringTag),
            agent.wks(WksId::Unscopables),
        ];
        let num_symbols = symbols.len();
        let mut symbol_set = AHashSet::new();
        for sym in symbols.iter() {
            symbol_set.insert(sym);
        }
        assert_eq!(num_symbols, symbol_set.len());

        // ID trackers at reasonable spots
        assert_eq!(agent.obj_id, 1);
        assert_eq!(agent.symbol_id, num_symbols + 1);
    }

    #[test]
    fn pop_execution_context() {
        let mut agent = test_agent();
        let realm_ref = agent.current_realm_record().unwrap();
        // build a new EC, and add it to the EC stack
        let sr = ScriptRecord {
            realm: realm_ref.clone(),
            ecmascript_code: Maker::new("").script(),
            compiled: Rc::new(Chunk::new("test")),
            text: String::new(),
        };
        let test_ec = ExecutionContext::new(None, realm_ref, Some(ScriptOrModule::Script(Rc::new(sr))));
        agent.push_execution_context(test_ec);
        // now pop it.
        agent.pop_execution_context();
        // And verify the one on top has no script_or_module value
        let r = &agent.execution_context_stack[agent.execution_context_stack.len() - 1];
        assert!(r.script_or_module.is_none());
    }
    #[test]
    fn push_execution_context() {
        let mut agent = test_agent();
        let realm_ref = agent.current_realm_record().unwrap();
        let prior_length = agent.execution_context_stack.len();
        // build a new EC, and add it to the EC stack
        let sr = ScriptRecord {
            realm: realm_ref.clone(),
            ecmascript_code: Maker::new("").script(),
            compiled: Rc::new(Chunk::new("test")),
            text: String::new(),
        };
        let test_ec = ExecutionContext::new(None, realm_ref, Some(ScriptOrModule::Script(Rc::new(sr))));
        agent.push_execution_context(test_ec);

        assert_eq!(agent.execution_context_stack.len(), prior_length + 1);
        let r = &agent.execution_context_stack[agent.execution_context_stack.len() - 1];
        assert!(r.script_or_module.is_some());
    }
    #[test]
    fn active_function_object() {
        let mut agent = Agent::new(Rc::new(RefCell::new(SymbolRegistry::new())));
        // no Running Execution Context, so this should be None.
        let afo = agent.active_function_object();
        assert!(afo.is_none());

        agent.initialize_host_defined_realm(true);
        // Now there's an execution context, but still no active function, so this should still be None.
        let afo = agent.active_function_object();
        assert!(afo.is_none());

        // Create a new EC that _does_ have a function object; push it, and then check the active function.
        let fo = agent.intrinsic(IntrinsicId::ThrowTypeError);
        let realm = agent.current_realm_record().unwrap();
        let function_ec = ExecutionContext::new(Some(fo.clone()), realm, None);
        agent.push_execution_context(function_ec);

        let afo = agent.active_function_object().unwrap();
        assert_eq!(afo, fo);
    }
    #[test]
    fn next_object_id() {
        let mut agent = Agent::new(Rc::new(RefCell::new(SymbolRegistry::new())));
        // Starts at something, and then increases monotonically.
        let first = agent.next_object_id();
        for x in 1..10 {
            assert_eq!(agent.next_object_id(), x + first);
        }
    }
    #[test]
    fn next_symbol_id() {
        let mut agent = Agent::new(Rc::new(RefCell::new(SymbolRegistry::new())));
        // Starts at something, and then increases monotonically.
        let first = agent.next_symbol_id();
        for x in 1..10 {
            assert_eq!(agent.next_symbol_id(), x + first);
        }
    }
    #[test]
    fn debug() {
        assert_ne!(format!("{:?}", Agent::new(Rc::new(RefCell::new(SymbolRegistry::new())))), "");
    }

    #[test]
    fn global_symbol_registry() {
        let registry = Rc::new(RefCell::new(SymbolRegistry::new()));
        let agent = Agent::new(Rc::clone(&registry));
        let gsr = agent.global_symbol_registry();
        assert!(Rc::ptr_eq(&registry, &gsr));
    }

    mod current_realm_record {
        use super::*;

        #[test]
        fn empty_ec_stack() {
            let agent = Agent::new(Rc::new(RefCell::new(SymbolRegistry::new())));
            assert!(agent.current_realm_record().is_none());
        }

        #[test]
        fn stacked() {
            let mut a = Agent::new(Rc::new(RefCell::new(SymbolRegistry::new())));
            let first_realm = create_named_realm(&mut a, "first");
            let first_context = ExecutionContext::new(None, first_realm, None);
            a.push_execution_context(first_context);

            let second_realm = create_named_realm(&mut a, "second");
            let second_context = ExecutionContext::new(None, second_realm, None);
            a.push_execution_context(second_context);

            let current = a.current_realm_record().unwrap();
            assert_eq!(get_realm_name(&mut a, &current.borrow()), "second");

            a.pop_execution_context();

            let current = a.current_realm_record().unwrap();
            assert_eq!(get_realm_name(&mut a, &current.borrow()), "first");
        }
    }

    #[test_case(|_| Ok(NormalCompletion::from(10)) => Ok(NormalCompletion::from(ECMAScriptValue::Undefined)); "value")]
    #[test_case(|agent| Err(create_type_error(agent, "Test Sentinel")) => serr("TypeError: Test Sentinel"); "pending type error")]
    #[test_case(|agent| {
            let env = agent.current_realm_record().unwrap().borrow().global_env.clone().unwrap();
            Ok(NormalCompletion::from(Reference::new(Base::Environment(env), "debug_token", true, None)))
        } => Ok(NormalCompletion::from(ECMAScriptValue::Undefined)); "valid ref")]
    fn void_operator(make_expr: fn(&mut Agent) -> FullCompletion) -> Result<NormalCompletion, String> {
        let mut agent = test_agent();
        let expr = make_expr(&mut agent);
        agent.void_operator(expr).map_err(|ac| unwind_any_error(&mut agent, ac))
    }

    #[test_case(|_| Ok(NormalCompletion::from(Reference::new(Base::Unresolvable, "not_here", true, None))) => Ok(NormalCompletion::from("undefined")); "unresolvable ref")]
    #[test_case(|agent| Err(create_type_error(agent, "Test Sentinel")) => serr("TypeError: Test Sentinel"); "pending type error")]
    #[test_case(|_| Ok(NormalCompletion::from(ECMAScriptValue::Undefined)) => Ok(NormalCompletion::from("undefined")); "undefined value")]
    #[test_case(|_| Ok(NormalCompletion::from(ECMAScriptValue::Null)) => Ok(NormalCompletion::from("object")); "null value")]
    #[test_case(|_| Ok(NormalCompletion::from(true)) => Ok(NormalCompletion::from("boolean")); "bool value")]
    #[test_case(|_| Ok(NormalCompletion::from("just a string")) => Ok(NormalCompletion::from("string")); "string value")]
    #[test_case(|_| Ok(NormalCompletion::from(227)) => Ok(NormalCompletion::from("number")); "number value")]
    #[test_case(|_| Ok(NormalCompletion::from(BigInt::from(102))) => Ok(NormalCompletion::from("bigint")); "bigint value")]
    #[test_case(|agent| {
        let symbol_constructor = agent.intrinsic(IntrinsicId::Symbol);
        let reference = Reference::new(Base::Value(ECMAScriptValue::from(symbol_constructor)), "species", true, None);
        Ok(NormalCompletion::from(reference))
    } => Ok(NormalCompletion::from("symbol")); "typeof Symbol.species")]
    #[test_case(|agent| {
        let env = agent.current_realm_record().unwrap().borrow().global_env.clone().unwrap();
        Ok(NormalCompletion::from(Reference::new(Base::Environment(env), "Boolean", true, None)))
    } => Ok(NormalCompletion::from("function")); "typeof Boolean")]
    #[test_case(|agent| {
        let bool_proto = agent.intrinsic(IntrinsicId::BooleanPrototype);
        Ok(NormalCompletion::from(bool_proto))
    } => Ok(NormalCompletion::from("object")); "typeof Boolean.prototype")]
    fn typeof_operator(make_expr: fn(&mut Agent) -> FullCompletion) -> Result<NormalCompletion, String> {
        let mut agent = test_agent();
        let expr = make_expr(&mut agent);
        agent.typeof_operator(expr).map_err(|ac| unwind_any_error(&mut agent, ac))
    }

    fn superproperty(agent: &mut Agent) -> FullCompletion {
        // For example: ({method() { delete super.test_property; }}).method()
        // 1. Let F be OrdinaryFunctionCreate(intrinsics.[[%FunctionPrototype%]], source_text, ParameterList, Body, thisMode, env, privateenv).
        // 2. Let homeObject be OrdinaryObjectCreate(intrinsics.[[%ObjectPrototype%]]).
        // 2. Call MakeMethod(F, homeObject).
        // 3. Let fenv be NewFunctionEnvironment(F, undefined).
        // 4. Let actualThis be fenv.GetThisBinding().
        // 5. Return MakeSuperPropertyReference(actualThis, "test_property", true)
        let obj = ordinary_object_create(agent, None, &[]);
        let copy = obj.clone();
        let myref = Reference::new(Base::Value(obj.into()), "item", true, Some(copy.into()));
        Ok(NormalCompletion::from(myref))
    }

    fn bool_proto_ref(agent: &mut Agent, strict: bool) -> FullCompletion {
        let bool_obj = agent.intrinsic(IntrinsicId::Boolean);
        let myref = Reference::new(Base::Value(bool_obj.into()), "prototype", strict, None);
        Ok(NormalCompletion::from(myref))
    }
    fn strict_proto_ref(agent: &mut Agent) -> FullCompletion {
        bool_proto_ref(agent, true)
    }
    fn nonstrict_proto_ref(agent: &mut Agent) -> FullCompletion {
        bool_proto_ref(agent, false)
    }
    fn dead_ref(agent: &mut Agent) -> FullCompletion {
        let dead = DeadObject::object(agent);
        Ok(NormalCompletion::from(Reference::new(Base::Value(dead.into()), "anything", true, None)))
    }
    fn ref_to_undefined(agent: &mut Agent) -> FullCompletion {
        let env = agent.current_realm_record().unwrap().borrow().global_env.clone().unwrap();
        Ok(NormalCompletion::from(Reference::new(Base::Environment(env), "undefined", true, None)))
    }
    fn dead_env(agent: &mut Agent) -> FullCompletion {
        let outer = agent.current_realm_record().unwrap().borrow().global_env.clone().unwrap();
        let dead = DeadObject::object(agent);
        let obj_env = Rc::new(ObjectEnvironmentRecord::new(dead, false, Some(outer), "dead"));
        Ok(NormalCompletion::from(Reference::new(Base::Environment(obj_env), "anything", true, None)))
    }

    #[test_case(|_| Ok(NormalCompletion::Empty) => Ok(NormalCompletion::from(true)); "empty -> true")]
    #[test_case(|_| Ok(NormalCompletion::from("test sentinel")) => Ok(NormalCompletion::from(true)); "value -> true")]
    #[test_case(|agent| Err(create_type_error(agent, "Test Sentinel")) => serr("TypeError: Test Sentinel"); "pending type error")]
    #[test_case(|_| Ok(NormalCompletion::from(Reference::new(Base::Unresolvable, "not_here", true, None))) => Ok(NormalCompletion::from(true)); "unresolvable ref")]
    #[test_case(superproperty => serr("ReferenceError: super properties not deletable"); "super prop")]
    #[test_case(|_| Ok(NormalCompletion::from(Reference::new(Base::Value(ECMAScriptValue::Undefined), "x", true, None))) => serr("TypeError: Undefined and null cannot be converted to objects"); "Non-object ref base")]
    #[test_case(|_| Ok(NormalCompletion::from(Reference::new(Base::Value(true.into()), "x", true, None))) => Ok(NormalCompletion::from(true)); "delete nonexistent")]
    #[test_case(strict_proto_ref => serr("TypeError: property not deletable"); "permanent property; strict")]
    #[test_case(nonstrict_proto_ref => Ok(NormalCompletion::from(false)); "permanent property; nonstrict")]
    #[test_case(dead_ref => serr("TypeError: delete called on DeadObject"); "property ref delete errs")]
    #[test_case(ref_to_undefined => Ok(NormalCompletion::from(false)); "undefined ref")]
    #[test_case(dead_env => serr("TypeError: delete called on DeadObject"); "env ref delete errors")]
    fn delete_ref(make_expr: fn(&mut Agent) -> FullCompletion) -> Result<NormalCompletion, String> {
        let mut agent = test_agent();
        let expr = make_expr(&mut agent);
        agent.delete_ref(expr).map_err(|ac| unwind_any_error(&mut agent, ac))
    }

    #[test_case(|_| ECMAScriptValue::from("left "),
                |_| ECMAScriptValue::from("right"),
                BinOp::Add
                => Ok(NormalCompletion::from("left right")); "string catentation")]
    #[test_case(|agent| ECMAScriptValue::from(make_toprimitive_throw_obj(agent)),
                |_| ECMAScriptValue::from("a"),
                BinOp::Add
                => serr("TypeError: Test Sentinel"); "left toPrimitive error")]
    #[test_case(|_| ECMAScriptValue::from("a"),
                |agent| ECMAScriptValue::from(make_toprimitive_throw_obj(agent)),
                BinOp::Add
                => serr("TypeError: Test Sentinel"); "right toPrimitive error")]
    #[test_case(|_| ECMAScriptValue::from(10),
                |_| ECMAScriptValue::from("a"),
                BinOp::Add
                => Ok(NormalCompletion::from("10a")); "stringify from right")]
    #[test_case(|_| ECMAScriptValue::from("a"),
                |_| ECMAScriptValue::from(10),
                BinOp::Add
                => Ok(NormalCompletion::from("a10")); "stringify from left")]
    #[test_case(|agent| ECMAScriptValue::from(agent.wks(WksId::ToPrimitive)),
                |_| ECMAScriptValue::from("a"),
                BinOp::Add
                => serr("TypeError: Symbols may not be converted to strings"); "left tostring errs")]
    #[test_case(|_| ECMAScriptValue::from("a"),
                |agent| ECMAScriptValue::from(agent.wks(WksId::ToPrimitive)),
                BinOp::Add
                => serr("TypeError: Symbols may not be converted to strings"); "right tostring errs")]
    #[test_case(|agent| ECMAScriptValue::from(agent.wks(WksId::ToPrimitive)),
                |_| ECMAScriptValue::from(10),
                BinOp::Add
                => serr("TypeError: Symbol values cannot be converted to Number values"); "left tonumeric errs")]
    #[test_case(|_| ECMAScriptValue::from(10),
                |agent| ECMAScriptValue::from(agent.wks(WksId::ToPrimitive)),
                BinOp::Add
                => serr("TypeError: Symbol values cannot be converted to Number values"); "right tonumeric errs")]
    #[test_case(|_| ECMAScriptValue::from(2.0),
                |_| ECMAScriptValue::from(3.0),
                BinOp::Exponentiate
                => Ok(NormalCompletion::from(8)); "exponentiation")]
    #[test_case(|_| ECMAScriptValue::from(2.0),
                |_| ECMAScriptValue::from(3.0),
                BinOp::Multiply
                => Ok(NormalCompletion::from(6)); "multiplication")]
    #[test_case(|_| ECMAScriptValue::from(12.0),
                |_| ECMAScriptValue::from(3.0),
                BinOp::Divide
                => Ok(NormalCompletion::from(4)); "division")]
    #[test_case(|_| ECMAScriptValue::from(26.0),
                |_| ECMAScriptValue::from(7.0),
                BinOp::Remainder
                => Ok(NormalCompletion::from(5)); "remainder")]
    #[test_case(|_| ECMAScriptValue::from(2.0),
                |_| ECMAScriptValue::from(3.0),
                BinOp::Add
                => Ok(NormalCompletion::from(5)); "addition")]
    #[test_case(|_| ECMAScriptValue::from(2.0),
                |_| ECMAScriptValue::from(3.0),
                BinOp::Subtract
                => Ok(NormalCompletion::from(-1)); "subtraction")]
    #[test_case(|_| ECMAScriptValue::from(2.0),
                |_| ECMAScriptValue::from(3.0),
                BinOp::LeftShift
                => Ok(NormalCompletion::from(16.0)); "left shift")]
    #[test_case(|_| ECMAScriptValue::from(16.0),
                |_| ECMAScriptValue::from(3.0),
                BinOp::SignedRightShift
                => Ok(NormalCompletion::from(2)); "signed right shift")]
    #[test_case(|_| ECMAScriptValue::from(-16.0),
                |_| ECMAScriptValue::from(3.0),
                BinOp::SignedRightShift
                => Ok(NormalCompletion::from(-2)); "signed right shift (negative)")]
    #[test_case(|_| ECMAScriptValue::from(16.0),
                |_| ECMAScriptValue::from(3.0),
                BinOp::UnsignedRightShift
                => Ok(NormalCompletion::from(2)); "unsigned right shift")]
    #[test_case(|_| ECMAScriptValue::from(-16.0),
                |_| ECMAScriptValue::from(3.0),
                BinOp::UnsignedRightShift
                => Ok(NormalCompletion::from(536870910)); "unsigned right shift (negative)")]
    #[test_case(|_| ECMAScriptValue::from(2.0),
                |_| ECMAScriptValue::from(3.0),
                BinOp::BitwiseAnd
                => Ok(NormalCompletion::from(2)); "bitwise and")]
    #[test_case(|_| ECMAScriptValue::from(2.0),
                |_| ECMAScriptValue::from(3.0),
                BinOp::BitwiseOr
                => Ok(NormalCompletion::from(3)); "bitwise or")]
    #[test_case(|_| ECMAScriptValue::from(2.0),
                |_| ECMAScriptValue::from(3.0),
                BinOp::BitwiseXor
                => Ok(NormalCompletion::from(1)); "bitwise xor")]
    #[test_case(|_| ECMAScriptValue::from(BigInt::from(2)),
                |_| ECMAScriptValue::from(BigInt::from(3)),
                BinOp::Exponentiate
                => Ok(NormalCompletion::from(BigInt::from(8))); "exponentiation (bigint)")]
    #[test_case(|_| ECMAScriptValue::from(BigInt::from(2)),
                |_| ECMAScriptValue::from(BigInt::from(-3)),
                BinOp::Exponentiate
                => serr("RangeError: Exponent must be positive"); "bad exponentiation (bigint)")]
    #[test_case(|_| ECMAScriptValue::from(BigInt::from(2)),
                |_| ECMAScriptValue::from(BigInt::from(3)),
                BinOp::Multiply
                => Ok(NormalCompletion::from(BigInt::from(6))); "multiplication (bigint)")]
    #[test_case(|_| ECMAScriptValue::from(BigInt::from(12)),
                |_| ECMAScriptValue::from(BigInt::from(3)),
                BinOp::Divide
                => Ok(NormalCompletion::from(BigInt::from(4))); "division (bigint)")]
    #[test_case(|_| ECMAScriptValue::from(BigInt::from(12)),
                |_| ECMAScriptValue::from(BigInt::from(0)),
                BinOp::Divide
                =>serr("RangeError: Division by zero"); "zero division (bigint)")]
    #[test_case(|_| ECMAScriptValue::from(BigInt::from(26)),
                |_| ECMAScriptValue::from(BigInt::from(7)),
                BinOp::Remainder
                => Ok(NormalCompletion::from(BigInt::from(5))); "remainder (bigint)")]
    #[test_case(|_| ECMAScriptValue::from(BigInt::from(12)),
                |_| ECMAScriptValue::from(BigInt::from(0)),
                BinOp::Remainder
                =>serr("RangeError: Division by zero"); "zero remainder (bigint)")]
    #[test_case(|_| ECMAScriptValue::from(BigInt::from(2)),
                |_| ECMAScriptValue::from(BigInt::from(3)),
                BinOp::Add
                => Ok(NormalCompletion::from(BigInt::from(5))); "addition (bigint)")]
    #[test_case(|_| ECMAScriptValue::from(BigInt::from(2)),
                |_| ECMAScriptValue::from(BigInt::from(3)),
                BinOp::Subtract
                => Ok(NormalCompletion::from(BigInt::from(-1))); "subtraction (bigint)")]
    #[test_case(|_| ECMAScriptValue::from(BigInt::from(2)),
                |_| ECMAScriptValue::from(BigInt::from(3)),
                BinOp::LeftShift
                => Ok(NormalCompletion::from(BigInt::from(16))); "left shift (bigint)")]
    #[test_case(|_| ECMAScriptValue::from(BigInt::from(2)),
                |_| ECMAScriptValue::from(BigInt::from_str("689674891678594267895287496789").unwrap()),
                BinOp::LeftShift
                => serr("RangeError: out of range conversion regarding big integer attempted"); "left shift (bigint) (too big)")]
    #[test_case(|_| ECMAScriptValue::from(BigInt::from(16)),
                |_| ECMAScriptValue::from(BigInt::from(3)),
                BinOp::SignedRightShift
                => Ok(NormalCompletion::from(BigInt::from(2))); "signed right shift (bigint)")]
    #[test_case(|_| ECMAScriptValue::from(BigInt::from(16)),
                |_| ECMAScriptValue::from(BigInt::from_str("-3267891568973452345").unwrap()),
                BinOp::SignedRightShift
                => serr("RangeError: out of range conversion regarding big integer attempted"); "signed right shift (bigint) (too big)")]
    #[test_case(|_| ECMAScriptValue::from(BigInt::from(8)),
                |_| ECMAScriptValue::from(BigInt::from(3)),
                BinOp::UnsignedRightShift
                => serr("TypeError: BigInts have no unsigned right shift, use >> instead"); "unsigned right shift (bigint)")]
    #[test_case(|_| ECMAScriptValue::from(BigInt::from(2)),
                |_| ECMAScriptValue::from(BigInt::from(3)),
                BinOp::BitwiseAnd
                => Ok(NormalCompletion::from(ECMAScriptValue::from(BigInt::from(2)))); "bitwise and (bigint)")]
    #[test_case(|_| ECMAScriptValue::from(BigInt::from(2)),
                |_| ECMAScriptValue::from(BigInt::from(3)),
                BinOp::BitwiseOr
                => Ok(NormalCompletion::from(ECMAScriptValue::from(BigInt::from(3)))); "bitwise or (bigint)")]
    #[test_case(|_| ECMAScriptValue::from(BigInt::from(2)),
                |_| ECMAScriptValue::from(BigInt::from(3)),
                BinOp::BitwiseXor
                => Ok(NormalCompletion::from(ECMAScriptValue::from(BigInt::from(1)))); "bitwise xor (bigint)")]
    #[test_case(|_| ECMAScriptValue::from(BigInt::from(12)),
                |_| ECMAScriptValue::from(3),
                BinOp::Remainder
                =>serr("TypeError: Cannot mix BigInt and other types, use explicit conversions"); "bigint type mix (left)")]
    #[test_case(|_| ECMAScriptValue::from(12),
                |_| ECMAScriptValue::from(BigInt::from(1)),
                BinOp::Remainder
                =>serr("TypeError: Cannot mix BigInt and other types, use explicit conversions"); "bigint type mix (right)")]
    fn apply_string_or_numeric_binary_operator(
        make_lval: fn(&mut Agent) -> ECMAScriptValue,
        make_rval: fn(&mut Agent) -> ECMAScriptValue,
        op: BinOp,
    ) -> Result<NormalCompletion, String> {
        let mut agent = test_agent();
        let lval = make_lval(&mut agent);
        let rval = make_rval(&mut agent);
        agent.apply_string_or_numeric_binary_operator(lval, rval, op).map_err(|ac| unwind_any_error(&mut agent, ac))
    }

    #[test_case(WksId::AsyncIterator => "Symbol.asyncIterator"; "Symbol.asyncIterator")]
    #[test_case(WksId::HasInstance => "Symbol.hasInstance"; "Symbol.hasInstance")]
    #[test_case(WksId::IsConcatSpreadable => "Symbol.isConcatSpreadable"; "Symbol.isConcatSpreadable")]
    #[test_case(WksId::Iterator => "Symbol.iterator"; "Symbol.iterator")]
    #[test_case(WksId::Match => "Symbol.match"; "Symbol.match")]
    #[test_case(WksId::MatchAll => "Symbol.matchAll"; "Symbol.matchAll")]
    #[test_case(WksId::Replace => "Symbol.replace"; "Symbol.replace")]
    #[test_case(WksId::Search => "Symbol.search"; "Symbol.search")]
    #[test_case(WksId::Species => "Symbol.species"; "Symbol.species")]
    #[test_case(WksId::Split => "Symbol.split"; "Symbol.split")]
    #[test_case(WksId::ToPrimitive => "Symbol.toPrimitive"; "Symbol.toPrimitive")]
    #[test_case(WksId::ToStringTag => "Symbol.toStringTag"; "Symbol.toStringTag")]
    #[test_case(WksId::Unscopables => "Symbol.unscopables"; "Symbol.unscopables")]
    fn wks(id: WksId) -> String {
        let agent = test_agent();
        String::from(agent.wks(id).description().unwrap())
    }

    #[test]
    fn prepare_for_execution() {
        let mut agent = test_agent();
        let chunk = Rc::new(Chunk::new("test sentinel"));

        agent.prepare_for_execution(0, Rc::clone(&chunk));

        assert_eq!(agent.execution_context_stack[0].pc, 0);
        assert!(agent.execution_context_stack[0].stack.is_empty());
        assert_eq!(agent.execution_context_stack[0].chunk.as_ref().unwrap().name, "test sentinel");
    }

    #[test]
    fn two_values() {
        let mut agent = test_agent();
        let index = agent.execution_context_stack.len() - 1;
        agent.execution_context_stack[index].stack.push(Ok(NormalCompletion::from(ECMAScriptValue::Null)));
        agent.execution_context_stack[index].stack.push(Ok(NormalCompletion::from(ECMAScriptValue::from("test"))));
        let (left, right) = agent.two_values(index);
        assert_eq!(left, ECMAScriptValue::Null);
        assert_eq!(right, ECMAScriptValue::from("test"));
    }

    fn no_primitive_val(agent: &mut Agent) -> ECMAScriptValue {
        make_test_obj_uncallable(agent).into()
    }
    fn make_symbol(agent: &mut Agent) -> ECMAScriptValue {
        Symbol::new(agent, None).into()
    }
    #[test_case(no_primitive_val, |_| ECMAScriptValue::from(10), true => serr("TypeError: Cannot convert object to primitive value"); "lf:true; first errs")]
    #[test_case(|_| ECMAScriptValue::from(10), no_primitive_val, true => serr("TypeError: Cannot convert object to primitive value"); "lf:true; second errs")]
    #[test_case(no_primitive_val, |_| ECMAScriptValue::from(10), false => serr("TypeError: Cannot convert object to primitive value"); "lf:false; second errs")]
    #[test_case(|_| ECMAScriptValue::from(10), no_primitive_val, false => serr("TypeError: Cannot convert object to primitive value"); "lf:false; first errs")]
    #[test_case(|_| ECMAScriptValue::from("first"), |_| ECMAScriptValue::from("second"), true => Ok(Some(true)); "two strings; left first; true")]
    #[test_case(|_| ECMAScriptValue::from("zfirst"), |_| ECMAScriptValue::from("second"), true => Ok(Some(false)); "two strings; left first; false")]
    #[test_case(|_| ECMAScriptValue::from("10"), |_| ECMAScriptValue::from(BigInt::from(100)), true => Ok(Some(true)); "left string; right bigint; true")]
    #[test_case(|_| ECMAScriptValue::from("1000"), |_| ECMAScriptValue::from(BigInt::from(100)), true => Ok(Some(false)); "left string; right bigint; false")]
    #[test_case(|_| ECMAScriptValue::from("anchor"), |_| ECMAScriptValue::from(BigInt::from(100)), true => Ok(None); "left string; right bigint; none")]
    #[test_case(|_| ECMAScriptValue::from(BigInt::from(100)), |_| ECMAScriptValue::from("10"), true => Ok(Some(false)); "left bigint; right string; false")]
    #[test_case(|_| ECMAScriptValue::from(BigInt::from(100)), |_| ECMAScriptValue::from("1000"), true => Ok(Some(true)); "left bigint; right string; true")]
    #[test_case(|_| ECMAScriptValue::from(BigInt::from(100)), |_| ECMAScriptValue::from("anchor"), true => Ok(None); "left bigint; right string; none")]
    #[test_case(make_symbol, |_| ECMAScriptValue::Undefined, true => serr("TypeError: Symbol values cannot be converted to Number values"); "left symbol")]
    #[test_case(|_| ECMAScriptValue::Undefined, make_symbol, true => serr("TypeError: Symbol values cannot be converted to Number values"); "right symbol")]
    #[test_case(|_| ECMAScriptValue::from(0), |_| ECMAScriptValue::Undefined, true => Ok(None); "right NaN")]
    #[test_case(|_| ECMAScriptValue::Undefined, |_| ECMAScriptValue::from(0), true => Ok(None); "left NaN")]
    #[test_case(|_| ECMAScriptValue::from(100), |_| ECMAScriptValue::from(0), false => Ok(Some(false)); "numbers: left bigger")]
    #[test_case(|_| ECMAScriptValue::from(100), |_| ECMAScriptValue::from(7880), true => Ok(Some(true)); "numbers: left smaller")]
    #[test_case(|_| ECMAScriptValue::Undefined, |_| ECMAScriptValue::from(BigInt::from(10)), true => Ok(None); "left NaN vs Bigint")]
    #[test_case(|_| ECMAScriptValue::from(f64::NEG_INFINITY), |_| ECMAScriptValue::from(BigInt::from(10)), true => Ok(Some(true)); "left neg inf vs Bigint")]
    #[test_case(|_| ECMAScriptValue::from(f64::INFINITY), |_| ECMAScriptValue::from(BigInt::from(10)), true => Ok(Some(false)); "left pos inf vs Bigint")]
    #[test_case(|_| ECMAScriptValue::from(2.3e87), |_| ECMAScriptValue::from(BigInt::from(388)), true => Ok(Some(false)); "left big vs BigInt")]
    #[test_case(|_| ECMAScriptValue::from(-2.3e87), |_| ECMAScriptValue::from(BigInt::from(388)), true => Ok(Some(true)); "left small vs BigInt")]
    #[test_case(|_| ECMAScriptValue::from(BigInt::from(10)), |_| ECMAScriptValue::Undefined, true => Ok(None); "right NaN vs Bigint")]
    #[test_case(|_| ECMAScriptValue::from(BigInt::from(10)), |_| ECMAScriptValue::from(f64::NEG_INFINITY), true => Ok(Some(false)); "right neg inf vs Bigint")]
    #[test_case(|_| ECMAScriptValue::from(BigInt::from(10)), |_| ECMAScriptValue::from(f64::INFINITY), true => Ok(Some(true)); "right pos inf vs Bigint")]
    #[test_case(|_| ECMAScriptValue::from(BigInt::from(388)), |_| ECMAScriptValue::from(2.3e87), true => Ok(Some(true)); "right big vs BigInt")]
    #[test_case(|_| ECMAScriptValue::from(BigInt::from(388)), |_| ECMAScriptValue::from(-2.3e87), true => Ok(Some(false)); "right small vs BigInt")]
    #[test_case(|_| ECMAScriptValue::from(BigInt::from(100)), |_| ECMAScriptValue::from(BigInt::from(7880)), true => Ok(Some(true)); "bigints: left smaller")]
    #[test_case(|_| ECMAScriptValue::from(BigInt::from(100999)), |_| ECMAScriptValue::from(BigInt::from(7880)), true => Ok(Some(false)); "bigints: right smaller")]
    fn is_less_than(
        make_x: fn(&mut Agent) -> ECMAScriptValue,
        make_y: fn(&mut Agent) -> ECMAScriptValue,
        left_first: bool,
    ) -> Result<Option<bool>, String> {
        let mut agent = test_agent();
        let x = make_x(&mut agent);
        let y = make_y(&mut agent);
        agent.is_less_than(x, y, left_first).map_err(|completion| unwind_any_error(&mut agent, completion))
    }

    type ValueMaker = fn(&mut Agent) -> ECMAScriptValue;
    fn empty_object(agent: &mut Agent) -> ECMAScriptValue {
        let obj_proto = agent.intrinsic(IntrinsicId::ObjectPrototype);
        ECMAScriptValue::from(ordinary_object_create(agent, Some(obj_proto), &[]))
    }
    fn bool_class(agent: &mut Agent) -> ECMAScriptValue {
        let boolean = agent.intrinsic(IntrinsicId::Boolean);
        ECMAScriptValue::from(boolean)
    }
    fn undef(_: &mut Agent) -> ECMAScriptValue {
        ECMAScriptValue::Undefined
    }
    fn number(_: &mut Agent) -> ECMAScriptValue {
        ECMAScriptValue::from(10)
    }
    fn string(_: &mut Agent) -> ECMAScriptValue {
        ECMAScriptValue::from("Test Sentinel")
    }
    fn dead_object(agent: &mut Agent) -> ECMAScriptValue {
        ECMAScriptValue::from(DeadObject::object(agent))
    }
    fn test_has_instance(
        agent: &mut Agent,
        _: ECMAScriptValue,
        _: Option<&Object>,
        arguments: &[ECMAScriptValue],
    ) -> Completion<ECMAScriptValue> {
        let mut args = FuncArgs::from(arguments);
        let thing_to_check = args.next_arg();
        // Let's say: all numbers are instances of our "class"
        // But that strings are a type error
        match thing_to_check {
            ECMAScriptValue::Number(_) => Ok(true.into()),
            ECMAScriptValue::String(s) => Err(create_type_error(agent, s)),
            _ => Ok(false.into()),
        }
    }
    fn faux_class(agent: &mut Agent) -> ECMAScriptValue {
        let obj_proto = agent.intrinsic(IntrinsicId::ObjectPrototype);
        let obj = ordinary_object_create(agent, Some(obj_proto), &[]);
        let realm = agent.current_realm_record();
        let function_prototype = agent.intrinsic(IntrinsicId::FunctionPrototype);
        let has_instance = create_builtin_function(
            agent,
            test_has_instance,
            false,
            1_f64,
            PropertyKey::from("[Symbol.hasInstance]"),
            BUILTIN_FUNCTION_SLOTS,
            realm,
            Some(function_prototype),
            None,
        );
        let hi = agent.wks(WksId::HasInstance);
        define_property_or_throw(
            agent,
            &obj,
            hi,
            PotentialPropertyDescriptor::new().value(has_instance).writable(false).enumerable(false).configurable(true),
        )
        .unwrap();
        obj.into()
    }

    #[test_case(empty_object, undef => serr("TypeError: Right-hand side of 'instanceof' is not an object"); "class is not object")]
    #[test_case(empty_object, dead_object => serr("TypeError: get called on DeadObject"); "GetMethod throws for class")]
    #[test_case(empty_object, empty_object => serr("TypeError: Right-hand side of 'instanceof' is not callable"); "class is not callable")]
    #[test_case(empty_object, bool_class => Ok(false.into()); "defer to ordinary")]
    #[test_case(empty_object, faux_class => Ok(false.into()); "[Symbol.hasInstance] returns false")]
    #[test_case(number, faux_class => Ok(true.into()); "[Symbol.hasInstance] returns true")]
    #[test_case(string, faux_class => serr("TypeError: Test Sentinel"); "[Symbol.hasInstance] throws")]
    fn instanceof_operator(make_v: ValueMaker, make_target: ValueMaker) -> Result<ECMAScriptValue, String> {
        let mut agent = test_agent();
        let v = make_v(&mut agent);
        let target = make_target(&mut agent);

        agent
            .instanceof_operator(v, target)
            .map_err(|completion| unwind_any_error(&mut agent, completion))
            .map(|nc| nc.try_into().unwrap())
    }

    mod create_unmapped_arguments_object {
        use super::*;
        use test_case::test_case;

        #[test_case(&["first".into(), "second".into(), 38.into(), true.into()]; "4 args")]
        #[test_case(&[]; "no args")]
        #[test_case(&[88.into()]; "one arg")]
        fn normal(values: &[ECMAScriptValue]) {
            let mut agent = test_agent();
            let num_values = values.len() as u32;
            let index = agent.execution_context_stack.len() - 1;
            {
                let top_ec = &mut agent.execution_context_stack[index];
                let stack = &mut top_ec.stack;
                for value in values {
                    stack.push(Ok(value.clone().into()));
                }
                stack.push(Ok(num_values.into()));
            }

            agent.create_unmapped_arguments_object(index);

            let stack = &agent.execution_context_stack[index].stack;
            let stack_size = stack.len();

            // Assert arg vector is still in the right spot
            assert_eq!(stack[stack_size - 2].as_ref().unwrap(), &NormalCompletion::from(num_values));
            for (idx, val) in values.iter().enumerate() {
                assert_eq!(
                    stack[stack_size - 2 - num_values as usize + idx].as_ref().unwrap(),
                    &NormalCompletion::from(val.clone())
                );
            }

            // Validate the arguments object.
            let ao =
                Object::try_from(ECMAScriptValue::try_from(stack[stack_size - 1].as_ref().unwrap().clone()).unwrap())
                    .unwrap();
            assert_eq!(get(&mut agent, &ao, &"length".into()).unwrap(), ECMAScriptValue::from(num_values));
            for (idx, val) in values.iter().enumerate() {
                assert_eq!(&get(&mut agent, &ao, &idx.into()).unwrap(), val);
            }
            let args_iterator = agent.intrinsic(IntrinsicId::ArrayPrototypeValues);
            let type_error_generator = agent.intrinsic(IntrinsicId::ThrowTypeError);
            let iterator_sym = agent.wks(WksId::Iterator);
            assert_eq!(get(&mut agent, &ao, &iterator_sym.into()).unwrap(), ECMAScriptValue::from(args_iterator));
            let callee = ao.o.get_own_property(&mut agent, &"callee".into()).unwrap().unwrap();
            assert_eq!(
                callee.property,
                PropertyKind::Accessor(AccessorProperty {
                    get: ECMAScriptValue::from(type_error_generator.clone()),
                    set: ECMAScriptValue::from(type_error_generator)
                })
            );
            assert_eq!(callee.enumerable, false);
            assert_eq!(callee.configurable, false);

            assert!(ao.o.is_arguments_object());
        }

        #[test]
        #[should_panic(expected = "Stack must not be empty")]
        fn panics_empty() {
            let mut agent = test_agent();
            let index = agent.execution_context_stack.len() - 1;
            agent.create_unmapped_arguments_object(index);
        }

        #[test]
        #[should_panic(expected = "Stack too short to fit all the arguments")]
        fn panics_short() {
            let mut agent = test_agent();
            let index = agent.execution_context_stack.len() - 1;
            {
                let top_ec = &mut agent.execution_context_stack[index];
                let stack = &mut top_ec.stack;
                stack.push(Ok(NormalCompletion::from(800)));
            }
            agent.create_unmapped_arguments_object(index);
        }
    }

<<<<<<< HEAD
=======
    mod create_mapped_arguments_object {
        use super::*;
        use test_case::test_case;

        #[test_case(&[]; "empty")]
        #[test_case(&[10.into(), 20.into()]; "multiple")]
        fn normal(values: &[ECMAScriptValue]) {
            let mut agent = test_agent();
            let env = agent.current_realm_record().unwrap().borrow().global_env.clone().unwrap();
            let lexenv = Rc::new(DeclarativeEnvironmentRecord::new(Some(env), "create_mapped_arguments_object test"));
            agent.set_lexical_environment(Some(lexenv as Rc<dyn EnvironmentRecord>));

            let func_obj = ordinary_object_create(&mut agent, None, &[]);

            let num_values = values.len() as u32;
            let index = agent.execution_context_stack.len() - 1;
            {
                let top_ec = &mut agent.execution_context_stack[index];
                let stack = &mut top_ec.stack;
                stack.push(Ok(func_obj.clone().into()));
                for value in values {
                    stack.push(Ok(value.clone().into()));
                }
                stack.push(Ok(num_values.into()));
            }

            agent.create_mapped_arguments_object(index);
            let stack = &agent.execution_context_stack[index].stack;
            let stack_size = stack.len();

            // Assert arg vector is still in the right spot
            assert_eq!(stack[stack_size - 2].as_ref().unwrap(), &NormalCompletion::from(num_values));
            for (idx, val) in values.iter().enumerate() {
                assert_eq!(
                    stack[stack_size - 2 - num_values as usize + idx].as_ref().unwrap(),
                    &NormalCompletion::from(val.clone())
                );
            }
            assert_eq!(
                stack[stack_size - 3 - values.len()].as_ref().unwrap(),
                &NormalCompletion::from(func_obj.clone())
            );

            // Validate the arguments object.
            let ao =
                Object::try_from(ECMAScriptValue::try_from(stack[stack_size - 1].as_ref().unwrap().clone()).unwrap())
                    .unwrap();
            assert_eq!(get(&mut agent, &ao, &"length".into()).unwrap(), ECMAScriptValue::from(num_values));
            for (idx, val) in values.iter().enumerate() {
                assert_eq!(&get(&mut agent, &ao, &idx.into()).unwrap(), val);
            }
            let args_iterator = agent.intrinsic(IntrinsicId::ArrayPrototypeValues);
            let iterator_sym = agent.wks(WksId::Iterator);
            assert_eq!(get(&mut agent, &ao, &iterator_sym.into()).unwrap(), ECMAScriptValue::from(args_iterator));
            assert_eq!(get(&mut agent, &ao, &"callee".into()).unwrap(), ECMAScriptValue::from(func_obj));
        }

        #[test]
        #[should_panic(expected = "Stack must not be empty")]
        fn panics_empty() {
            let mut agent = test_agent();
            let index = agent.execution_context_stack.len() - 1;
            agent.create_mapped_arguments_object(index);
        }

        #[test]
        #[should_panic(expected = "Stack too short to fit all the arguments plus the function obj")]
        fn panics_short() {
            let mut agent = test_agent();
            let index = agent.execution_context_stack.len() - 1;
            {
                let top_ec = &mut agent.execution_context_stack[index];
                let stack = &mut top_ec.stack;
                stack.push(Ok(NormalCompletion::from(800)));
            }
            agent.create_mapped_arguments_object(index);
        }
    }

>>>>>>> afaf2067
    mod attach_mapped_arg {
        use super::*;
        use test_case::test_case;

        #[test_case(&[10.into(), "blue".into(), true.into()], &["number".into(), "string".into(), "boolean".into()]; "typical")]
        fn normal(values: &[ECMAScriptValue], names: &[JSString]) {
            let mut agent = test_agent();
            let realm = agent.current_realm_record().unwrap();
            let ge = realm.borrow().global_env.as_ref().unwrap().clone();
            let lex = Rc::new(DeclarativeEnvironmentRecord::new(Some(ge), "test lex"));
            let num_values = values.len() as u32;
            let index = agent.execution_context_stack.len() - 1;
            {
                let top_ec = &mut agent.execution_context_stack[index];
                top_ec.lexical_environment = Some(lex.clone());
                let stack = &mut top_ec.stack;
                stack.push(Ok(ECMAScriptValue::Null.into())); // faux function
                for value in values {
                    stack.push(Ok(value.clone().into()));
                }
                stack.push(Ok(num_values.into()));
            }
            agent.create_mapped_arguments_object(index);
            let ao = Object::try_from(
                ECMAScriptValue::try_from(
                    agent.execution_context_stack[index].stack[agent.execution_context_stack[index].stack.len() - 1]
                        .clone()
                        .unwrap(),
                )
                .unwrap(),
            )
            .unwrap();

            for (idx, (name, value)) in zip(names, values).enumerate().rev() {
                lex.create_mutable_binding(&mut agent, name.clone(), false).unwrap();
                lex.initialize_binding(&mut agent, name, value.clone()).unwrap();
                agent.attach_mapped_arg(index, name, idx);
            }

            for (idx, (name, value)) in zip(names, values).enumerate() {
                let val = get(&mut agent, &ao, &idx.into()).unwrap();
                assert_eq!(&val, value);
                set(&mut agent, &ao, idx.into(), (idx as u32).into(), true).unwrap();
                let val = lex.get_binding_value(&mut agent, name, true).unwrap();
                assert_eq!(val, ECMAScriptValue::from(idx as u32));
            }
        }

        #[test]
        #[should_panic(expected = "stack must not be empty")]
        fn empty_stack() {
            let mut agent = test_agent();
            let index = agent.execution_context_stack.len() - 1;
            agent.attach_mapped_arg(index, &"bbo".into(), 12);
        }
    }
}

#[test]
fn wksid_debug() {
    assert_ne!(format!("{:?}", WksId::ToStringTag), "");
}
#[test]
fn wksid_eq() {
    let w1 = WksId::Match;
    let w2 = WksId::Search;
    let w3 = WksId::Match;

    assert_eq!(w1 == w2, false);
    assert_eq!(w1 == w3, true);
    assert_eq!(w2 == w3, false);
}
#[test]
#[allow(clippy::clone_on_copy)]
fn wksid_clone() {
    let w1 = WksId::ToPrimitive;
    let w2 = w1.clone();

    assert_eq!(w1, w2);
}

mod well_known_symbols {
    use super::*;

    #[test]
    fn debug() {
        let agent = test_agent();
        let s = format!("{:?}", agent.symbols);
        assert_ne!(s, "");
    }
}

mod parse_script {
    use super::*;
    use test_case::test_case;

    #[test]
    fn happy() {
        let mut agent = test_agent();
        let src = "/* hello! */ 'hello world';";
        let starting_realm = agent.current_realm_record().unwrap();
        let ScriptRecord { realm, ecmascript_code, compiled, text } =
            super::parse_script(&mut agent, src, starting_realm.clone()).unwrap();
        assert!(Rc::ptr_eq(&realm, &starting_realm));
        assert_eq!(format!("{}", ecmascript_code), "'hello world' ;");
        assert_eq!(compiled.name, "top level script");
        assert_eq!(
            compiled.disassemble().into_iter().filter_map(disasm_filt).collect::<Vec<_>>(),
            svec(&["STRING 0 (hello world)",])
        );
        assert_eq!(text, src);
    }

    #[test_case("for [i=0, i<10, i++] {}" => sset(&["1:5: ‘(’ expected"]); "parse time syntax")]
    #[test_case("break lbl;" => sset(&["undefined break target detected"]); "early error syntax")]
    fn parse_error(src: &str) -> AHashSet<String> {
        let mut agent = test_agent();
        let starting_realm = agent.current_realm_record().unwrap();
        let errs = super::parse_script(&mut agent, src, starting_realm).unwrap_err();
        AHashSet::from_iter(errs.iter().map(|err| unwind_syntax_error_object(&mut agent, err.clone())))
    }
}

mod top_level_lex_decl {
    use super::*;
    use test_case::test_case;

    type MakerResult = (Option<Rc<ClassDeclaration>>, Option<Rc<LexicalDeclaration>>, DeclPart);

    fn make_class_decl() -> MakerResult {
        let cd = Maker::new("class alice {}").class_declaration();
        (Some(cd.clone()), None, DeclPart::ClassDeclaration(cd))
    }
    fn make_lex_decl() -> MakerResult {
        let ld = Maker::new("let alice = 999;").lexical_declaration();
        (None, Some(ld.clone()), DeclPart::LexicalDeclaration(ld))
    }
    fn make_func_decl() -> MakerResult {
        let fd = Maker::new("function alice(bob) { return charlie(bob); }").function_declaration();
        (None, None, DeclPart::FunctionDeclaration(fd))
    }
    #[test_case(make_class_decl => Ok((true, false)); "class")]
    #[test_case(make_lex_decl => Ok((false, true)); "lexical")]
    #[test_case(make_func_decl => serr("Not a top-level lexical decl"); "function")]
    fn try_from(maker: fn() -> MakerResult) -> Result<(bool, bool), String> {
        let (maybe_cd, maybe_ld, dp) = maker();
        TopLevelLexDecl::try_from(dp)
            .map(|tlld| match (tlld, maybe_cd, maybe_ld) {
                (TopLevelLexDecl::Class(cd1), Some(cd2), _) => (Rc::ptr_eq(&cd1, &cd2), false),
                (TopLevelLexDecl::Lex(ld1), _, Some(ld2)) => (false, Rc::ptr_eq(&ld1, &ld2)),
                _ => (false, false),
            })
            .map_err(|err| err.to_string())
    }
}

mod fcn_def {
    use super::*;
    use test_case::test_case;

    #[test]
    fn debug() {
        let fd = Maker::new("function alice(x) { return x * 2; }").function_declaration();
        assert_ne!(format!("{:?}", FcnDef::Function(fd)), "");
    }

    #[test]
    fn clone() {
        let fd = Maker::new("function alice(x) { return x * 2; }").function_declaration();
        let fd1 = FcnDef::Function(fd);
        let fd2 = fd1.clone();

        match (fd1, fd2) {
            (FcnDef::Function(fd1), FcnDef::Function(fd2)) => {
                assert!(Rc::ptr_eq(&fd1, &fd2));
            }
            _ => unreachable!(),
        }
    }

    type MakerResult = (
        Option<Rc<FunctionDeclaration>>,
        Option<Rc<GeneratorDeclaration>>,
        Option<Rc<AsyncFunctionDeclaration>>,
        Option<Rc<AsyncGeneratorDeclaration>>,
        VarScopeDecl,
    );

    fn make_func_decl() -> MakerResult {
        let fd = Maker::new("function alice(bob) { return charlie(bob); }").function_declaration();
        (Some(fd.clone()), None, None, None, VarScopeDecl::FunctionDeclaration(fd))
    }
    fn make_gen_decl() -> MakerResult {
        let gd = Maker::new("function *alice(bob) { return charlie(bob); }").generator_declaration();
        (None, Some(gd.clone()), None, None, VarScopeDecl::GeneratorDeclaration(gd))
    }
    fn make_async_decl() -> MakerResult {
        let afd = Maker::new("async function alice(bob) { return charlie(bob); }").async_function_declaration();
        (None, None, Some(afd.clone()), None, VarScopeDecl::AsyncFunctionDeclaration(afd))
    }
    fn make_async_gen_decl() -> MakerResult {
        let agd = Maker::new("async function *alice(bob) { return charlie(bob); }").async_generator_declaration();
        (None, None, None, Some(agd.clone()), VarScopeDecl::AsyncGeneratorDeclaration(agd))
    }
    fn make_var_decl() -> MakerResult {
        let vd = Maker::new("alice").variable_declaration();
        (None, None, None, None, VarScopeDecl::VariableDeclaration(vd))
    }
    fn make_for_binding() -> MakerResult {
        let fb = Maker::new("alice").for_binding();
        (None, None, None, None, VarScopeDecl::ForBinding(fb))
    }
    #[test_case(make_func_decl => Ok(true); "Function decl")]
    #[test_case(make_gen_decl => Ok(true); "Generator decl")]
    #[test_case(make_async_decl => Ok(true); "Async Function decl")]
    #[test_case(make_async_gen_decl => Ok(true); "Async Generator decl")]
    #[test_case(make_var_decl => serr("Not a function def"); "Var decl")]
    #[test_case(make_for_binding => serr("Not a function def"); "for binding")]
    fn try_from(maker: fn() -> MakerResult) -> Result<bool, String> {
        let (maybe_fd, maybe_gd, maybe_afd, maybe_agd, vsd) = maker();
        FcnDef::try_from(vsd)
            .map(|fd| match (fd, maybe_fd, maybe_gd, maybe_afd, maybe_agd) {
                (FcnDef::Function(fd1), Some(fd2), _, _, _) => Rc::ptr_eq(&fd1, &fd2),
                (FcnDef::Generator(gd1), _, Some(gd2), _, _) => Rc::ptr_eq(&gd1, &gd2),
                (FcnDef::AsyncFun(afd1), _, _, Some(afd2), _) => Rc::ptr_eq(&afd1, &afd2),
                (FcnDef::AsyncGen(agd1), _, _, _, Some(agd2)) => Rc::ptr_eq(&agd1, &agd2),
                _ => false,
            })
            .map_err(|err| err.to_string())
    }

    type MakerDeclResult = (
        Option<Rc<FunctionDeclaration>>,
        Option<Rc<GeneratorDeclaration>>,
        Option<Rc<AsyncFunctionDeclaration>>,
        Option<Rc<AsyncGeneratorDeclaration>>,
        DeclPart,
    );
    fn decl_func() -> MakerDeclResult {
        let fd = Maker::new("function alice(bob) { return charlie(bob); }").function_declaration();
        (Some(fd.clone()), None, None, None, DeclPart::FunctionDeclaration(fd))
    }
    fn decl_gen() -> MakerDeclResult {
        let gd = Maker::new("function *alice(bob) { return charlie(bob); }").generator_declaration();
        (None, Some(gd.clone()), None, None, DeclPart::GeneratorDeclaration(gd))
    }
    fn decl_async() -> MakerDeclResult {
        let afd = Maker::new("async function alice(bob) { return charlie(bob); }").async_function_declaration();
        (None, None, Some(afd.clone()), None, DeclPart::AsyncFunctionDeclaration(afd))
    }
    fn decl_async_gen() -> MakerDeclResult {
        let agd = Maker::new("async function *alice(bob) { return charlie(bob); }").async_generator_declaration();
        (None, None, None, Some(agd.clone()), DeclPart::AsyncGeneratorDeclaration(agd))
    }
    fn decl_class() -> MakerDeclResult {
        let cls = Maker::new("class alice {}").class_declaration();
        (None, None, None, None, DeclPart::ClassDeclaration(cls))
    }
    fn decl_lex() -> MakerDeclResult {
        let ld = Maker::new("let alice;").lexical_declaration();
        (None, None, None, None, DeclPart::LexicalDeclaration(ld))
    }
    #[test_case(decl_func => Ok(true); "Function decl")]
    #[test_case(decl_gen => Ok(true); "Generator decl")]
    #[test_case(decl_async => Ok(true); "Async Function decl")]
    #[test_case(decl_async_gen => Ok(true); "Async Generator decl")]
    #[test_case(decl_class => serr("Not a function def"); "Class decl")]
    #[test_case(decl_lex => serr("Not a function def"); "Lex decl")]
    fn try_from_declpart(maker: fn() -> MakerDeclResult) -> Result<bool, String> {
        let (maybe_fd, maybe_gd, maybe_afd, maybe_agd, dp) = maker();
        FcnDef::try_from(dp)
            .map(|fd| match (fd, maybe_fd, maybe_gd, maybe_afd, maybe_agd) {
                (FcnDef::Function(fd1), Some(fd2), _, _, _) => Rc::ptr_eq(&fd1, &fd2),
                (FcnDef::Generator(gd1), _, Some(gd2), _, _) => Rc::ptr_eq(&gd1, &gd2),
                (FcnDef::AsyncFun(afd1), _, _, Some(afd2), _) => Rc::ptr_eq(&afd1, &afd2),
                (FcnDef::AsyncGen(agd1), _, _, _, Some(agd2)) => Rc::ptr_eq(&agd1, &agd2),
                _ => false,
            })
            .map_err(|err| err.to_string())
    }

    #[test_case(FcnDef::Function(Maker::new("function fcn(){}").function_declaration()) => "fcn"; "function decl")]
    #[test_case(FcnDef::Generator(Maker::new("function *fcn(){}").generator_declaration()) => "fcn"; "generator decl")]
    #[test_case(FcnDef::AsyncFun(Maker::new("async function fcn(){}").async_function_declaration()) => "fcn"; "async function decl")]
    #[test_case(FcnDef::AsyncGen(Maker::new("async function *fcn(){}").async_generator_declaration()) => "fcn"; "async generator decl")]
    fn bound_name(part: FcnDef) -> String {
        part.bound_name().to_string()
    }

    #[test_case(FcnDef::Function(Maker::new("function fcn(){}").function_declaration()) => panics "not yet implemented"; "function decl")]
    #[test_case(FcnDef::Generator(Maker::new("function *fcn(){}").generator_declaration()) => panics "not yet implemented"; "generator decl")]
    #[test_case(FcnDef::AsyncFun(Maker::new("async function fcn(){}").async_function_declaration()) => panics "not yet implemented"; "async function decl")]
    #[test_case(FcnDef::AsyncGen(Maker::new("async function *fcn(){}").async_generator_declaration()) => panics "not yet implemented"; "async generator decl")]
    fn instantiate_function_object(part: FcnDef) {
        let mut agent = test_agent();
        let global_env = agent.current_realm_record().unwrap().borrow().global_env.clone().unwrap();
        let env = global_env as Rc<dyn EnvironmentRecord>;

        part.instantiate_function_object(&mut agent, env, None);
    }
}

mod top_level_var_decl {
    use super::*;
    use test_case::test_case;

    type MakerResult = (Option<Rc<VariableDeclaration>>, Option<Rc<ForBinding>>, VarScopeDecl);
    fn make_func_decl() -> MakerResult {
        let fd = Maker::new("function alice(bob) { return charlie(bob); }").function_declaration();
        (None, None, VarScopeDecl::FunctionDeclaration(fd))
    }
    fn make_gen_decl() -> MakerResult {
        let gd = Maker::new("function *alice(bob) { return charlie(bob); }").generator_declaration();
        (None, None, VarScopeDecl::GeneratorDeclaration(gd))
    }
    fn make_async_decl() -> MakerResult {
        let afd = Maker::new("async function alice(bob) { return charlie(bob); }").async_function_declaration();
        (None, None, VarScopeDecl::AsyncFunctionDeclaration(afd))
    }
    fn make_async_gen_decl() -> MakerResult {
        let agd = Maker::new("async function *alice(bob) { return charlie(bob); }").async_generator_declaration();
        (None, None, VarScopeDecl::AsyncGeneratorDeclaration(agd))
    }
    fn make_var_decl() -> MakerResult {
        let vd = Maker::new("alice").variable_declaration();
        (Some(vd.clone()), None, VarScopeDecl::VariableDeclaration(vd))
    }
    fn make_for_binding() -> MakerResult {
        let fb = Maker::new("alice").for_binding();
        (None, Some(fb.clone()), VarScopeDecl::ForBinding(fb))
    }

    #[test_case(make_func_decl => serr("FunctionDeclaration seen when top-level var decl expected"); "Function decl")]
    #[test_case(make_gen_decl => serr("GeneratorDeclaration seen when top-level var decl expected"); "Generator decl")]
    #[test_case(make_async_decl => serr("AsyncFunctionDeclaration seen when top-level var decl expected"); "Async Function decl")]
    #[test_case(make_async_gen_decl => serr("AsyncGeneratorDeclaration seen when top-level var decl expected"); "Async Generator decl")]
    #[test_case(make_var_decl => Ok(true); "Var decl")]
    #[test_case(make_for_binding => Ok(true); "for binding")]
    fn try_from(maker: fn() -> MakerResult) -> Result<bool, String> {
        let (maybe_vd, maybe_fb, vsd) = maker();
        TopLevelVarDecl::try_from(vsd)
            .map(|tlvd| match (tlvd, maybe_vd, maybe_fb) {
                (TopLevelVarDecl::VarDecl(vd1), Some(vd2), _) => Rc::ptr_eq(&vd1, &vd2),
                (TopLevelVarDecl::ForBinding(fb1), _, Some(fb2)) => Rc::ptr_eq(&fb1, &fb2),
                _ => false,
            })
            .map_err(|err| err.to_string())
    }
}

mod global_declaration_instantiation {
    use super::*;
    use test_case::test_case;

    #[test_case("var a" => Ok((sset(&["a"]), sset(&[]))); "one simple var-declared variable")]
    #[test_case("let already_var_declared;" => serr("SyntaxError: already_var_declared: already defined"); "existing var decl")]
    #[test_case("let existing_mutable;" => serr("SyntaxError: existing_mutable: already defined"); "existing lex decl")]
    #[test_case("let undefined;" => serr("SyntaxError: undefined is restricted and may not be used"); "restricted global")]
    #[test_case("var existing_mutable;" => serr("SyntaxError: existing_mutable: already defined"); "var dups lex")]
    #[test_case("function undefined(){}" => serr("TypeError: Cannot create global function undefined"); "function named undefined")]
    #[test_case("var a; let b; const c=0; for (var item in object) {}" => Ok((sset(&["a", "item"]), sset(&["b", "c"]))); "many")]
    #[test_case("class bob{}" => Ok((sset(&[]), sset(&["bob"]))); "a class")]
    #[test_case("function f(){}" => panics "not yet implemented"; "functions")]
    #[test_case("function *g(){}" => panics "not yet implemented"; "generators")]
    #[test_case("async function af(){}" => panics "not yet implemented"; "async functions")]
    #[test_case("async function *ag(){}" => panics "not yet implemented"; "async generators")]
    fn global_declaration_instantiation(src: &str) -> Result<(AHashSet<String>, AHashSet<String>), String> {
        let mut agent = test_agent();
        let script = Maker::new(src).script();
        let global_env = agent.current_realm_record().unwrap().borrow().global_env.clone().unwrap();
        global_env.create_global_var_binding(&mut agent, "already_var_declared".into(), false).unwrap();
        global_env.create_mutable_binding(&mut agent, "existing_mutable".into(), false).unwrap();

        let prior_vardecl = global_env.var_decls().into_iter().collect::<AHashSet<_>>();
        let prior_lexdecl = global_env.lex_decls().into_iter().collect::<AHashSet<_>>();

        let result = super::global_declaration_instantiation(&mut agent, script, global_env.clone());

        result.map_err(|err| unwind_any_error(&mut agent, err)).map(|_| {
            let after_vardecl = global_env.var_decls().into_iter().collect::<AHashSet<_>>();
            let after_lexdecl = global_env.lex_decls().into_iter().collect::<AHashSet<_>>();

            let new_vardecl = after_vardecl.difference(&prior_vardecl).map(|s| s.to_string()).collect::<AHashSet<_>>();
            let new_lexdecl = after_lexdecl.difference(&prior_lexdecl).map(|s| s.to_string()).collect::<AHashSet<_>>();
            (new_vardecl, new_lexdecl)
        })
    }
}

mod script_evaluation {
    use super::*;
    use test_case::test_case;

    #[test_case("a=10;" => Ok(ECMAScriptValue::from(10.0)); "typical")]
    #[test_case("undeclared" => serr("ReferenceError: Unresolvable Reference"); "invalid")]
    #[test_case("" => Ok(ECMAScriptValue::Undefined); "empty")]
    fn script_evaluation(src: &str) -> Result<ECMAScriptValue, String> {
        let mut agent = test_agent();
        let realm = agent.current_realm_record().unwrap();
        let script_record = parse_script(&mut agent, src, realm).unwrap();

        super::script_evaluation(&mut agent, script_record).map_err(|err| unwind_any_error(&mut agent, err))
    }
}

mod process_error {
    use super::*;
    use test_case::test_case;

    #[test]
    fn debug() {
        let s = format!("{:?}", ProcessError::InternalError { reason: "random reason".into() });
        assert_ne!(s, "");
    }

    fn internal_err(_: &mut Agent) -> ProcessError {
        ProcessError::InternalError { reason: "blue".into() }
    }

    fn runtime_err_obj(agent: &mut Agent) -> ProcessError {
        let err = create_type_error_object(agent, "test sentinel");
        ProcessError::RuntimeError { error: err.into() }
    }
    fn runtime_err_value(_: &mut Agent) -> ProcessError {
        let error = "test sentinel".into();
        ProcessError::RuntimeError { error }
    }
    fn runtime_err_non_err_obj(agent: &mut Agent) -> ProcessError {
        let error = ordinary_object_create(agent, None, &[]).into();
        ProcessError::RuntimeError { error }
    }
    fn matches_object(s: String) {
        lazy_static! {
            static ref MATCH: Regex = Regex::new("^Thrown: <Object [0-9]+>$").expect("Valid regex");
        }
        assert!(MATCH.is_match(&s));
    }
    fn compiler_objs(agent: &mut Agent) -> ProcessError {
        ProcessError::CompileErrors {
            values: vec![
                create_syntax_error_object(agent, "Trouble in Paradise", None),
                create_reference_error_object(agent, "yeah, compiler errs are only syntax..."),
            ],
        }
    }
    #[test_case(internal_err => "blue"; "internal error")]
    #[test_case(runtime_err_obj => "Thrown: TypeError: test sentinel"; "error obj runtime")]
    #[test_case(runtime_err_value => "Thrown: test sentinel"; "error value runtime")]
    #[test_case(runtime_err_non_err_obj => using matches_object; "error obj but not error")]
    #[test_case(compiler_objs => "During compilation:\nSyntaxError: Trouble in Paradise\nReferenceError: yeah, compiler errs are only syntax...\n"; "compiler err list")]
    fn display(make_error: fn(&mut Agent) -> ProcessError) -> String {
        let mut agent = test_agent();
        let err = make_error(&mut agent);
        format!("{err}")
    }

    #[test]
    fn display_err() {
        let mut agent = test_agent();
        let err = compiler_objs(&mut agent);
        display_error_validate(err);
    }
}

mod process_ecmascript {
    use super::*;
    use test_case::test_case;

    #[test_case("1;" => Ok(ECMAScriptValue::from(1)); "normal result")]
    #[test_case("void" => serr("During compilation:\nSyntaxError: 1:5: UnaryExpression expected\n"); "syntax error")]
    #[test_case("a;" => serr("Thrown: ReferenceError: Unresolvable Reference"); "runtime error")]
    fn process_ecmascript(src: &str) -> Result<ECMAScriptValue, String> {
        let mut agent = test_agent();
        let result = super::process_ecmascript(&mut agent, src);
        result.map_err(|e| format!("{e}"))
    }
}

#[test_case(BigInt::from(10), BigInt::from(-2) => Ok(BigInt::from(2)); "negative shift amt")]
#[test_case(BigInt::from(10), BigInt::from(4) => Ok(BigInt::from(160)); "positive shift amt")]
#[test_case(BigInt::from(10), BigInt::from(0xFFFFFFFFFFFF_u64) => serr("out of range conversion regarding big integer attempted"); "overflow")]
fn bigint_leftshift(left: BigInt, right: BigInt) -> Result<BigInt, String> {
    super::bigint_leftshift(&left, &right).map_err(|e| e.to_string())
}

#[test_case(BigInt::from(10), BigInt::from(-2) => Ok(BigInt::from(40)); "negative shift amt")]
#[test_case(BigInt::from(10), BigInt::from(2) => Ok(BigInt::from(2)); "positive shift amt")]
#[test_case(BigInt::from(10), BigInt::from(0xFFFFFFFFFF_u64) => Ok(BigInt::from(0)); "underflow")]
#[test_case(BigInt::from(10), BigInt::from(-0xFFFFFFFFFF_i64) => serr("out of range conversion regarding big integer attempted"); "overflow")]
fn bigint_rightshift(left: BigInt, right: BigInt) -> Result<BigInt, String> {
    super::bigint_rightshift(&left, &right).map_err(|e| e.to_string())
}<|MERGE_RESOLUTION|>--- conflicted
+++ resolved
@@ -699,8 +699,6 @@
         }
     }
 
-<<<<<<< HEAD
-=======
     mod create_mapped_arguments_object {
         use super::*;
         use test_case::test_case;
@@ -780,7 +778,6 @@
         }
     }
 
->>>>>>> afaf2067
     mod attach_mapped_arg {
         use super::*;
         use test_case::test_case;
