--- conflicted
+++ resolved
@@ -1190,18 +1190,14 @@
                 number_to_string(&mut s, n).unwrap();
                 Ok(JSString::from(s))
             }
-<<<<<<< HEAD
             ECMAScriptValue::BigInt(bi) => Ok(JSString::from(bi)),
-=======
-            ECMAScriptValue::BigInt(bi) => Ok(JSString::from(format!("{bi}"))),
->>>>>>> 483ede1c
             ECMAScriptValue::Symbol(_) => Err(anyhow!("Symbols may not be converted to strings")),
             ECMAScriptValue::Object(_) => Err(anyhow!("Object to string conversions require an agent")),
         }
     }
 }
 
-pub fn bigint_to_string_radix(bi: Rc<BigInt>, radix: u32) -> JSString {
+pub fn bigint_to_string_radix(bi: &Rc<BigInt>, radix: u32) -> JSString {
     bi.to_str_radix(radix).into()
 }
 
