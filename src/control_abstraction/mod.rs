use super::*;
use genawaiter::{
    rc::{Co, Gen},
    Coroutine,
};
use std::cell::RefCell;
use std::error::Error;
use std::fmt;

pub fn provision_iterator_prototype(realm: &Rc<RefCell<Realm>>) {
    let object_prototype = realm.borrow().intrinsics.object_prototype.clone();
    let function_prototype = realm.borrow().intrinsics.function_prototype.clone();

    // The %IteratorPrototype% Object
    //
    // The %IteratorPrototype% object:
    //
    //  * has a [[Prototype]] internal slot whose value is %Object.prototype%.
    //  * is an ordinary object.
    //
    // NOTE All objects defined in this specification that implement the Iterator interface also inherit
    // from %IteratorPrototype%. ECMAScript code may also define objects that inherit from
    // %IteratorPrototype%. The %IteratorPrototype% object provides a place where additional methods that
    // are applicable to all iterator objects may be added.
    //
    // The following expression is one way that ECMAScript code can access the %IteratorPrototype% object:
    //
    //      Object.getPrototypeOf(Object.getPrototypeOf([][Symbol.iterator]()))

    let iterator_prototype = ordinary_object_create(Some(object_prototype), &[]);

    // Prototype Function Properties
    macro_rules! prototype_function {
        ( $steps:expr, $name:expr, $length:expr ) => {
            let key = PropertyKey::from($name);
            let function_object = create_builtin_function(
                $steps,
                false,
                $length,
                key.clone(),
                BUILTIN_FUNCTION_SLOTS,
                Some(realm.clone()),
                Some(function_prototype.clone()),
                None,
            );
            define_property_or_throw(
                &iterator_prototype,
                key,
                PotentialPropertyDescriptor::new()
                    .value(function_object)
                    .writable(true)
                    .enumerable(false)
                    .configurable(true),
            )
            .unwrap();
        };
    }
    prototype_function!(iterator_prototype_iterator, wks(WksId::Iterator), 0.0);

    realm.borrow_mut().intrinsics.iterator_prototype = iterator_prototype;
}

pub fn provision_generator_function_intrinsics(realm: &Rc<RefCell<Realm>>) {
    let function = realm.borrow().intrinsics.function.clone();
    let function_prototype = realm.borrow().intrinsics.function_prototype.clone();
    let iterator_prototype = realm.borrow().intrinsics.iterator_prototype.clone();

    // The GeneratorFunction Constructor
    //
    // The GeneratorFunction constructor:
    //
    //  * is %GeneratorFunction%.
    //  * is a subclass of Function.
    //  * creates and initializes a new GeneratorFunction when called as a function rather than as a
    //    constructor. Thus the function call GeneratorFunction (…) is equivalent to the object creation
    //    expression new GeneratorFunction (…) with the same arguments.
    //  * may be used as the value of an extends clause of a class definition. Subclass constructors that
    //    intend to inherit the specified GeneratorFunction behaviour must include a super call to the
    //    GeneratorFunction constructor to create and initialize subclass instances with the internal
    //    slots necessary for built-in GeneratorFunction behaviour. All ECMAScript syntactic forms for
    //    defining generator function objects create direct instances of GeneratorFunction. There is no
    //    syntactic means to create instances of GeneratorFunction subclasses.

    // Properties of the GeneratorFunction Constructor
    //
    // The GeneratorFunction constructor:
    //
    //  * is a standard built-in function object that inherits from the Function constructor.
    //  * has a [[Prototype]] internal slot whose value is %Function%.
    //  * has a "name" property whose value is "GeneratorFunction".
    let generator_function_constructor = create_builtin_function(
        generator_function,
        true,
        1.0,
        "GeneratorFunction".into(),
        BUILTIN_FUNCTION_SLOTS,
        Some(realm.clone()),
        Some(function),
        None,
    );

    macro_rules! constructor_data {
        ( $name:expr, $value:expr, $writable:expr, $enumerable:expr, $configurable:expr ) => {
            define_property_or_throw(
                &generator_function_constructor,
                $name,
                PotentialPropertyDescriptor::new()
                    .value(ECMAScriptValue::from($value))
                    .writable($writable)
                    .enumerable($enumerable)
                    .configurable($configurable),
            )
            .unwrap();
        };
    }

    // Properties of the GeneratorFunction Prototype Object
    //
    // The GeneratorFunction prototype object:
    //
    //  * is %GeneratorFunction.prototype% (see Figure 6).
    //  * is an ordinary object.
    //  * is not a function object and does not have an [[ECMAScriptCode]] internal slot or any other of
    //    the internal slots listed in Table 33 or Table 86.
    //  * has a [[Prototype]] internal slot whose value is %Function.prototype%.
    let generator_function_prototype = ordinary_object_create(Some(function_prototype.clone()), &[]);

    macro_rules! gf_prototype_data {
        ( $name:expr, $value:expr, $writable:expr, $enumerable:expr, $configurable:expr ) => {
            define_property_or_throw(
                &generator_function_prototype,
                $name,
                PotentialPropertyDescriptor::new()
                    .value(ECMAScriptValue::from($value))
                    .writable($writable)
                    .enumerable($enumerable)
                    .configurable($configurable),
            )
            .unwrap();
        };
    }
    let to_string_tag = wks(WksId::ToStringTag);
    gf_prototype_data!("constructor", generator_function_constructor.clone(), false, false, true);
    gf_prototype_data!(to_string_tag.clone(), "GeneratorFunction", false, false, true);
    constructor_data!("prototype", generator_function_prototype.clone(), false, false, false);

    // Properties of the Generator Prototype Object
    //
    // The Generator prototype object:
    //
    //  * is %GeneratorFunction.prototype.prototype%.
    //  * is an ordinary object.
    //  * is not a Generator instance and does not have a [[GeneratorState]] internal slot.
    //  * has a [[Prototype]] internal slot whose value is %IteratorPrototype%.
    //  * has properties that are indirectly inherited by all Generator instances.
    let generator_prototype = ordinary_object_create(Some(iterator_prototype), &[]);
    gf_prototype_data!("prototype", generator_prototype.clone(), false, false, true);

    macro_rules! gen_prototype_data {
        ( $name:expr, $value:expr, $writable:expr, $enumerable:expr, $configurable:expr ) => {
            define_property_or_throw(
                &generator_prototype,
                $name,
                PotentialPropertyDescriptor::new()
                    .value(ECMAScriptValue::from($value))
                    .writable($writable)
                    .enumerable($enumerable)
                    .configurable($configurable),
            )
            .unwrap();
        };
    }

<<<<<<< HEAD
        let generator_prototype_next = {
            let val = get(self, &generator_prototype, &"next".into()).unwrap();
            to_object(self, val).unwrap()
        };

        realm.borrow_mut().intrinsics.generator_function = generator_function_constructor;
        realm.borrow_mut().intrinsics.generator_function_prototype = generator_function_prototype;
        realm.borrow_mut().intrinsics.generator_function_prototype_prototype = generator_prototype;
        realm.borrow_mut().intrinsics.generator_function_prototype_prototype_next = generator_prototype_next;
=======
    gen_prototype_data!("constructor", generator_function_prototype.clone(), false, false, true);
    gen_prototype_data!(to_string_tag, "Generator", false, false, true);

    macro_rules! gen_prototype_function {
        ( $steps:expr, $name:expr, $length:expr ) => {
            let key = PropertyKey::from($name);
            let function_object = create_builtin_function(
                $steps,
                false,
                $length,
                key.clone(),
                BUILTIN_FUNCTION_SLOTS,
                Some(realm.clone()),
                Some(function_prototype.clone()),
                None,
            );
            define_property_or_throw(
                &generator_prototype,
                key,
                PotentialPropertyDescriptor::new()
                    .value(function_object)
                    .writable(true)
                    .enumerable(false)
                    .configurable(true),
            )
            .unwrap();
        };
>>>>>>> 688d5b70
    }
    gen_prototype_function!(generator_prototype_next, "next", 1.0);
    gen_prototype_function!(generator_prototype_return, "return", 1.0);
    gen_prototype_function!(generator_prototype_throw, "throw", 1.0);

    realm.borrow_mut().intrinsics.generator_function = generator_function_constructor;
    realm.borrow_mut().intrinsics.generator_function_prototype = generator_function_prototype;
    realm.borrow_mut().intrinsics.generator_function_prototype_prototype = generator_prototype;
}

fn iterator_prototype_iterator(
    this_value: ECMAScriptValue,
    _new_target: Option<&Object>,
    _arguments: &[ECMAScriptValue],
) -> Completion<ECMAScriptValue> {
    // %IteratorPrototype% [ @@iterator ] ( )
    //
    // This function performs the following steps when called:
    //
    //  1. Return the this value.
    Ok(this_value)
}

fn generator_function(
    _this_value: ECMAScriptValue,
    _new_target: Option<&Object>,
    _arguments: &[ECMAScriptValue],
) -> Completion<ECMAScriptValue> {
    todo!()
}

fn generator_prototype_next(
    _this_value: ECMAScriptValue,
    _new_target: Option<&Object>,
    _arguments: &[ECMAScriptValue],
) -> Completion<ECMAScriptValue> {
    todo!()
}

fn generator_prototype_return(
    _this_value: ECMAScriptValue,
    _new_target: Option<&Object>,
    _arguments: &[ECMAScriptValue],
) -> Completion<ECMAScriptValue> {
    todo!()
}

fn generator_prototype_throw(
    _this_value: ECMAScriptValue,
    _new_target: Option<&Object>,
    _arguments: &[ECMAScriptValue],
) -> Completion<ECMAScriptValue> {
    todo!()
}

<<<<<<< HEAD
pub struct IteratorRecord {
    iterator: Object,
    next_method: Object,
    done: bool,
}

pub type ECMAClosure = Box<
    dyn Coroutine<Yield = ECMAScriptValue, Resume = Completion<ECMAScriptValue>, Return = Completion<ECMAScriptValue>>,
>;

impl Agent {
    fn create_iter_result_object(&self, value: ECMAScriptValue, done: bool) -> Object {
        // CreateIterResultObject ( value, done )
        //
        // The abstract operation CreateIterResultObject takes arguments value (an ECMAScript language value)
        // and done (a Boolean) and returns an Object that conforms to the IteratorResult interface. It
        // creates an object that conforms to the IteratorResult interface. It performs the following steps
        // when called:
        //
        //  1. Let obj be OrdinaryObjectCreate(%Object.prototype%).
        //  2. Perform ! CreateDataPropertyOrThrow(obj, "value", value).
        //  3. Perform ! CreateDataPropertyOrThrow(obj, "done", done).
        //  4. Return obj.
        let object_prototype = self.intrinsic(IntrinsicId::ObjectPrototype);
        let obj = ordinary_object_create(self, Some(object_prototype), &[]);
        create_data_property_or_throw(self, &obj, "value", value).unwrap();
        create_data_property_or_throw(self, &obj, "done", done).unwrap();
        obj
    }

    async fn list_iterator(
        co: Co<ECMAScriptValue, Completion<ECMAScriptValue>>,
        data: Vec<ECMAScriptValue>,
    ) -> Completion<ECMAScriptValue> {
        //  1. For each element E of list, do
        //      a. Perform ? GeneratorYield(CreateIterResultObject(E, false)).
        //  2. Return undefined.
        for value in data {
            co.yield_(value).await?;
        }
        Ok(ECMAScriptValue::Undefined)
    }

    fn create_list_iterator_record(&self, data: Vec<ECMAScriptValue>) -> IteratorRecord {
        // CreateListIteratorRecord ( list )
        // The abstract operation CreateListIteratorRecord takes argument list (a List) and returns an
        // Iterator Record. It creates an Iterator (27.1.1.2) object record whose next method returns the
        // successive elements of list. It performs the following steps when called:
        //
        //  1. Let closure be a new Abstract Closure with no parameters that captures list and performs the
        //     following steps when called:
        //      a. For each element E of list, do
        //          i. Perform ? GeneratorYield(CreateIterResultObject(E, false)).
        //      b. Return undefined.
        //  2. Let iterator be CreateIteratorFromClosure(closure, empty, %IteratorPrototype%).
        //  3. Return the Iterator Record { [[Iterator]]: iterator, [[NextMethod]]:
        //     %GeneratorFunction.prototype.prototype.next%, [[Done]]: false }.
        //
        // NOTE: The list iterator object is never directly accessible to ECMAScript code.
        let closure: ECMAClosure = Box::new(Gen::new(|co| Self::list_iterator(co, data)));
        let iterator =
            self.create_iterator_from_closure(closure, "", Some(self.intrinsic(IntrinsicId::IteratorPrototype)));
        IteratorRecord {
            iterator,
            next_method: self.intrinsic(IntrinsicId::GeneratorFunctionPrototypePrototypeNext),
            done: false,
        }
    }

    fn create_iterator_from_closure(
        &self,
        closure: ECMAClosure,
        generator_brand: &str,
        generator_prototype: Option<Object>,
    ) -> Object {
        // CreateIteratorFromClosure ( closure, generatorBrand, generatorPrototype )
        // The abstract operation CreateIteratorFromClosure takes arguments closure (an Abstract Closure with
        // no parameters), generatorBrand, and generatorPrototype (an Object) and returns a Generator. It
        // performs the following steps when called:
        //
        //   1. NOTE: closure can contain uses of the Yield shorthand to yield an IteratorResult object.
        //   2. Let internalSlotsList be « [[GeneratorState]], [[GeneratorContext]], [[GeneratorBrand]] ».
        //   3. Let generator be OrdinaryObjectCreate(generatorPrototype, internalSlotsList).
        //   4. Set generator.[[GeneratorBrand]] to generatorBrand.
        //   5. Set generator.[[GeneratorState]] to undefined.
        //   6. Let callerContext be the running execution context.
        //   7. Let calleeContext be a new execution context.
        //   8. Set the Function of calleeContext to null.
        //   9. Set the Realm of calleeContext to the current Realm Record.
        //  10. Set the ScriptOrModule of calleeContext to callerContext's ScriptOrModule.
        //  11. If callerContext is not already suspended, suspend callerContext.
        //  12. Push calleeContext onto the execution context stack; calleeContext is now the running
        //      execution context.
        //  13. Perform GeneratorStart(generator, closure).
        //  14. Remove calleeContext from the execution context stack and restore callerContext as the running
        //      execution context.
        //  15. Return generator.
        let generator = GeneratorObject::object(self, generator_prototype, GeneratorState::Undefined, generator_brand);
        let callee_context =
            ExecutionContext::new(None, self.current_realm_record().unwrap(), self.current_script_or_module());
        self.push_execution_context(callee_context);
        self.generator_start_from_closure(&generator, closure);
        // callerContext should be back on the top already.
        generator
    }
=======
fn create_iter_result_object(value: ECMAScriptValue, done: bool) -> Object {
    // CreateIterResultObject ( value, done )
    //
    // The abstract operation CreateIterResultObject takes arguments value (an ECMAScript language value)
    // and done (a Boolean) and returns an Object that conforms to the IteratorResult interface. It
    // creates an object that conforms to the IteratorResult interface. It performs the following steps
    // when called:
    //
    //  1. Let obj be OrdinaryObjectCreate(%Object.prototype%).
    //  2. Perform ! CreateDataPropertyOrThrow(obj, "value", value).
    //  3. Perform ! CreateDataPropertyOrThrow(obj, "done", done).
    //  4. Return obj.
    let object_prototype = intrinsic(IntrinsicId::ObjectPrototype);
    let obj = ordinary_object_create(Some(object_prototype), &[]);
    create_data_property_or_throw(&obj, "value", value).unwrap();
    create_data_property_or_throw(&obj, "done", done).unwrap();
    obj
>>>>>>> 688d5b70
}

#[derive(Debug, PartialEq, Eq, Copy, Clone)]
pub enum GeneratorState {
    Undefined,
    SuspendedStart,
    SuspendedYield,
    Executing,
    Completed,
}
#[derive(Debug)]
pub struct GeneratorData {
    pub generator_state: GeneratorState,
    pub generator_context: Option<ExecutionContext>,
    pub generator_brand: String,
}
#[derive(Debug)]
pub struct GeneratorObject {
    common: RefCell<CommonObjectData>,
    pub generator_data: RefCell<GeneratorData>,
}

impl<'a> From<&'a GeneratorObject> for &'a dyn ObjectInterface {
    fn from(obj: &'a GeneratorObject) -> Self {
        obj
    }
}

impl ObjectInterface for GeneratorObject {
    fn common_object_data(&self) -> &RefCell<CommonObjectData> {
        &self.common
    }
    fn is_ordinary(&self) -> bool {
        true
    }
    fn id(&self) -> usize {
        self.common.borrow().objid
    }
    fn is_generator_object(&self) -> bool {
        true
    }
    fn to_generator_object(&self) -> Option<&GeneratorObject> {
        Some(self)
    }
    fn get_prototype_of(&self) -> Completion<Option<Object>> {
        Ok(ordinary_get_prototype_of(self))
    }

    // [[SetPrototypeOf]] ( V )
    //
    // The [[SetPrototypeOf]] internal method of an ordinary object O takes argument V (an Object or null). It performs
    // the following steps when called:
    //
    //  1. Return ! OrdinarySetPrototypeOf(O, V).
    fn set_prototype_of(&self, obj: Option<Object>) -> Completion<bool> {
        Ok(ordinary_set_prototype_of(self, obj))
    }

    // [[IsExtensible]] ( )
    //
    // The [[IsExtensible]] internal method of an ordinary object O takes no arguments. It performs the following steps
    // when called:
    //
    //  1. Return ! OrdinaryIsExtensible(O).
    fn is_extensible(&self) -> Completion<bool> {
        Ok(ordinary_is_extensible(self))
    }

    // [[PreventExtensions]] ( )
    //
    // The [[PreventExtensions]] internal method of an ordinary object O takes no arguments. It performs the following
    // steps when called:
    //
    //  1. Return ! OrdinaryPreventExtensions(O).
    fn prevent_extensions(&self) -> Completion<bool> {
        Ok(ordinary_prevent_extensions(self))
    }

    // [[GetOwnProperty]] ( P )
    //
    // The [[GetOwnProperty]] internal method of an ordinary object O takes argument P (a property key). It performs the
    // following steps when called:
    //
    //  1. Return ! OrdinaryGetOwnProperty(O, P).
    fn get_own_property(&self, key: &PropertyKey) -> Completion<Option<PropertyDescriptor>> {
        Ok(ordinary_get_own_property(self, key))
    }

    // [[DefineOwnProperty]] ( P, Desc )
    //
    // The [[DefineOwnProperty]] internal method of an ordinary object O takes arguments P (a property key) and Desc (a
    // Property Descriptor). It performs the following steps when called:
    //
    //  1. Return ? OrdinaryDefineOwnProperty(O, P, Desc).
    fn define_own_property(&self, key: PropertyKey, desc: PotentialPropertyDescriptor) -> Completion<bool> {
        ordinary_define_own_property(self, key, desc)
    }

    // [[HasProperty]] ( P )
    //
    // The [[HasProperty]] internal method of an ordinary object O takes argument P (a property key). It performs the
    // following steps when called:
    //
    //  1. Return ? OrdinaryHasProperty(O, P).
    fn has_property(&self, key: &PropertyKey) -> Completion<bool> {
        ordinary_has_property(self, key)
    }

    // [[Get]] ( P, Receiver )
    //
    // The [[Get]] internal method of an ordinary object O takes arguments P (a property key) and Receiver (an
    // ECMAScript language value). It performs the following steps when called:
    //
    //  1. Return ? OrdinaryGet(O, P, Receiver).
    fn get(&self, key: &PropertyKey, receiver: &ECMAScriptValue) -> Completion<ECMAScriptValue> {
        ordinary_get(self, key, receiver)
    }

    // [[Set]] ( P, V, Receiver )
    //
    // The [[Set]] internal method of an ordinary object O takes arguments P (a property key), V (an ECMAScript language
    // value), and Receiver (an ECMAScript language value). It performs the following steps when called:
    //
    //  1. Return ? OrdinarySet(O, P, V, Receiver).
    fn set(&self, key: PropertyKey, v: ECMAScriptValue, receiver: &ECMAScriptValue) -> Completion<bool> {
        ordinary_set(self, key, v, receiver)
    }

    // [[Delete]] ( P )
    //
    // The [[Delete]] internal method of an ordinary object O takes argument P (a property key). It performs the
    // following steps when called:
    //
    //  1. Return ? OrdinaryDelete(O, P).
    fn delete(&self, key: &PropertyKey) -> Completion<bool> {
        ordinary_delete(self, key)
    }

    // [[OwnPropertyKeys]] ( )
    //
    // The [[OwnPropertyKeys]] internal method of an ordinary object O takes no arguments. It performs the following
    // steps when called:
    //
    // 1. Return ! OrdinaryOwnPropertyKeys(O).
    fn own_property_keys(&self) -> Completion<Vec<PropertyKey>> {
        Ok(ordinary_own_property_keys(self))
    }
}

#[derive(Debug, PartialEq, Eq)]
pub enum GeneratorError {
    BrandMismatch,
    AlreadyActive,
    NotAGenerator,
}

impl fmt::Display for GeneratorError {
    fn fmt(&self, f: &mut fmt::Formatter<'_>) -> fmt::Result {
        match self {
            GeneratorError::BrandMismatch => write!(f, "Generator brand mismatch"),
            GeneratorError::AlreadyActive => write!(f, "Generator is already executing"),
            GeneratorError::NotAGenerator => write!(f, "Generator required"),
        }
    }
}

impl Error for GeneratorError {}

impl GeneratorObject {
    pub fn object(prototype: Option<Object>, state: GeneratorState, brand: &str) -> Object {
        Object {
            o: Rc::new(Self {
                common: RefCell::new(CommonObjectData::new(prototype, true, GENERATOR_OBJECT_SLOTS)),
                generator_data: RefCell::new(GeneratorData {
                    generator_state: state,
                    generator_context: None,
                    generator_brand: brand.to_owned(),
                }),
            }),
        }
    }

    pub fn validate(&self, generator_brand: &str) -> Result<GeneratorState, GeneratorError> {
        // GeneratorValidate ( generator, generatorBrand )
        // The abstract operation GeneratorValidate takes arguments generator and generatorBrand and returns
        // either a normal completion containing either suspendedStart, suspendedYield, or completed, or a
        // throw completion. It performs the following steps when called:
        //
        //  1. Perform ? RequireInternalSlot(generator, [[GeneratorState]]).
        //  2. Perform ? RequireInternalSlot(generator, [[GeneratorBrand]]).
        //  3. If generator.[[GeneratorBrand]] is not the same value as generatorBrand, throw a TypeError
        //     exception.
        //  4. Assert: generator also has a [[GeneratorContext]] internal slot.
        //  5. Let state be generator.[[GeneratorState]].
        //  6. If state is executing, throw a TypeError exception.
        //  7. Return state.

        // This is steps 3-7. (If you want to call the function GeneratorValidate like the specification does,
        // use Agent::generator_validate.)
        let data = self.generator_data.borrow();
        if data.generator_brand != generator_brand {
            Err(GeneratorError::BrandMismatch)
        } else if data.generator_state == GeneratorState::Executing {
            Err(GeneratorError::AlreadyActive)
        } else {
            Ok(data.generator_state)
        }
    }
}

pub fn generator_validate(generator: ECMAScriptValue, generator_brand: &str) -> Completion<GeneratorState> {
    // GeneratorValidate ( generator, generatorBrand )
    // The abstract operation GeneratorValidate takes arguments generator and generatorBrand and returns
    // either a normal completion containing either suspendedStart, suspendedYield, or completed, or a
    // throw completion. It performs the following steps when called:
    //
    //  1. Perform ? RequireInternalSlot(generator, [[GeneratorState]]).
    //  2. Perform ? RequireInternalSlot(generator, [[GeneratorBrand]]).
    //  3. If generator.[[GeneratorBrand]] is not the same value as generatorBrand, throw a TypeError
    //     exception.
    //  4. Assert: generator also has a [[GeneratorContext]] internal slot.
    //  5. Let state be generator.[[GeneratorState]].
    //  6. If state is executing, throw a TypeError exception.
    //  7. Return state.
    match generator {
        ECMAScriptValue::Object(o) => {
            o.o.to_generator_object().ok_or(GeneratorError::NotAGenerator).and_then(|gen| gen.validate(generator_brand))
        }
        _ => Err(GeneratorError::NotAGenerator),
    }
    .map_err(|e| create_type_error(e.to_string()))
}

#[cfg(test)]
mod tests;<|MERGE_RESOLUTION|>--- conflicted
+++ resolved
@@ -171,17 +171,11 @@
         };
     }
 
-<<<<<<< HEAD
-        let generator_prototype_next = {
-            let val = get(self, &generator_prototype, &"next".into()).unwrap();
-            to_object(self, val).unwrap()
-        };
-
-        realm.borrow_mut().intrinsics.generator_function = generator_function_constructor;
-        realm.borrow_mut().intrinsics.generator_function_prototype = generator_function_prototype;
-        realm.borrow_mut().intrinsics.generator_function_prototype_prototype = generator_prototype;
-        realm.borrow_mut().intrinsics.generator_function_prototype_prototype_next = generator_prototype_next;
-=======
+    let generator_prototype_next_obj = {
+        let val = get(&generator_prototype, &"next".into()).unwrap();
+        to_object(val).unwrap()
+    };
+
     gen_prototype_data!("constructor", generator_function_prototype.clone(), false, false, true);
     gen_prototype_data!(to_string_tag, "Generator", false, false, true);
 
@@ -209,7 +203,6 @@
             )
             .unwrap();
         };
->>>>>>> 688d5b70
     }
     gen_prototype_function!(generator_prototype_next, "next", 1.0);
     gen_prototype_function!(generator_prototype_return, "return", 1.0);
@@ -218,6 +211,7 @@
     realm.borrow_mut().intrinsics.generator_function = generator_function_constructor;
     realm.borrow_mut().intrinsics.generator_function_prototype = generator_function_prototype;
     realm.borrow_mut().intrinsics.generator_function_prototype_prototype = generator_prototype;
+    realm.borrow_mut().intrinsics.generator_function_prototype_prototype_next = generator_prototype_next_obj;
 }
 
 fn iterator_prototype_iterator(
@@ -265,7 +259,6 @@
     todo!()
 }
 
-<<<<<<< HEAD
 pub struct IteratorRecord {
     iterator: Object,
     next_method: Object,
@@ -276,102 +269,6 @@
     dyn Coroutine<Yield = ECMAScriptValue, Resume = Completion<ECMAScriptValue>, Return = Completion<ECMAScriptValue>>,
 >;
 
-impl Agent {
-    fn create_iter_result_object(&self, value: ECMAScriptValue, done: bool) -> Object {
-        // CreateIterResultObject ( value, done )
-        //
-        // The abstract operation CreateIterResultObject takes arguments value (an ECMAScript language value)
-        // and done (a Boolean) and returns an Object that conforms to the IteratorResult interface. It
-        // creates an object that conforms to the IteratorResult interface. It performs the following steps
-        // when called:
-        //
-        //  1. Let obj be OrdinaryObjectCreate(%Object.prototype%).
-        //  2. Perform ! CreateDataPropertyOrThrow(obj, "value", value).
-        //  3. Perform ! CreateDataPropertyOrThrow(obj, "done", done).
-        //  4. Return obj.
-        let object_prototype = self.intrinsic(IntrinsicId::ObjectPrototype);
-        let obj = ordinary_object_create(self, Some(object_prototype), &[]);
-        create_data_property_or_throw(self, &obj, "value", value).unwrap();
-        create_data_property_or_throw(self, &obj, "done", done).unwrap();
-        obj
-    }
-
-    async fn list_iterator(
-        co: Co<ECMAScriptValue, Completion<ECMAScriptValue>>,
-        data: Vec<ECMAScriptValue>,
-    ) -> Completion<ECMAScriptValue> {
-        //  1. For each element E of list, do
-        //      a. Perform ? GeneratorYield(CreateIterResultObject(E, false)).
-        //  2. Return undefined.
-        for value in data {
-            co.yield_(value).await?;
-        }
-        Ok(ECMAScriptValue::Undefined)
-    }
-
-    fn create_list_iterator_record(&self, data: Vec<ECMAScriptValue>) -> IteratorRecord {
-        // CreateListIteratorRecord ( list )
-        // The abstract operation CreateListIteratorRecord takes argument list (a List) and returns an
-        // Iterator Record. It creates an Iterator (27.1.1.2) object record whose next method returns the
-        // successive elements of list. It performs the following steps when called:
-        //
-        //  1. Let closure be a new Abstract Closure with no parameters that captures list and performs the
-        //     following steps when called:
-        //      a. For each element E of list, do
-        //          i. Perform ? GeneratorYield(CreateIterResultObject(E, false)).
-        //      b. Return undefined.
-        //  2. Let iterator be CreateIteratorFromClosure(closure, empty, %IteratorPrototype%).
-        //  3. Return the Iterator Record { [[Iterator]]: iterator, [[NextMethod]]:
-        //     %GeneratorFunction.prototype.prototype.next%, [[Done]]: false }.
-        //
-        // NOTE: The list iterator object is never directly accessible to ECMAScript code.
-        let closure: ECMAClosure = Box::new(Gen::new(|co| Self::list_iterator(co, data)));
-        let iterator =
-            self.create_iterator_from_closure(closure, "", Some(self.intrinsic(IntrinsicId::IteratorPrototype)));
-        IteratorRecord {
-            iterator,
-            next_method: self.intrinsic(IntrinsicId::GeneratorFunctionPrototypePrototypeNext),
-            done: false,
-        }
-    }
-
-    fn create_iterator_from_closure(
-        &self,
-        closure: ECMAClosure,
-        generator_brand: &str,
-        generator_prototype: Option<Object>,
-    ) -> Object {
-        // CreateIteratorFromClosure ( closure, generatorBrand, generatorPrototype )
-        // The abstract operation CreateIteratorFromClosure takes arguments closure (an Abstract Closure with
-        // no parameters), generatorBrand, and generatorPrototype (an Object) and returns a Generator. It
-        // performs the following steps when called:
-        //
-        //   1. NOTE: closure can contain uses of the Yield shorthand to yield an IteratorResult object.
-        //   2. Let internalSlotsList be « [[GeneratorState]], [[GeneratorContext]], [[GeneratorBrand]] ».
-        //   3. Let generator be OrdinaryObjectCreate(generatorPrototype, internalSlotsList).
-        //   4. Set generator.[[GeneratorBrand]] to generatorBrand.
-        //   5. Set generator.[[GeneratorState]] to undefined.
-        //   6. Let callerContext be the running execution context.
-        //   7. Let calleeContext be a new execution context.
-        //   8. Set the Function of calleeContext to null.
-        //   9. Set the Realm of calleeContext to the current Realm Record.
-        //  10. Set the ScriptOrModule of calleeContext to callerContext's ScriptOrModule.
-        //  11. If callerContext is not already suspended, suspend callerContext.
-        //  12. Push calleeContext onto the execution context stack; calleeContext is now the running
-        //      execution context.
-        //  13. Perform GeneratorStart(generator, closure).
-        //  14. Remove calleeContext from the execution context stack and restore callerContext as the running
-        //      execution context.
-        //  15. Return generator.
-        let generator = GeneratorObject::object(self, generator_prototype, GeneratorState::Undefined, generator_brand);
-        let callee_context =
-            ExecutionContext::new(None, self.current_realm_record().unwrap(), self.current_script_or_module());
-        self.push_execution_context(callee_context);
-        self.generator_start_from_closure(&generator, closure);
-        // callerContext should be back on the top already.
-        generator
-    }
-=======
 fn create_iter_result_object(value: ECMAScriptValue, done: bool) -> Object {
     // CreateIterResultObject ( value, done )
     //
@@ -389,7 +286,79 @@
     create_data_property_or_throw(&obj, "value", value).unwrap();
     create_data_property_or_throw(&obj, "done", done).unwrap();
     obj
->>>>>>> 688d5b70
+}
+
+async fn list_iterator(
+    co: Co<ECMAScriptValue, Completion<ECMAScriptValue>>,
+    data: Vec<ECMAScriptValue>,
+) -> Completion<ECMAScriptValue> {
+    //  1. For each element E of list, do
+    //      a. Perform ? GeneratorYield(CreateIterResultObject(E, false)).
+    //  2. Return undefined.
+    for value in data {
+        co.yield_(value).await?;
+    }
+    Ok(ECMAScriptValue::Undefined)
+}
+
+fn create_list_iterator_record(data: Vec<ECMAScriptValue>) -> IteratorRecord {
+    // CreateListIteratorRecord ( list )
+    // The abstract operation CreateListIteratorRecord takes argument list (a List) and returns an
+    // Iterator Record. It creates an Iterator (27.1.1.2) object record whose next method returns the
+    // successive elements of list. It performs the following steps when called:
+    //
+    //  1. Let closure be a new Abstract Closure with no parameters that captures list and performs the
+    //     following steps when called:
+    //      a. For each element E of list, do
+    //          i. Perform ? GeneratorYield(CreateIterResultObject(E, false)).
+    //      b. Return undefined.
+    //  2. Let iterator be CreateIteratorFromClosure(closure, empty, %IteratorPrototype%).
+    //  3. Return the Iterator Record { [[Iterator]]: iterator, [[NextMethod]]:
+    //     %GeneratorFunction.prototype.prototype.next%, [[Done]]: false }.
+    //
+    // NOTE: The list iterator object is never directly accessible to ECMAScript code.
+    let closure: ECMAClosure = Box::new(Gen::new(|co| list_iterator(co, data)));
+    let iterator = create_iterator_from_closure(closure, "", Some(intrinsic(IntrinsicId::IteratorPrototype)));
+    IteratorRecord {
+        iterator,
+        next_method: intrinsic(IntrinsicId::GeneratorFunctionPrototypePrototypeNext),
+        done: false,
+    }
+}
+
+fn create_iterator_from_closure(
+    closure: ECMAClosure,
+    generator_brand: &str,
+    generator_prototype: Option<Object>,
+) -> Object {
+    // CreateIteratorFromClosure ( closure, generatorBrand, generatorPrototype )
+    // The abstract operation CreateIteratorFromClosure takes arguments closure (an Abstract Closure with
+    // no parameters), generatorBrand, and generatorPrototype (an Object) and returns a Generator. It
+    // performs the following steps when called:
+    //
+    //   1. NOTE: closure can contain uses of the Yield shorthand to yield an IteratorResult object.
+    //   2. Let internalSlotsList be « [[GeneratorState]], [[GeneratorContext]], [[GeneratorBrand]] ».
+    //   3. Let generator be OrdinaryObjectCreate(generatorPrototype, internalSlotsList).
+    //   4. Set generator.[[GeneratorBrand]] to generatorBrand.
+    //   5. Set generator.[[GeneratorState]] to undefined.
+    //   6. Let callerContext be the running execution context.
+    //   7. Let calleeContext be a new execution context.
+    //   8. Set the Function of calleeContext to null.
+    //   9. Set the Realm of calleeContext to the current Realm Record.
+    //  10. Set the ScriptOrModule of calleeContext to callerContext's ScriptOrModule.
+    //  11. If callerContext is not already suspended, suspend callerContext.
+    //  12. Push calleeContext onto the execution context stack; calleeContext is now the running
+    //      execution context.
+    //  13. Perform GeneratorStart(generator, closure).
+    //  14. Remove calleeContext from the execution context stack and restore callerContext as the running
+    //      execution context.
+    //  15. Return generator.
+    let generator = GeneratorObject::object(generator_prototype, GeneratorState::Undefined, generator_brand);
+    let callee_context = ExecutionContext::new(None, current_realm_record().unwrap(), current_script_or_module());
+    push_execution_context(callee_context);
+    generator_start_from_closure(&generator, closure);
+    // callerContext should be back on the top already.
+    generator
 }
 
 #[derive(Debug, PartialEq, Eq, Copy, Clone)]
