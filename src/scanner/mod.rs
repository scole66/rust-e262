--- conflicted
+++ resolved
@@ -2080,7 +2080,6 @@
 }
 
 fn private_identifier(scanner: &Scanner, source: &str) -> Option<(Token, Scanner)> {
-<<<<<<< HEAD
     match_char(scanner, source, '#').and_then(|s| match identifier_internal(&s, source) {
         Err((errmsg, scan)) => Some((Token::Error(errmsg), scan)),
         Ok(Some((data, scan))) => {
@@ -2097,27 +2096,6 @@
                 }),
                 scan,
             ))
-=======
-    match_char(scanner, source, '#').and_then(|s| {
-        match identifier_internal(&s, source) {
-            Err((errmsg, scan)) => Some((Token::Error(errmsg), scan)),
-            Ok(Some((data, scan))) => {
-                // Keep the '#' as part of the string_value
-                let mut new_id = Vec::<u16>::with_capacity(data.string_value.len() + 1);
-                new_id.push('#' as u16);
-                new_id.extend(Vec::<u16>::from(data.string_value));
-                Some((
-                    Token::PrivateIdentifier(IdentifierData {
-                        keyword_id: data.keyword_id,
-                        line: data.line,
-                        column: data.column - 1,
-                        string_value: new_id.into(),
-                    }),
-                    scan,
-                ))
-            }
-            Ok(None) => None,
->>>>>>> 5487b1d9
         }
     })
 }
