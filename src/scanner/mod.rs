--- conflicted
+++ resolved
@@ -1963,11 +1963,7 @@
 }
 
 impl RegularExpressionData {
-<<<<<<< HEAD
-    pub fn is_valid_regular_expression_literal(&self) -> bool {
-=======
     pub fn validate_regular_expression_literal(&self) -> Result<(), String> {
->>>>>>> c1aca809
         // Static Semantics: IsValidRegularExpressionLiteral ( literal )
         //
         // The abstract operation IsValidRegularExpressionLiteral takes argument literal (a RegularExpressionLiteral
@@ -1984,8 +1980,6 @@
         //         elements of stringValue as a Unicode BMP code point. UTF-16 decoding is not applied to the elements.
         //  5. Let parseResult be ParsePattern(patternText, u).
         //  6. If parseResult is a Parse Node, return true; else return false.
-<<<<<<< HEAD
-=======
         macro_rules! flag_check {
             ( $name:ident, $ch:literal ) => {
                 if $name {
@@ -1996,7 +1990,6 @@
             };
         }
 
->>>>>>> c1aca809
         let mut g_found = false;
         let mut i_found = false;
         let mut m_found = false;
@@ -2005,52 +1998,6 @@
         let mut y_found = false;
         for ch in self.flags.chars() {
             match ch {
-<<<<<<< HEAD
-                'g' => {
-                    if g_found {
-                        return false;
-                    } else {
-                        g_found = true;
-                    }
-                }
-                'i' => {
-                    if i_found {
-                        return false;
-                    } else {
-                        i_found = true;
-                    }
-                }
-                'm' => {
-                    if m_found {
-                        return false;
-                    } else {
-                        m_found = true;
-                    }
-                }
-                's' => {
-                    if s_found {
-                        return false;
-                    } else {
-                        s_found = true;
-                    }
-                }
-                'u' => {
-                    if u_found {
-                        return false;
-                    } else {
-                        u_found = true;
-                    }
-                }
-                'y' => {
-                    if y_found {
-                        return false;
-                    } else {
-                        y_found = true;
-                    }
-                }
-                _ => {
-                    return false;
-=======
                 'g' => flag_check!(g_found, 'g'),
                 'i' => flag_check!(i_found, 'i'),
                 'm' => flag_check!(m_found, 'm'),
@@ -2059,7 +2006,6 @@
                 'y' => flag_check!(y_found, 'y'),
                 _ => {
                     return Err(format!("Unknown regex flag ‘{}’ in flags ‘{}’", ch, self.flags));
->>>>>>> c1aca809
                 }
             }
         }
@@ -2067,11 +2013,7 @@
         // todo!()
         // There's more to do here --- there's a whole pattern parsing thing to make sure you've made a reasonable regex.
         // Also some unicode vs straight u16 nonsense to handle.
-<<<<<<< HEAD
-        true
-=======
         Ok(())
->>>>>>> c1aca809
     }
 }
 
