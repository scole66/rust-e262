use super::*;
use ahash::AHashSet;
use anyhow::anyhow;
use itertools::Itertools;
use num::bigint::BigInt;
use std::rc::Rc;

/// A compilation unit
#[derive(Debug, Default)]
pub struct Chunk {
    pub name: String,
    pub strings: Vec<JSString>,
    pub opcodes: Vec<Opcode>,
    pub floats: Vec<f64>,
    pub bigints: Vec<Rc<BigInt>>,
    pub label_sets: Vec<AHashSet<JSString>>,
}

impl Chunk {
    pub fn new(name: impl Into<String>) -> Self {
        Self { name: name.into(), ..Default::default() }
    }

    pub fn add_to_string_pool(&mut self, s: JSString) -> anyhow::Result<u16> {
        Self::add_to_pool(&mut self.strings, s, "strings")
    }

    pub fn add_to_float_pool(&mut self, n: f64) -> anyhow::Result<u16> {
        Self::add_to_pool(&mut self.floats, n, "floats")
    }

    pub fn add_to_bigint_pool(&mut self, n: Rc<BigInt>) -> anyhow::Result<u16> {
        Self::add_to_pool(&mut self.bigints, n, "big ints")
    }

    pub fn add_to_label_set_pool(&mut self, labels: &[JSString]) -> anyhow::Result<u16> {
        let label_set = labels.iter().cloned().collect::<AHashSet<JSString>>();
        Self::add_to_pool(&mut self.label_sets, label_set, "label sets")
    }

    fn add_to_pool<Item>(collection: &mut Vec<Item>, item: Item, collection_name: &str) -> anyhow::Result<u16>
    where
        Item: PartialEq,
    {
        for (idx, existing) in collection.iter().enumerate() {
            if existing == &item {
                // This unwrap is safe, as we're returning something that was ok at least once before.
                return Ok(idx.try_into().unwrap());
            }
        }
        collection.push(item);
        (collection.len() - 1)
            .try_into()
            .map_err(|_| anyhow!("Out of room for {} in this compilation unit", collection_name))
    }

    pub fn op(&mut self, opcode: Insn) {
        self.opcodes.push(opcode.into());
    }

    pub fn op_plus_arg(&mut self, opcode: Insn, arg: u16) {
        self.opcodes.push(opcode.into());
        self.opcodes.push(arg);
    }

    pub fn op_jump(&mut self, opcode: Insn) -> usize {
        self.opcodes.push(opcode.into());
        self.opcodes.push(0);
        self.opcodes.len() - 1
    }

    pub fn op_jump_back(&mut self, opcode: Insn, location: usize) -> anyhow::Result<()> {
        self.opcodes.push(opcode.into());
        let delta = location as isize - self.opcodes.len() as isize - 1;
        let offset = i16::try_from(delta)?;
        self.opcodes.push(offset as u16);
        Ok(())
    }

    pub fn fixup(&mut self, mark: usize) -> anyhow::Result<()> {
        let len = self.opcodes.len();
        if mark >= len {
            anyhow::bail!("Fixup location out of range");
        }
        let offset = i16::try_from(len - mark - 1)?;
        self.opcodes[mark] = offset as u16;
        Ok(())
    }

    pub fn pos(&self) -> usize {
        self.opcodes.len()
    }

    pub fn insn_repr_at(&self, starting_idx: usize) -> (usize, String) {
        let mut idx = starting_idx;
        let insn = Insn::try_from(self.opcodes[idx]).unwrap();
        idx += 1;
        match insn {
            Insn::String
            | Insn::CreateStrictImmutableLexBinding
            | Insn::CreatePermanentMutableLexBinding
            | Insn::TargetedContinue
            | Insn::TargetedBreak
            | Insn::HandleTargetedBreak => {
                let arg = self.opcodes[idx] as usize;
                (2, format!("    {:<20}{} ({})", insn, arg, self.strings[arg]))
            }
            Insn::Float => {
                let arg = self.opcodes[idx] as usize;
                (2, format!("    {:<20}{} ({})", insn, arg, self.floats[arg]))
            }
            Insn::Bigint => {
                let arg = self.opcodes[idx] as usize;
                (2, format!("    {:<20}{} ({})", insn, arg, self.bigints[arg]))
            }
            Insn::Unwind => {
                let arg = self.opcodes[idx] as usize;
                (2, format!("    {:<20}{}", insn, arg))
            }
            Insn::Ref
            | Insn::StrictRef
            | Insn::Resolve
            | Insn::StrictResolve
            | Insn::Nop
            | Insn::InitializeReferencedBinding
            | Insn::PopLexEnv
            | Insn::PushNewLexEnv
            | Insn::InitializeLexBinding
            | Insn::CreateDataProperty
            | Insn::SetPrototype
            | Insn::ToPropertyKey
            | Insn::CopyDataProps
            | Insn::This
            | Insn::Null
            | Insn::Undefined
            | Insn::True
            | Insn::False
            | Insn::Empty
            | Insn::GetValue
            | Insn::PutValue
            | Insn::Call
            | Insn::UpdateEmpty
            | Insn::Swap
            | Insn::Pop
            | Insn::Pop2Push3
            | Insn::Dup
            | Insn::ToNumeric
            | Insn::Increment
            | Insn::Decrement
            | Insn::PreIncrement
            | Insn::PreDecrement
            | Insn::Delete
            | Insn::Void
            | Insn::TypeOf
            | Insn::UnaryPlus
            | Insn::UnaryMinus
            | Insn::UnaryComplement
            | Insn::UnaryNot
            | Insn::Exponentiate
            | Insn::Multiply
            | Insn::Divide
            | Insn::Modulo
            | Insn::Add
            | Insn::Subtract
            | Insn::LeftShift
            | Insn::SignedRightShift
            | Insn::UnsignedRightShift
            | Insn::Less
            | Insn::Greater
            | Insn::LessEqual
            | Insn::GreaterEqual
            | Insn::InstanceOf
            | Insn::In
            | Insn::Equal
            | Insn::NotEqual
            | Insn::StrictEqual
            | Insn::StrictNotEqual
            | Insn::BitwiseAnd
            | Insn::BitwiseOr
            | Insn::BitwiseXor
            | Insn::Throw
<<<<<<< HEAD
            | Insn::CreateUnmappedArguments
            | Insn::CreateMappedArguments
=======
            | Insn::HandleEmptyBreak
            | Insn::CoalesceValue
            | Insn::Continue
            | Insn::Break
>>>>>>> 257c22bb
            | Insn::Object => (1, format!("    {insn}")),
            Insn::JumpIfAbrupt
            | Insn::Jump
            | Insn::JumpIfNormal
            | Insn::JumpIfFalse
            | Insn::JumpIfTrue
            | Insn::JumpPopIfFalse
            | Insn::JumpPopIfTrue
            | Insn::JumpIfNotNullish => {
                let arg = self.opcodes[idx] as i16;
                (2, format!("    {:<20}{}", insn, arg))
            }
<<<<<<< HEAD
            Insn::AddMappedArgument => {
                let string_arg = self.opcodes[idx] as usize;
                let index_arg = self.opcodes[idx + 1] as usize;
                (3, format!("    {:<20}{} {}", insn, index_arg, self.strings[string_arg]))
=======
            Insn::LoopContinues => {
                let label_set_idx = self.opcodes[idx] as usize;
                let mut label_set = self.label_sets[label_set_idx].iter().collect::<Vec<&JSString>>();
                label_set.sort();
                (2, format!("    {:<20}[{}]", insn, label_set.iter().join(", ")))
>>>>>>> 257c22bb
            }
        }
    }

    pub fn disassemble(&self) -> Vec<String> {
        let mut idx = 0;
        let mut result = vec![];
        result.push(format!("====== {} ======", self.name));
        while idx < self.opcodes.len() {
            let (inc, repr) = self.insn_repr_at(idx);
            idx += inc;
            result.push(repr);
        }
        result
    }
}

#[cfg(test)]
mod tests;<|MERGE_RESOLUTION|>--- conflicted
+++ resolved
@@ -179,15 +179,12 @@
             | Insn::BitwiseOr
             | Insn::BitwiseXor
             | Insn::Throw
-<<<<<<< HEAD
             | Insn::CreateUnmappedArguments
             | Insn::CreateMappedArguments
-=======
             | Insn::HandleEmptyBreak
             | Insn::CoalesceValue
             | Insn::Continue
             | Insn::Break
->>>>>>> 257c22bb
             | Insn::Object => (1, format!("    {insn}")),
             Insn::JumpIfAbrupt
             | Insn::Jump
@@ -200,18 +197,16 @@
                 let arg = self.opcodes[idx] as i16;
                 (2, format!("    {:<20}{}", insn, arg))
             }
-<<<<<<< HEAD
             Insn::AddMappedArgument => {
                 let string_arg = self.opcodes[idx] as usize;
                 let index_arg = self.opcodes[idx + 1] as usize;
                 (3, format!("    {:<20}{} {}", insn, index_arg, self.strings[string_arg]))
-=======
+            }
             Insn::LoopContinues => {
                 let label_set_idx = self.opcodes[idx] as usize;
                 let mut label_set = self.label_sets[label_set_idx].iter().collect::<Vec<&JSString>>();
                 label_set.sort();
                 (2, format!("    {:<20}[{}]", insn, label_set.iter().join(", ")))
->>>>>>> 257c22bb
             }
         }
     }
