use super::*;
use ahash::AHashSet;
use anyhow::anyhow;
use itertools::Itertools;
use num::bigint::BigInt;
use std::fmt;
use std::rc::Rc;

#[derive(Debug, Clone, PartialEq)]
pub struct StashedFunctionData {
    pub source_text: String,
    pub params: ParamSource,
    pub body: BodySource,
    pub to_compile: FunctionSource,
    pub strict: bool,
    pub this_mode: ThisLexicality,
}

pub struct ConciseChunk<'a>(pub &'a Chunk);
impl<'a> fmt::Debug for ConciseChunk<'a> {
    fn fmt(&self, f: &mut fmt::Formatter<'_>) -> fmt::Result {
        write!(f, "Chunk {{ {} }}", self.0.name)
    }
}
/// A compilation unit
#[derive(Debug, Default)]
pub struct Chunk {
    pub name: String,
    pub strings: Vec<JSString>,
    pub opcodes: Vec<Opcode>,
    pub floats: Vec<f64>,
    pub bigints: Vec<Rc<BigInt>>,
    pub string_sets: Vec<AHashSet<JSString>>,
    pub function_object_data: Vec<StashedFunctionData>,
}

impl Chunk {
    pub fn new(name: impl Into<String>) -> Self {
        Self { name: name.into(), ..Default::default() }
    }

    pub fn add_to_string_pool(&mut self, s: JSString) -> anyhow::Result<u16> {
        Self::add_to_pool(&mut self.strings, s, "strings")
    }

    pub fn add_to_float_pool(&mut self, n: f64) -> anyhow::Result<u16> {
        Self::add_to_pool(&mut self.floats, n, "floats")
    }

    pub fn add_to_bigint_pool(&mut self, n: Rc<BigInt>) -> anyhow::Result<u16> {
        Self::add_to_pool(&mut self.bigints, n, "big ints")
    }

    pub fn add_to_string_set_pool(&mut self, strings: &[JSString]) -> anyhow::Result<u16> {
        let label_set = strings.iter().cloned().collect::<AHashSet<JSString>>();
        Self::add_to_pool(&mut self.string_sets, label_set, "string sets")
    }

    fn add_to_pool<Item>(collection: &mut Vec<Item>, item: Item, collection_name: &str) -> anyhow::Result<u16>
    where
        Item: PartialEq,
    {
        for (idx, existing) in collection.iter().enumerate() {
            if existing == &item {
                // This unwrap is safe, as we're returning something that was ok at least once before.
                return Ok(idx.try_into().unwrap());
            }
        }
        collection.push(item);
        (collection.len() - 1)
            .try_into()
            .map_err(|_| anyhow!("Out of room for {} in this compilation unit", collection_name))
    }

    pub fn add_to_func_stash(&mut self, fd: StashedFunctionData) -> anyhow::Result<u16> {
        let result = self.function_object_data.len();
        self.function_object_data.push(fd);
        result.try_into().map_err(|_| anyhow!("Out of room for more functions!"))
    }

    pub fn op(&mut self, opcode: Insn) {
        self.opcodes.push(opcode.into());
    }

    pub fn op_plus_arg(&mut self, opcode: Insn, arg: u16) {
        self.opcodes.push(opcode.into());
        self.opcodes.push(arg);
    }

    pub fn op_plus_two_args(&mut self, opcode: Insn, arg1: u16, arg2: u16) {
        self.opcodes.push(opcode.into());
        self.opcodes.push(arg1);
        self.opcodes.push(arg2);
    }

    pub fn op_jump(&mut self, opcode: Insn) -> usize {
        self.opcodes.push(opcode.into());
        self.opcodes.push(0);
        self.opcodes.len() - 1
    }

    #[expect(clippy::cast_sign_loss)]
    pub fn op_jump_back(&mut self, opcode: Insn, location: usize) -> anyhow::Result<()> {
        self.opcodes.push(opcode.into());
        let delta = isize::try_from(location).expect("a hope and a prayer")
            - isize::try_from(self.opcodes.len()).expect("should be ok")
            - 1;
        let offset = i16::try_from(delta)?;
        self.opcodes.push(offset as u16);
        Ok(())
    }

    #[expect(clippy::cast_sign_loss)]
    pub fn fixup(&mut self, mark: usize) -> anyhow::Result<()> {
        let len = self.opcodes.len();
        if mark >= len {
            anyhow::bail!("Fixup location out of range");
        }
        let offset = i16::try_from(len - mark - 1)?;
        self.opcodes[mark] = offset as u16;
        Ok(())
    }

    pub fn pos(&self) -> usize {
        self.opcodes.len()
    }

    #[expect(clippy::cast_possible_wrap)]
    pub fn insn_repr_at(&self, starting_idx: usize) -> (usize, String) {
        let mut idx = starting_idx;
        let insn = Insn::try_from(self.opcodes[idx]).unwrap();
        idx += 1;
        match insn {
            Insn::String
            | Insn::CreateStrictImmutableLexBinding
            | Insn::CreateNonStrictImmutableLexBinding
            | Insn::CreatePermanentMutableLexBinding
            | Insn::CreateInitializedPermanentMutableLexIfMissing
            | Insn::CreatePermanentMutableLexIfMissing
            | Insn::CreatePermanentMutableVarBinding
            | Insn::InitializeLexBinding
            | Insn::GetLexBinding
            | Insn::InitializeVarBinding
            | Insn::SetMutableVarBinding
            | Insn::CreatePrivateNameIfMissing
            | Insn::TargetedContinue
            | Insn::TargetedBreak
            | Insn::HandleTargetedBreak
            | Insn::PrivateIdLookup
            | Insn::AttachSourceText
            | Insn::MakePrivateReference => {
                let arg = self.opcodes[idx] as usize;
                (2, format!("    {:<24}{} ({})", insn, arg, String::from(&self.strings[arg]).escape_debug()))
            }
            Insn::Float => {
                let arg = self.opcodes[idx] as usize;
                (2, format!("    {:<24}{} ({})", insn, arg, self.floats[arg]))
            }
            Insn::Bigint => {
                let arg = self.opcodes[idx] as usize;
                (2, format!("    {:<24}{} ({})", insn, arg, self.bigints[arg]))
            }
            Insn::Unwind
            | Insn::UnwindIfAbrupt
            | Insn::RotateUp
            | Insn::RotateDown
            | Insn::RotateDownList
            | Insn::RotateListDown
            | Insn::RotateListUp
            | Insn::PopOutList
            | Insn::InstantiateIdFreeFunctionExpression
            | Insn::InstantiateArrowFunctionExpression
            | Insn::InstantiateGeneratorFunctionExpression
            | Insn::InstantiateOrdinaryFunctionExpression
            | Insn::EvaluateInitializedClassFieldDefinition
            | Insn::EvaluateInitializedClassStaticFieldDefinition
            | Insn::EvaluateClassStaticBlockDefinition
            | Insn::DefineMethod
            | Insn::DefineMethodProperty
            | Insn::AttachElements => {
                let arg = self.opcodes[idx] as usize;
                (2, format!("    {insn:<24}{arg}"))
            }
            Insn::Ref
            | Insn::StrictRef
            | Insn::Resolve
            | Insn::StrictResolve
            | Insn::Nop
            | Insn::ToDo
            | Insn::InitializeReferencedBinding
            | Insn::PopLexEnv
            | Insn::PushNewLexEnv
            | Insn::PushNewVarEnvFromLex
            | Insn::PushNewLexEnvFromVar
            | Insn::SetLexEnvToVarEnv
            | Insn::SetAsideLexEnv
            | Insn::RestoreLexEnv
            | Insn::PushNewPrivateEnv
            | Insn::PopPrivateEnv
            | Insn::PushWithEnv
            | Insn::CreateDataProperty
            | Insn::SetPrototype
            | Insn::ToPropertyKey
            | Insn::CopyDataProps
            | Insn::CopyDataPropsWithExclusions
            | Insn::This
            | Insn::Null
            | Insn::Undefined
            | Insn::True
            | Insn::False
            | Insn::Empty
            | Insn::EmptyIfNotError
            | Insn::UndefinedIfEmpty
            | Insn::Zero
            | Insn::GetValue
            | Insn::PutValue
            | Insn::FunctionPrototype
            | Insn::ObjectPrototype
            | Insn::Call
            | Insn::StrictCall
            | Insn::EndFunction
            | Insn::Return
            | Insn::UpdateEmpty
            | Insn::Swap
            | Insn::Pop
            | Insn::PopOrPanic
            | Insn::Pop2Push3
            | Insn::Dup
            | Insn::DupAfterList
            | Insn::ToString
            | Insn::ToNumeric
            | Insn::ToObject
            | Insn::Increment
            | Insn::Decrement
            | Insn::PreIncrement
            | Insn::PreDecrement
            | Insn::Delete
            | Insn::Void
            | Insn::TypeOf
            | Insn::UnaryPlus
            | Insn::UnaryMinus
            | Insn::UnaryComplement
            | Insn::UnaryNot
            | Insn::Exponentiate
            | Insn::Multiply
            | Insn::Divide
            | Insn::Modulo
            | Insn::Add
            | Insn::Subtract
            | Insn::LeftShift
            | Insn::SignedRightShift
            | Insn::UnsignedRightShift
            | Insn::Less
            | Insn::Greater
            | Insn::LessEqual
            | Insn::GreaterEqual
            | Insn::InstanceOf
            | Insn::In
            | Insn::Equal
            | Insn::NotEqual
            | Insn::StrictEqual
            | Insn::StrictNotEqual
            | Insn::BitwiseAnd
            | Insn::BitwiseOr
            | Insn::BitwiseXor
            | Insn::Throw
            | Insn::CreateUnmappedArguments
            | Insn::CreateMappedArguments
            | Insn::HandleEmptyBreak
            | Insn::CoalesceValue
            | Insn::Continue
            | Insn::Break
            | Insn::ExtractArg
            | Insn::FinishArgs
            | Insn::UnwindList
            | Insn::AppendList
            | Insn::ExtractThrownValue
            | Insn::SwapList
            | Insn::SwapDeepList
            | Insn::PopList
            | Insn::RequireConstructor
            | Insn::Construct
            | Insn::Object
            | Insn::ObjectWithProto
            | Insn::Array
            | Insn::IteratorAccumulate
            | Insn::IterateArguments
            | Insn::RequireCoercible
            | Insn::GetSyncIterator
            | Insn::IteratorClose
            | Insn::IteratorCloseIfNotDone
            | Insn::IteratorNext
            | Insn::IteratorResultComplete
            | Insn::IteratorResultToValue
            | Insn::GetV
            | Insn::IteratorDAEElision
            | Insn::EmbellishedIteratorStep
            | Insn::IteratorRest
            | Insn::EnumerateObjectProperties
            | Insn::ListToArray
            | Insn::SetFunctionName
            | Insn::GetParentsFromSuperclass
            | Insn::GeneratorStartFromFunction
            | Insn::Yield
            | Insn::CreateDefaultConstructor
            | Insn::MakeClassConstructorAndSetName
            | Insn::MakeConstructor
            | Insn::MakeConstructorWithProto
            | Insn::SetDerived
            | Insn::NameOnlyFieldRecord
            | Insn::NameOnlyStaticFieldRecord
            | Insn::GetNewTarget
            | Insn::GetSuperConstructor
            | Insn::ConstructorCheck
            | Insn::BindThisAndInit
            | Insn::StaticClassItem => (1, format!("    {insn}")),
            Insn::JumpIfAbrupt
            | Insn::Jump
            | Insn::JumpIfNormal
            | Insn::JumpIfFalse
            | Insn::JumpIfTrue
            | Insn::JumpPopIfFalse
            | Insn::JumpPopIfTrue
            | Insn::JumpIfNotNullish
            | Insn::JumpIfNullish
            | Insn::JumpIfNotUndef
            | Insn::JumpNotThrow => {
                let arg = self.opcodes[idx] as i16;
                (2, format!("    {insn:<24}{arg}"))
            }
            Insn::AddMappedArgument
            | Insn::InstantiateOrdinaryFunctionObject
            | Insn::InstantiateGeneratorFunctionObject => {
                let string_arg = self.opcodes[idx] as usize;
                let index_arg = self.opcodes[idx + 1] as usize;
                (3, format!("    {:<24}{} {}", insn, index_arg, self.strings[string_arg]))
            }
<<<<<<< HEAD
            Insn::RegExpCreate => {
                let pattern_arg = self.opcodes[idx] as usize;
                let flags_arg = self.opcodes[idx + 1] as usize;
                (3, format!("    {insn:<24}/{}/{}", self.strings[pattern_arg], self.strings[flags_arg]))
            }
            Insn::DefineGetter | Insn::DefineSetter => {
=======
            Insn::DefineGetter | Insn::DefineSetter | Insn::InstantiateGeneratorMethod => {
>>>>>>> c0904bec
                let arg = self.opcodes[idx] as usize;
                let flag = self.opcodes[idx + 1] != 0;
                (3, format!("    {:<24}{} {}", insn, arg, if flag { "enumerable" } else { "hidden" }))
            }
            Insn::MakeSuperPropertyReference => {
                let flag = self.opcodes[idx] != 0;
                (2, format!("    {:<24}{}", insn, if flag { "strict" } else { "non-strict" }))
            }
            Insn::LoopContinues | Insn::CreatePerIterationEnvironment => {
                let string_set_idx = self.opcodes[idx] as usize;
                let mut string_set = self.string_sets[string_set_idx].iter().collect::<Vec<&JSString>>();
                string_set.sort();
                (2, format!("    {:<24}[{}]", insn, string_set.iter().join(", ")))
            }
        }
    }

    pub fn disassemble(&self) -> Vec<String> {
        let mut idx = 0;
        let mut result = vec![];
        result.push(format!("====== {} ======", self.name));
        while idx < self.opcodes.len() {
            let (inc, repr) = self.insn_repr_at(idx);
            idx += inc;
            result.push(repr);
        }
        result
    }
}

#[cfg(test)]
mod tests;<|MERGE_RESOLUTION|>--- conflicted
+++ resolved
@@ -335,16 +335,12 @@
                 let index_arg = self.opcodes[idx + 1] as usize;
                 (3, format!("    {:<24}{} {}", insn, index_arg, self.strings[string_arg]))
             }
-<<<<<<< HEAD
             Insn::RegExpCreate => {
                 let pattern_arg = self.opcodes[idx] as usize;
                 let flags_arg = self.opcodes[idx + 1] as usize;
                 (3, format!("    {insn:<24}/{}/{}", self.strings[pattern_arg], self.strings[flags_arg]))
             }
-            Insn::DefineGetter | Insn::DefineSetter => {
-=======
             Insn::DefineGetter | Insn::DefineSetter | Insn::InstantiateGeneratorMethod => {
->>>>>>> c0904bec
                 let arg = self.opcodes[idx] as usize;
                 let flag = self.opcodes[idx + 1] != 0;
                 (3, format!("    {:<24}{} {}", insn, arg, if flag { "enumerable" } else { "hidden" }))
