use super::*;
use ahash::AHashSet;
use anyhow::anyhow;
use itertools::Itertools;
use num::bigint::BigInt;
use std::rc::Rc;

#[derive(Debug)]
pub struct StashedFunctionData {
    pub source_text: String,
    pub params: ParamSource,
    pub body: BodySource,
    pub to_compile: FunctionSource,
    pub strict: bool,
}

/// A compilation unit
#[derive(Debug, Default)]
pub struct Chunk {
    pub name: String,
    pub strings: Vec<JSString>,
    pub opcodes: Vec<Opcode>,
    pub floats: Vec<f64>,
    pub bigints: Vec<Rc<BigInt>>,
<<<<<<< HEAD
    pub function_object_data: Vec<StashedFunctionData>,
=======
    pub label_sets: Vec<AHashSet<JSString>>,
>>>>>>> 257c22bb
}

impl Chunk {
    pub fn new(name: impl Into<String>) -> Self {
        Self { name: name.into(), ..Default::default() }
    }

    pub fn add_to_string_pool(&mut self, s: JSString) -> anyhow::Result<u16> {
        Self::add_to_pool(&mut self.strings, s, "strings")
    }

    pub fn add_to_float_pool(&mut self, n: f64) -> anyhow::Result<u16> {
        Self::add_to_pool(&mut self.floats, n, "floats")
    }

    pub fn add_to_bigint_pool(&mut self, n: Rc<BigInt>) -> anyhow::Result<u16> {
        Self::add_to_pool(&mut self.bigints, n, "big ints")
    }

    pub fn add_to_label_set_pool(&mut self, labels: &[JSString]) -> anyhow::Result<u16> {
        let label_set = labels.iter().cloned().collect::<AHashSet<JSString>>();
        Self::add_to_pool(&mut self.label_sets, label_set, "label sets")
    }

    fn add_to_pool<Item>(collection: &mut Vec<Item>, item: Item, collection_name: &str) -> anyhow::Result<u16>
    where
        Item: PartialEq,
    {
        for (idx, existing) in collection.iter().enumerate() {
            if existing == &item {
                // This unwrap is safe, as we're returning something that was ok at least once before.
                return Ok(idx.try_into().unwrap());
            }
        }
        collection.push(item);
        (collection.len() - 1)
            .try_into()
            .map_err(|_| anyhow!("Out of room for {} in this compilation unit", collection_name))
    }

    pub fn add_to_func_stash(&mut self, fd: StashedFunctionData) -> anyhow::Result<u16> {
        let result = self.function_object_data.len();
        self.function_object_data.push(fd);
        result.try_into().map_err(|_| anyhow!("Out of room for more functions!"))
    }

    pub fn op(&mut self, opcode: Insn) {
        self.opcodes.push(opcode.into());
    }

    pub fn op_plus_arg(&mut self, opcode: Insn, arg: u16) {
        self.opcodes.push(opcode.into());
        self.opcodes.push(arg);
    }

    pub fn op_jump(&mut self, opcode: Insn) -> usize {
        self.opcodes.push(opcode.into());
        self.opcodes.push(0);
        self.opcodes.len() - 1
    }

    pub fn op_jump_back(&mut self, opcode: Insn, location: usize) -> anyhow::Result<()> {
        self.opcodes.push(opcode.into());
        let delta = location as isize - self.opcodes.len() as isize - 1;
        let offset = i16::try_from(delta)?;
        self.opcodes.push(offset as u16);
        Ok(())
    }

    pub fn fixup(&mut self, mark: usize) -> anyhow::Result<()> {
        let len = self.opcodes.len();
        if mark >= len {
            anyhow::bail!("Fixup location out of range");
        }
        let offset = i16::try_from(len - mark - 1)?;
        self.opcodes[mark] = offset as u16;
        Ok(())
    }

    pub fn pos(&self) -> usize {
        self.opcodes.len()
    }

    pub fn insn_repr_at(&self, starting_idx: usize) -> (usize, String) {
        let mut idx = starting_idx;
        let insn = Insn::try_from(self.opcodes[idx]).unwrap();
        idx += 1;
        match insn {
            Insn::String
            | Insn::CreateStrictImmutableLexBinding
            | Insn::CreatePermanentMutableLexBinding
<<<<<<< HEAD
            | Insn::CreateInitializedPermanentMutableLexIfMissing
            | Insn::CreatePermanentMutableLexIfMissing => {
=======
            | Insn::TargetedContinue
            | Insn::TargetedBreak
            | Insn::HandleTargetedBreak => {
>>>>>>> 257c22bb
                let arg = self.opcodes[idx] as usize;
                (2, format!("    {:<20}{} ({})", insn, arg, self.strings[arg]))
            }
            Insn::Float => {
                let arg = self.opcodes[idx] as usize;
                (2, format!("    {:<20}{} ({})", insn, arg, self.floats[arg]))
            }
            Insn::Bigint => {
                let arg = self.opcodes[idx] as usize;
                (2, format!("    {:<20}{} ({})", insn, arg, self.bigints[arg]))
            }
            Insn::Unwind | Insn::InstantiateIdFreeFunctionExpression | Insn::InstantiateArrowFunctionExpression => {
                let arg = self.opcodes[idx] as usize;
                (2, format!("    {:<20}{}", insn, arg))
            }
            Insn::Ref
            | Insn::StrictRef
            | Insn::Resolve
            | Insn::StrictResolve
            | Insn::Nop
            | Insn::InitializeReferencedBinding
            | Insn::PopLexEnv
            | Insn::PushNewLexEnv
            | Insn::InitializeLexBinding
            | Insn::CreateDataProperty
            | Insn::SetPrototype
            | Insn::ToPropertyKey
            | Insn::CopyDataProps
            | Insn::This
            | Insn::Null
            | Insn::Undefined
            | Insn::True
            | Insn::False
            | Insn::Empty
            | Insn::GetValue
            | Insn::PutValue
            | Insn::Call
            | Insn::UpdateEmpty
            | Insn::Swap
            | Insn::Pop
            | Insn::Pop2Push3
            | Insn::Dup
            | Insn::ToNumeric
            | Insn::Increment
            | Insn::Decrement
            | Insn::PreIncrement
            | Insn::PreDecrement
            | Insn::Delete
            | Insn::Void
            | Insn::TypeOf
            | Insn::UnaryPlus
            | Insn::UnaryMinus
            | Insn::UnaryComplement
            | Insn::UnaryNot
            | Insn::Exponentiate
            | Insn::Multiply
            | Insn::Divide
            | Insn::Modulo
            | Insn::Add
            | Insn::Subtract
            | Insn::LeftShift
            | Insn::SignedRightShift
            | Insn::UnsignedRightShift
            | Insn::Less
            | Insn::Greater
            | Insn::LessEqual
            | Insn::GreaterEqual
            | Insn::InstanceOf
            | Insn::In
            | Insn::Equal
            | Insn::NotEqual
            | Insn::StrictEqual
            | Insn::StrictNotEqual
            | Insn::BitwiseAnd
            | Insn::BitwiseOr
            | Insn::BitwiseXor
            | Insn::Throw
            | Insn::HandleEmptyBreak
            | Insn::CoalesceValue
            | Insn::Continue
            | Insn::Break
            | Insn::Object => (1, format!("    {insn}")),
            Insn::JumpIfAbrupt
            | Insn::Jump
            | Insn::JumpIfNormal
            | Insn::JumpIfFalse
            | Insn::JumpIfTrue
            | Insn::JumpPopIfFalse
            | Insn::JumpPopIfTrue
            | Insn::JumpIfNotNullish => {
                let arg = self.opcodes[idx] as i16;
                (2, format!("    {:<20}{}", insn, arg))
            }
            Insn::LoopContinues => {
                let label_set_idx = self.opcodes[idx] as usize;
                let mut label_set = self.label_sets[label_set_idx].iter().collect::<Vec<&JSString>>();
                label_set.sort();
                (2, format!("    {:<20}[{}]", insn, label_set.iter().join(", ")))
            }
        }
    }

    pub fn disassemble(&self) -> Vec<String> {
        let mut idx = 0;
        let mut result = vec![];
        result.push(format!("====== {} ======", self.name));
        while idx < self.opcodes.len() {
            let (inc, repr) = self.insn_repr_at(idx);
            idx += inc;
            result.push(repr);
        }
        result
    }
}

#[cfg(test)]
mod tests;<|MERGE_RESOLUTION|>--- conflicted
+++ resolved
@@ -22,11 +22,8 @@
     pub opcodes: Vec<Opcode>,
     pub floats: Vec<f64>,
     pub bigints: Vec<Rc<BigInt>>,
-<<<<<<< HEAD
+    pub label_sets: Vec<AHashSet<JSString>>,
     pub function_object_data: Vec<StashedFunctionData>,
-=======
-    pub label_sets: Vec<AHashSet<JSString>>,
->>>>>>> 257c22bb
 }
 
 impl Chunk {
@@ -118,14 +115,11 @@
             Insn::String
             | Insn::CreateStrictImmutableLexBinding
             | Insn::CreatePermanentMutableLexBinding
-<<<<<<< HEAD
             | Insn::CreateInitializedPermanentMutableLexIfMissing
-            | Insn::CreatePermanentMutableLexIfMissing => {
-=======
+            | Insn::CreatePermanentMutableLexIfMissing
             | Insn::TargetedContinue
             | Insn::TargetedBreak
             | Insn::HandleTargetedBreak => {
->>>>>>> 257c22bb
                 let arg = self.opcodes[idx] as usize;
                 (2, format!("    {:<20}{} ({})", insn, arg, self.strings[arg]))
             }
