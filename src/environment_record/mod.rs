use super::*;
use ahash::{AHashMap, AHashSet, RandomState};
use std::cell::RefCell;
use std::fmt::{self, Debug};
use std::rc::Rc;
use std::cell::Cell;

// Environment Records
//
// Environment Record is a specification type used to define the association of Identifiers to specific variables and
// functions, based upon the lexical nesting structure of ECMAScript code. Usually an Environment Record is associated
// with some specific syntactic structure of ECMAScript code such as a FunctionDeclaration, a BlockStatement, or a Catch
// clause of a TryStatement. Each time such code is evaluated, a new Environment Record is created to record the
// identifier bindings that are created by that code.
//
// Every Environment Record has an [[OuterEnv]] field, which is either null or a reference to an outer Environment
// Record. This is used to model the logical nesting of Environment Record values. The outer reference of an (inner)
// Environment Record is a reference to the Environment Record that logically surrounds the inner Environment Record. An
// outer Environment Record may, of course, have its own outer Environment Record. An Environment Record may serve as
// the outer environment for multiple inner Environment Records. For example, if a FunctionDeclaration contains two
// nested FunctionDeclarations then the Environment Records of each of the nested functions will have as their outer
// Environment Record the Environment Record of the current evaluation of the surrounding function.
//
// Environment Records are purely specification mechanisms and need not correspond to any specific artefact of an
// ECMAScript implementation. It is impossible for an ECMAScript program to directly access or manipulate such values.
//
// The Environment Record Type Hierarchy
//
// Environment Records can be thought of as existing in a simple object-oriented hierarchy where Environment Record is
// an abstract class with three concrete subclasses: declarative Environment Record, object Environment Record, and
// global Environment Record. Function Environment Records and module Environment Records are subclasses of declarative
// Environment Record.
//
//  * Environment Record (abstract)
//
//      * A declarative Environment Record is used to define the effect of ECMAScript language syntactic elements such
//        as FunctionDeclarations, VariableDeclarations, and Catch clauses that directly associate identifier bindings
//        with ECMAScript language values.
//
//          * A function Environment Record corresponds to the invocation of an ECMAScript function object, and contains
//            bindings for the top-level declarations within that function. It may establish a new this binding. It also
//            captures the state necessary to support super method invocations.
//
//          * A module Environment Record contains the bindings for the top-level declarations of a Module. It also
//            contains the bindings that are explicitly imported by the Module. Its [[OuterEnv]] is a global Environment
//            Record.
//
//      * An object Environment Record is used to define the effect of ECMAScript elements such as WithStatement that
//        associate identifier bindings with the properties of some object.
//
//      * A global Environment Record is used for Script global declarations. It does not have an outer environment; its
//        [[OuterEnv]] is null. It may be prepopulated with identifier bindings and it includes an associated global
//        object whose properties provide some of the global environment's identifier bindings. As ECMAScript code is
//        executed, additional properties may be added to the global object and the initial properties may be modified.
//
//  The Environment Record abstract class includes the abstract specification methods defined in Table 17. These
//  abstract methods have distinct concrete algorithms for each of the concrete subclasses.
//

// Table 17: Abstract Methods of Environment Records
// +------------------------------+------------------------------------------------------------------------------------+
// | Method                       | Purpose                                                                            |
// +------------------------------+------------------------------------------------------------------------------------+
// | HasBinding(N)                | Determine if an Environment Record has a binding for the String value N. Return    |
// |                              | true if it does and false if it does not.                                          |
// +------------------------------+------------------------------------------------------------------------------------+
// | CreateMutableBinding(N, D)   | Create a new but uninitialized mutable binding in an Environment Record. The       |
// |                              | String value N is the text of the bound name. If the Boolean argument D is true    |
// |                              | the binding may be subsequently deleted.                                           |
// +------------------------------+------------------------------------------------------------------------------------+
// | CreateImmutableBinding(N, S) | Create a new but uninitialized immutable binding in an Environment Record. The     |
// |                              | String value N is the text of the bound name. If S is true then attempts to set it |
// |                              | after it has been initialized will always throw an exception, regardless of the    |
// |                              | strict mode setting of operations that reference that binding.                     |
// +------------------------------+------------------------------------------------------------------------------------+
// | InitializeBinding(N, V)      | Set the value of an already existing but uninitialized binding in an Environment   |
// |                              | Record. The String value N is the text of the bound name. V is the value for the   |
// |                              | binding and is a value of any ECMAScript language type.                            |
// +------------------------------+------------------------------------------------------------------------------------+
// | SetMutableBinding(N, V, S)   | Set the value of an already existing mutable binding in an Environment Record. The |
// |                              | String value N is the text of the bound name. V is the value for the binding and   |
// |                              | may be a value of any ECMAScript language type. S is a Boolean flag. If S is true  |
// |                              | and the binding cannot be set throw a TypeError exception.                         |
// +------------------------------+------------------------------------------------------------------------------------+
// | GetBindingValue(N, S)        | Returns the value of an already existing binding from an Environment Record. The   |
// |                              | String value N is the text of the bound name. S is used to identify references     |
// |                              | originating in strict mode code or that otherwise require strict mode reference    |
// |                              | semantics. If S is true and the binding does not exist throw a ReferenceError      |
// |                              | exception. If the binding exists but is uninitialized a ReferenceError is thrown,  |
// |                              | regardless of the value of S.                                                      |
// +------------------------------+------------------------------------------------------------------------------------+
// | DeleteBinding(N)             | Delete a binding from an Environment Record. The String value N is the text of the |
// |                              | bound name. If a binding for N exists, remove the binding and return true. If the  |
// |                              | binding exists but cannot be removed return false. If the binding does not exist   |
// |                              | return true.                                                                       |
// +------------------------------+------------------------------------------------------------------------------------+
// | HasThisBinding()             | Determine if an Environment Record establishes a this binding. Return true if it   |
// |                              | does and false if it does not.                                                     |
// +------------------------------+------------------------------------------------------------------------------------+
// | HasSuperBinding()            | Determine if an Environment Record establishes a super method binding. Return true |
// |                              | if it does and false if it does not.                                               |
// +------------------------------+------------------------------------------------------------------------------------+
// | WithBaseObject()             | If this Environment Record is associated with a with statement, return the with    |
// |                              | object. Otherwise, return undefined.                                               |
// +------------------------------+------------------------------------------------------------------------------------+

pub trait EnvironmentRecord: Debug {
    fn has_binding(&self, agent: &mut Agent, name: &JSString) -> Completion<bool>;
    fn create_mutable_binding(&self, agent: &mut Agent, name: JSString, deletable: bool) -> Completion<()>;
    fn create_immutable_binding(&self, agent: &mut Agent, name: JSString, strict: bool) -> Completion<()>;
    fn initialize_binding(&self, agent: &mut Agent, name: &JSString, value: ECMAScriptValue) -> Completion<()>;
    fn set_mutable_binding(
        &self,
        agent: &mut Agent,
        name: JSString,
        value: ECMAScriptValue,
        strict: bool,
    ) -> Completion<()>;
    fn get_binding_value(&self, agent: &mut Agent, name: &JSString, strict: bool) -> Completion<ECMAScriptValue>;
    fn delete_binding(&self, agent: &mut Agent, name: &JSString) -> Completion<bool>;
    fn has_this_binding(&self) -> bool;
    fn has_super_binding(&self) -> bool;
    fn with_base_object(&self) -> Option<Object>;
    fn get_outer_env(&self) -> Option<Rc<dyn EnvironmentRecord>>;
    fn get_this_binding(&self, _agent: &mut Agent) -> Completion<ECMAScriptValue> {
        unreachable!()
    }
<<<<<<< HEAD
    fn bind_this_value(&self, _agent: &mut Agent, _val: ECMAScriptValue) -> Completion<ECMAScriptValue>{
        unreachable!()
    }
=======
    fn name(&self) -> String;
>>>>>>> 3838af81
}

// Declarative Environment Records
//
// Each declarative Environment Record is associated with an ECMAScript program scope containing variable, constant,
// let, class, module, import, and/or function declarations. A declarative Environment Record binds the set of
// identifiers defined by the declarations contained within its scope.
//
// The behaviour of the concrete specification methods for declarative Environment Records is defined by the following
// algorithms.

#[derive(Debug, PartialEq, Eq, Copy, Clone)]
enum Removability {
    Deletable,
    Permanent,
}

impl From<bool> for Removability {
    fn from(source: bool) -> Self {
        match source {
            true => Removability::Deletable,
            false => Removability::Permanent,
        }
    }
}

#[derive(Debug, PartialEq, Eq, Copy, Clone)]
enum Strictness {
    Strict,
    Sloppy,
}

impl From<bool> for Strictness {
    fn from(source: bool) -> Self {
        match source {
            true => Strictness::Strict,
            false => Strictness::Sloppy,
        }
    }
}

#[derive(Debug, PartialEq, Eq, Copy, Clone)]
enum Mutability {
    Mutable(Removability),
    Immutable(Strictness),
}

#[derive(Debug)]
struct Binding {
    value: Option<ECMAScriptValue>,
    mutability: Mutability,
}

pub struct DeclarativeEnvironmentRecord {
    bindings: RefCell<AHashMap<JSString, Binding, RandomState>>,
    outer_env: Option<Rc<dyn EnvironmentRecord>>,
    name: String,
}

impl fmt::Debug for DeclarativeEnvironmentRecord {
    fn fmt(&self, f: &mut fmt::Formatter) -> fmt::Result {
        if f.alternate() {
            f.debug_struct("DeclarativeEnvironmentRecord")
                .field("bindings", &self.bindings)
                .field("outer_env", &self.outer_env)
                .field("name", &self.name)
                .finish()
        } else {
            let name = &self.name;
            write!(f, "DeclarativeEnvironmentRecord({name})")
        }
    }
}

impl EnvironmentRecord for DeclarativeEnvironmentRecord {
    // HasBinding ( N )
    //
    // The HasBinding concrete method of a declarative Environment Record envRec takes argument N (a String). It
    // determines if the argument identifier is one of the identifiers bound by the record. It performs the following
    // steps when called:
    //
    //
    // 1. If envRec has a binding for the name that is the value of N, return true.
    // 2. Return false.
    fn has_binding(&self, _agent: &mut Agent, name: &JSString) -> Completion<bool> {
        Ok(self.bindings.borrow().contains_key(name))
    }

    // CreateMutableBinding ( N, D )
    //
    // The CreateMutableBinding concrete method of a declarative Environment Record envRec takes arguments N (a String)
    // and D (a Boolean). It creates a new mutable binding for the name N that is uninitialized. A binding must not
    // already exist in this Environment Record for N. If D has the value true, the new binding is marked as being
    // subject to deletion. It performs the following steps when called:
    //
    //  1. Assert: envRec does not already have a binding for N.
    //  2. Create a mutable binding in envRec for N and record that it is uninitialized. If D is true, record that the
    //     newly created binding may be deleted by a subsequent DeleteBinding call.
    //  3. Return NormalCompletion(empty).
    fn create_mutable_binding(&self, _agent: &mut Agent, name: JSString, deletable: bool) -> Completion<()> {
        let removable = Removability::from(deletable);
        self.bindings.borrow_mut().insert(name, Binding { value: None, mutability: Mutability::Mutable(removable) });
        Ok(())
    }

    // CreateImmutableBinding ( N, S )
    //
    // The CreateImmutableBinding concrete method of a declarative Environment Record envRec takes arguments N (a
    // String) and S (a Boolean). It creates a new immutable binding for the name N that is uninitialized. A binding
    // must not already exist in this Environment Record for N. If S has the value true, the new binding is marked as a
    // strict binding. It performs the following steps when called:
    //
    // 1. Assert: envRec does not already have a binding for N.
    // 2. Create an immutable binding in envRec for N and record that it is uninitialized. If S is true, record that the
    //    newly created binding is a strict binding.
    // 3. Return NormalCompletion(empty).
    fn create_immutable_binding(&self, _agent: &mut Agent, name: JSString, strict: bool) -> Completion<()> {
        let strictness = Strictness::from(strict);
        self.bindings.borrow_mut().insert(name, Binding { value: None, mutability: Mutability::Immutable(strictness) });
        Ok(())
    }

    // InitializeBinding ( N, V )
    //
    // The InitializeBinding concrete method of a declarative Environment Record envRec takes arguments N (a String) and
    // V (an ECMAScript language value). It is used to set the bound value of the current binding of the identifier
    // whose name is the value of the argument N to the value of argument V. An uninitialized binding for N must already
    // exist. It performs the following steps when called:
    //
    // 1. Assert: envRec must have an uninitialized binding for N.
    // 2. Set the bound value for N in envRec to V.
    // 3. Record that the binding for N in envRec has been initialized.
    // 4. Return NormalCompletion(empty).
    fn initialize_binding(&self, _agent: &mut Agent, name: &JSString, value: ECMAScriptValue) -> Completion<()> {
        self.bindings.borrow_mut().get_mut(name).unwrap().value = Some(value);
        Ok(())
    }

    // SetMutableBinding ( N, V, S )
    //
    // The SetMutableBinding concrete method of a declarative Environment Record envRec takes arguments N (a String), V
    // (an ECMAScript language value), and S (a Boolean). It attempts to change the bound value of the current binding
    // of the identifier whose name is the value of the argument N to the value of argument V. A binding for N normally
    // already exists, but in rare cases it may not. If the binding is an immutable binding, a TypeError is thrown if S
    // is true. It performs the following steps when called:
    //
    //  1. If envRec does not have a binding for N, then
    //      a. If S is true, throw a ReferenceError exception.
    //      b. Perform envRec.CreateMutableBinding(N, true).
    //      c. Perform envRec.InitializeBinding(N, V).
    //      d. Return NormalCompletion(empty).
    //  2. If the binding for N in envRec is a strict binding, set S to true.
    //  3. If the binding for N in envRec has not yet been initialized, throw a ReferenceError exception.
    //  4. Else if the binding for N in envRec is a mutable binding, change its bound value to V.
    //  5. Else,
    //      a. Assert: This is an attempt to change the value of an immutable binding.
    //      b. If S is true, throw a TypeError exception.
    //  6. Return NormalCompletion(empty).
    //
    // NOTE     An example of ECMAScript code that results in a missing binding at step 1 is:
    //              function f() { eval("var x; x = (delete x, 0);"); }
    fn set_mutable_binding(
        &self,
        agent: &mut Agent,
        name: JSString,
        value: ECMAScriptValue,
        strict: bool,
    ) -> Completion<()> {
        let mut bindings = self.bindings.borrow_mut();
        let maybe_item = bindings.get_mut(&name);
        match maybe_item {
            None => {
                if strict {
                    return Err(create_reference_error(agent, "Identifier not defined"));
                }
                bindings.insert(
                    name,
                    Binding { value: Some(value), mutability: Mutability::Mutable(Removability::Deletable) },
                );
                return Ok(());
            }
            Some(item) => match item.value {
                None => {
                    return Err(create_reference_error(agent, "Binding not initialized"));
                }
                Some(_) => match &item.mutability {
                    Mutability::Mutable(_) => {
                        item.value = Some(value);
                    }
                    Mutability::Immutable(s) => {
                        if *s == Strictness::Strict || strict {
                            return Err(create_type_error(agent, "Cannot change read-only value"));
                        }
                    }
                },
            },
        }
        Ok(())
    }

    // GetBindingValue ( N, S )
    //
    // The GetBindingValue concrete method of a declarative Environment Record envRec takes arguments N (a String) and S
    // (a Boolean). It returns the value of its bound identifier whose name is the value of the argument N. If the
    // binding exists but is uninitialized a ReferenceError is thrown, regardless of the value of S. It performs the
    // following steps when called:
    //
    //  1. Assert: envRec has a binding for N.
    //  2. If the binding for N in envRec is an uninitialized binding, throw a ReferenceError exception.
    //  3. Return the value currently bound to N in envRec.
    fn get_binding_value(&self, agent: &mut Agent, name: &JSString, _strict: bool) -> Completion<ECMAScriptValue> {
        let bindings = self.bindings.borrow();
        let maybe_value = &bindings.get(name).unwrap().value;
        match maybe_value {
            None => Err(create_reference_error(agent, "Binding not initialized")),
            Some(v) => Ok(v.clone()),
        }
    }

    // DeleteBinding ( N )
    //
    // The DeleteBinding concrete method of a declarative Environment Record envRec takes argument N (a String). It can
    // only delete bindings that have been explicitly designated as being subject to deletion. It performs the following
    // steps when called:
    //
    //  1. Assert: envRec has a binding for the name that is the value of N.
    //  2. If the binding for N in envRec cannot be deleted, return false.
    //  3. Remove the binding for N from envRec.
    //  4. Return true.
    fn delete_binding(&self, _agent: &mut Agent, name: &JSString) -> Completion<bool> {
        let mut bindings = self.bindings.borrow_mut();
        let item = bindings.get(name).unwrap();
        if item.mutability != Mutability::Mutable(Removability::Deletable) {
            Ok(false)
        } else {
            bindings.remove(name);
            Ok(true)
        }
    }

    // HasThisBinding ( )
    //
    // The HasThisBinding concrete method of a declarative Environment Record envRec takes no arguments. It performs the
    // following steps when called:
    //
    //  1. Return false.
    // NOTE     A regular declarative Environment Record (i.e., one that is neither a function Environment Record nor a
    //          module Environment Record) does not provide a this binding.
    fn has_this_binding(&self) -> bool {
        false
    }

    // HasSuperBinding ( )
    //
    // The HasSuperBinding concrete method of a declarative Environment Record envRec takes no arguments. It performs
    // the following steps when called:
    //
    //  1. Return false.
    // NOTE     A regular declarative Environment Record (i.e., one that is neither a function Environment Record nor a
    //          module Environment Record) does not provide a super binding.
    fn has_super_binding(&self) -> bool {
        false
    }

    // WithBaseObject ( )
    //
    // The WithBaseObject concrete method of a declarative Environment Record envRec takes no arguments. It performs the
    // following steps when called:
    //
    //  1. Return undefined.
    fn with_base_object(&self) -> Option<Object> {
        None
    }

    fn get_outer_env(&self) -> Option<Rc<dyn EnvironmentRecord>> {
        self.outer_env.as_ref().cloned()
    }

    fn name(&self) -> String {
        self.name.clone()
    }
}

impl DeclarativeEnvironmentRecord {
    // NewDeclarativeEnvironment ( E )
    //
    // The abstract operation NewDeclarativeEnvironment takes argument E (an Environment Record). It performs the
    // following steps when called:
    //
    //  1. Let env be a new declarative Environment Record containing no bindings.
    //  2. Set env.[[OuterEnv]] to E.
    //  3. Return env.
    pub fn new(env: Option<Rc<dyn EnvironmentRecord>>, name: impl Into<String>) -> Self {
        DeclarativeEnvironmentRecord { bindings: Default::default(), outer_env: env, name: name.into() }
    }
}

// Object Environment Records
//
// Each object Environment Record is associated with an object called its binding object. An object Environment Record
// binds the set of string identifier names that directly correspond to the property names of its binding object.
// Property keys that are not strings in the form of an IdentifierName are not included in the set of bound identifiers.
// Both own and inherited properties are included in the set regardless of the setting of their [[Enumerable]]
// attribute. Because properties can be dynamically added and deleted from objects, the set of identifiers bound by an
// object Environment Record may potentially change as a side-effect of any operation that adds or deletes properties.
// Any bindings that are created as a result of such a side-effect are considered to be a mutable binding even if the
// Writable attribute of the corresponding property has the value false. Immutable bindings do not exist for object
// Environment Records.
//
// Object Environment Records created for with statements (14.11) can provide their binding object as an implicit this
// value for use in function calls. The capability is controlled by a Boolean [[IsWithEnvironment]] field.
//
// Object Environment Records have the additional state fields listed in Table 18.
//
// Table 18: Additional Fields of Object Environment Records
// +-----------------------+---------+----------------------------------------------------------------------------+
// | Field Name            | Value   | Meaning                                                                    |
// +-----------------------+---------+----------------------------------------------------------------------------+
// | [[BindingObject]]     | Object  | The binding object of this Environment Record.                             |
// +-----------------------+---------+----------------------------------------------------------------------------+
// | [[IsWithEnvironment]] | Boolean | Indicates whether this Environment Record is created for a with statement. |
// +-----------------------+---------+----------------------------------------------------------------------------+
//
// The behaviour of the concrete specification methods for object Environment Records is defined by the following
// algorithms.
pub struct ObjectEnvironmentRecord {
    binding_object: Object,
    is_with_environment: bool,
    outer_env: Option<Rc<dyn EnvironmentRecord>>,
    name: String,
}

impl fmt::Debug for ObjectEnvironmentRecord {
    fn fmt(&self, f: &mut fmt::Formatter) -> fmt::Result {
        if f.alternate() {
            f.debug_struct("ObjectEnvironmentRecord")
                .field("binding_object", &self.binding_object)
                .field("is_with_environment", &self.is_with_environment)
                .field("outer_env", &self.outer_env)
                .field("name", &self.name)
                .finish()
        } else {
            let name = &self.name;
            write!(f, "ObjectEnvironmentRecord({name})")
        }
    }
}

impl EnvironmentRecord for ObjectEnvironmentRecord {
    // HasBinding ( N )
    //
    // The HasBinding concrete method of an object Environment Record envRec takes argument N (a String). It determines
    // if its associated binding object has a property whose name is the value of the argument N. It performs the
    // following steps when called:
    //
    //  1. Let bindingObject be envRec.[[BindingObject]].
    //  2. Let foundBinding be ? HasProperty(bindingObject, N).
    //  3. If foundBinding is false, return false.
    //  4. If envRec.[[IsWithEnvironment]] is false, return true.
    //  5. Let unscopables be ? Get(bindingObject, @@unscopables).
    //  6. If Type(unscopables) is Object, then
    //      a. Let blocked be ! ToBoolean(? Get(unscopables, N)).
    //      b. If blocked is true, return false.
    //  7. Return true.
    fn has_binding(&self, agent: &mut Agent, name: &JSString) -> Completion<bool> {
        let name_key = PropertyKey::from(name);
        let binding_object = &self.binding_object;
        let found_binding = has_property(agent, binding_object, &name_key)?;
        if !found_binding {
            Ok(false)
        } else if !self.is_with_environment {
            Ok(true)
        } else {
            let unscopables = get(agent, binding_object, &PropertyKey::from(agent.wks(WksId::Unscopables)))?;
            match &unscopables {
                ECMAScriptValue::Object(unscopables_obj) => {
                    let blocked = to_boolean(get(agent, unscopables_obj, &name_key)?);
                    Ok(!blocked)
                }
                _ => Ok(true),
            }
        }
    }

    // CreateMutableBinding ( N, D )
    //
    // The CreateMutableBinding concrete method of an object Environment Record envRec takes arguments N (a String) and
    // D (a Boolean). It creates in an Environment Record's associated binding object a property whose name is the
    // String value and initializes it to the value undefined. If D has the value true, the new property's
    // [[Configurable]] attribute is set to true; otherwise it is set to false. It performs the following steps when
    // called:
    //
    //  1. Let bindingObject be envRec.[[BindingObject]].
    //  2. Return ? DefinePropertyOrThrow(bindingObject, N, PropertyDescriptor { [[Value]]: undefined, [[Writable]]:
    //     true, [[Enumerable]]: true, [[Configurable]]: D }).
    //
    // NOTE     Normally envRec will not have a binding for N but if it does, the semantics of DefinePropertyOrThrow may
    //          result in an existing binding being replaced or shadowed or cause an abrupt completion to be returned.
    fn create_mutable_binding(&self, agent: &mut Agent, name: JSString, deletable: bool) -> Completion<()> {
        let binding_object = &self.binding_object;
        let desc = PotentialPropertyDescriptor::new()
            .value(ECMAScriptValue::Undefined)
            .writable(true)
            .enumerable(true)
            .configurable(deletable);
        define_property_or_throw(agent, binding_object, name, desc)
    }

    // CreateImmutableBinding ( N, S )
    //
    // The CreateImmutableBinding concrete method of an object Environment Record is never used within this
    // specification.
    fn create_immutable_binding(&self, _agent: &mut Agent, _name: JSString, _strict: bool) -> Completion<()> {
        unreachable!()
    }

    // InitializeBinding ( N, V )
    //
    // The InitializeBinding concrete method of an object Environment Record envRec takes arguments N (a String) and V
    // (an ECMAScript language value). It is used to set the bound value of the current binding of the identifier whose
    // name is the value of the argument N to the value of argument V. It performs the following steps when called:
    //
    //  1. Return ? envRec.SetMutableBinding(N, V, false).
    //
    // NOTE     In this specification, all uses of CreateMutableBinding for object Environment Records are immediately
    //          followed by a call to InitializeBinding for the same name. Hence, this specification does not explicitly
    //          track the initialization state of bindings in object Environment Records.
    fn initialize_binding(&self, agent: &mut Agent, name: &JSString, value: ECMAScriptValue) -> Completion<()> {
        self.set_mutable_binding(agent, name.clone(), value, false)
    }

    // SetMutableBinding ( N, V, S )
    //
    // The SetMutableBinding concrete method of an object Environment Record envRec takes arguments N (a String), V (an
    // ECMAScript language value), and S (a Boolean). It attempts to set the value of the Environment Record's
    // associated binding object's property whose name is the value of the argument N to the value of argument V. A
    // property named N normally already exists but if it does not or is not currently writable, error handling is
    // determined by S. It performs the following steps when called:
    //
    //  1. Let bindingObject be envRec.[[BindingObject]].
    //  2. Let stillExists be ? HasProperty(bindingObject, N).
    //  3. If stillExists is false and S is true, throw a ReferenceError exception.
    //  4. Return ? Set(bindingObject, N, V, S).
    fn set_mutable_binding(
        &self,
        agent: &mut Agent,
        name: JSString,
        value: ECMAScriptValue,
        strict: bool,
    ) -> Completion<()> {
        let name_key = PropertyKey::from(name);
        let binding_object = &self.binding_object;
        let still_exists = has_property(agent, binding_object, &name_key)?;
        if !still_exists && strict {
            Err(create_reference_error(agent, "Reference no longer exists"))
        } else {
            set(agent, binding_object, name_key, value, strict)?;
            Ok(())
        }
    }

    // GetBindingValue ( N, S )
    //
    // The GetBindingValue concrete method of an object Environment Record envRec takes arguments N (a String) and S (a
    // Boolean). It returns the value of its associated binding object's property whose name is the String value of the
    // argument identifier N. The property should already exist but if it does not the result depends upon S. It
    // performs the following steps when called:
    //
    //  1. Let bindingObject be envRec.[[BindingObject]].
    //  2. Let value be ? HasProperty(bindingObject, N).
    //  3. If value is false, then
    //      a. If S is false, return the value undefined; otherwise throw a ReferenceError exception.
    //  4. Return ? Get(bindingObject, N).
    fn get_binding_value(&self, agent: &mut Agent, name: &JSString, strict: bool) -> Completion<ECMAScriptValue> {
        let name_key = PropertyKey::from(name);
        let binding_object = &self.binding_object;
        let has_prop = has_property(agent, binding_object, &name_key)?;
        if !has_prop {
            if !strict {
                Ok(ECMAScriptValue::Undefined)
            } else {
                Err(create_reference_error(agent, "Unresolvable reference"))
            }
        } else {
            get(agent, binding_object, &name_key)
        }
    }

    // DeleteBinding ( N )
    //
    // The DeleteBinding concrete method of an object Environment Record envRec takes argument N (a String). It can only
    // delete bindings that correspond to properties of the environment object whose [[Configurable]] attribute have the
    // value true. It performs the following steps when called:
    //
    //  1. Let bindingObject be envRec.[[BindingObject]].
    //  2. Return ? bindingObject.[[Delete]](N).
    fn delete_binding(&self, agent: &mut Agent, name: &JSString) -> Completion<bool> {
        let name_key = PropertyKey::from(name);
        let binding_object = &self.binding_object;
        binding_object.o.delete(agent, &name_key)
    }

    // HasThisBinding ( )
    //
    // The HasThisBinding concrete method of an object Environment Record envRec takes no arguments. It performs the
    // following steps when called:
    //
    //  1. Return false.
    //
    // NOTE     Object Environment Records do not provide a this binding.
    fn has_this_binding(&self) -> bool {
        false
    }
    // HasSuperBinding ( )
    //
    // The HasSuperBinding concrete method of an object Environment Record envRec takes no arguments. It performs the
    // following steps when called:
    //
    //  1. Return false.
    //
    // NOTE     Object Environment Records do not provide a super binding.
    fn has_super_binding(&self) -> bool {
        false
    }

    // WithBaseObject ( )
    //
    // The WithBaseObject concrete method of an object Environment Record envRec takes no arguments. It performs the
    // following steps when called:
    //
    //  1. If envRec.[[IsWithEnvironment]] is true, return envRec.[[BindingObject]].
    //  2. Otherwise, return undefined.
    fn with_base_object(&self) -> Option<Object> {
        match self.is_with_environment {
            true => Some(self.binding_object.clone()),
            false => None,
        }
    }

    fn get_outer_env(&self) -> Option<Rc<dyn EnvironmentRecord>> {
        self.outer_env.as_ref().cloned()
    }

    fn name(&self) -> String {
        self.name.clone()
    }
}

impl ObjectEnvironmentRecord {
    // NewObjectEnvironment ( O, W, E )
    //
    // The abstract operation NewObjectEnvironment takes arguments O (an Object), W (a Boolean), and E (an Environment
    // Record or null). It performs the following steps when called:
    //
    //  1. Let env be a new object Environment Record.
    //  2. Set env.[[BindingObject]] to O.
    //  3. Set env.[[IsWithEnvironment]] to W.
    //  4. Set env.[[OuterEnv]] to E.
    //  5. Return env.
    pub fn new(
        binding_object: Object,
        is_with_environment: bool,
        outer_env: Option<Rc<dyn EnvironmentRecord>>,
        name: impl Into<String>,
    ) -> Self {
        ObjectEnvironmentRecord { binding_object, is_with_environment, outer_env, name: name.into() }
    }
}

// Function Environment Records
//
// A function Environment Record is a declarative Environment Record that is used to represent the top-level scope of a
// function and, if the function is not an ArrowFunction, provides a this binding. If a function is not an ArrowFunction
// function and references super, its function Environment Record also contains the state that is used to perform super
// method invocations from within the function.
//
// Function Environment Records have the additional state fields listed in Table 19.
//
// Table 19: Additional Fields of Function Environment Records
// +-----------------------+-----------------------+-------------------------------------------------------------------+
// | Field Name            | Value                 | Meaning                                                           |
// +-----------------------+-----------------------+-------------------------------------------------------------------+
// | [[ThisValue]]         | Any                   | This is the this value used for this invocation of the function.  |
// +-----------------------+-----------------------+-------------------------------------------------------------------+
// | [[ThisBindingStatus]] | lexical | initialized | If the value is lexical, this is an ArrowFunction and does not    |
// |                       | | uninitialized       | have a local this value.                                          |
// +-----------------------+-----------------------+-------------------------------------------------------------------+
// | [[FunctionObject]]    | Object                | The function object whose invocation caused this Environment      |
// |                       |                       | Record to be created.                                             |
// +-----------------------+-----------------------+-------------------------------------------------------------------+
// | [[NewTarget]]         | Object | undefined    | If this Environment Record was created by the [[Construct]]       |
// |                       |                       | internal method, [[NewTarget]] is the value of the [[Construct]]  |
// |                       |                       | newTarget parameter. Otherwise, its value is undefined.           |
// +-----------------------+-----------------------+-------------------------------------------------------------------+

#[derive(Copy, Clone, PartialEq, Eq, Debug)]
pub enum BindingStatus {
    Lexical,
    Initialized,
    Uninitialized,
}

pub struct FunctionEnvironmentRecord {
    base: DeclarativeEnvironmentRecord,
    this_value: RefCell<ECMAScriptValue>,
    this_binding_status: Cell<BindingStatus>,
    function_object: Object,
    new_target: Option<Object>,
    name: String,
}

impl fmt::Debug for FunctionEnvironmentRecord {
    fn fmt(&self, f: &mut fmt::Formatter) -> fmt::Result {
        if f.alternate() {
            f.debug_struct("FunctionEnvironmentRecord")
                .field("base", &self.base)
                .field("this_value", &self.this_value.borrow())
                .field("this_binding_status", &self.this_binding_status.get())
                .field("function_object", &self.function_object)
                .field("new_target", &self.new_target)
                .field("name", &self.name)
                .finish()
        } else {
            let name = &self.name;
            write!(f, "FunctionEnvironmentRecord({name})")
        }
    }
}

impl EnvironmentRecord for FunctionEnvironmentRecord {
    // Function Environment Records support all of the declarative Environment Record methods listed in Table 17 and share
    // the same specifications for all of those methods except for HasThisBinding and HasSuperBinding.
    fn has_binding(&self, agent: &mut Agent, name: &JSString) -> Completion<bool> {
        self.base.has_binding(agent, name)
    }
    fn create_mutable_binding(&self, agent: &mut Agent, name: JSString, deletable: bool) -> Completion<()> {
        self.base.create_mutable_binding(agent, name, deletable)
    }
    fn create_immutable_binding(&self, agent: &mut Agent, name: JSString, strict: bool) -> Completion<()> {
        self.base.create_immutable_binding(agent, name, strict)
    }
    fn initialize_binding(&self, agent: &mut Agent, name: &JSString, value: ECMAScriptValue) -> Completion<()> {
        self.base.initialize_binding(agent, name, value)
    }
    fn set_mutable_binding(
        &self,
        agent: &mut Agent,
        name: JSString,
        value: ECMAScriptValue,
        strict: bool,
    ) -> Completion<()> {
        self.base.set_mutable_binding(agent, name, value, strict)
    }
    fn get_binding_value(&self, agent: &mut Agent, name: &JSString, strict: bool) -> Completion<ECMAScriptValue> {
        self.base.get_binding_value(agent, name, strict)
    }
    fn delete_binding(&self, agent: &mut Agent, name: &JSString) -> Completion<bool> {
        self.base.delete_binding(agent, name)
    }
    fn with_base_object(&self) -> Option<Object> {
        self.base.with_base_object()
    }

    // HasThisBinding ( )
    //
    // The HasThisBinding concrete method of a function Environment Record envRec takes no arguments. It performs the
    // following steps when called:
    //
    //  1. If envRec.[[ThisBindingStatus]] is lexical, return false; otherwise, return true.
    fn has_this_binding(&self) -> bool {
        self.this_binding_status.get() != BindingStatus::Lexical
    }

    // HasSuperBinding ( )
    //
    // The HasSuperBinding concrete method of a function Environment Record envRec takes no arguments. It performs the
    // following steps when called:
    //
    //  1. If envRec.[[ThisBindingStatus]] is lexical, return false.
    //  2. If envRec.[[FunctionObject]].[[HomeObject]] has the value undefined, return false; otherwise, return true.
    fn has_super_binding(&self) -> bool {
        if self.this_binding_status.get() == BindingStatus::Lexical {
            false
        } else {
            let fo = self.function_object.o.to_function_obj().unwrap();
            fo.function_data().borrow().home_object.is_some()
        }
    }

    fn get_outer_env(&self) -> Option<Rc<dyn EnvironmentRecord>> {
        self.base.outer_env.as_ref().cloned()
    }

    // GetThisBinding ( )
    //
    // The GetThisBinding concrete method of a function Environment Record envRec takes no arguments. It performs the
    // following steps when called:
    //
    //  1. Assert: envRec.[[ThisBindingStatus]] is not lexical.
    //  2. If envRec.[[ThisBindingStatus]] is uninitialized, throw a ReferenceError exception.
    //  3. Return envRec.[[ThisValue]].
    fn get_this_binding(&self, agent: &mut Agent) -> Completion<ECMAScriptValue> {
        if self.this_binding_status.get() == BindingStatus::Uninitialized {
            Err(create_reference_error(agent, "This binding uninitialized"))
        } else {
            Ok(self.this_value.borrow().clone())
        }
    }

    // BindThisValue ( V )
    //
    // The BindThisValue concrete method of a function Environment Record envRec takes argument V (an ECMAScript
    // language value). It performs the following steps when called:
    //
    //  1. Assert: envRec.[[ThisBindingStatus]] is not lexical.
    //  2. If envRec.[[ThisBindingStatus]] is initialized, throw a ReferenceError exception.
    //  3. Set envRec.[[ThisValue]] to V.
    //  4. Set envRec.[[ThisBindingStatus]] to initialized.
    //  5. Return V.
    fn bind_this_value(&self, agent: &mut Agent, val: ECMAScriptValue) -> Completion<ECMAScriptValue> {
        assert_ne!(self.this_binding_status.get(), BindingStatus::Lexical);
        if self.this_binding_status.get() == BindingStatus::Initialized {
            Err(create_reference_error(agent, "This value already bound"))
        } else {
            *self.this_value.borrow_mut() = val.clone();
            self.this_binding_status.set(BindingStatus::Initialized);
            Ok(val)
        }
    }

    fn name(&self) -> String {
        self.name.clone()
    }
}

// In addition, function Environment Records support the methods listed in Table 20:
//
// Table 20: Additional Methods of Function Environment Records
//
// +------------------+------------------------------------------------------------------------------------------------+
// | Method           | Purpose                                                                                        |
// +------------------+------------------------------------------------------------------------------------------------+
// | BindThisValue(V) | Set the [[ThisValue]] and record that it has been initialized.                                 |
// +------------------+------------------------------------------------------------------------------------------------+
// | GetThisBinding() | Return the value of this Environment Record's this binding. Throws a ReferenceError if the     |
// |                  | this binding has not been initialized.                                                         |
// +------------------+------------------------------------------------------------------------------------------------+
// | GetSuperBase()   | Return the object that is the base for super property accesses bound in this Environment       |
// |                  | Record. The value undefined indicates that super property accesses will produce runtime        |
// |                  | errors.                                                                                        |
// +------------------+------------------------------------------------------------------------------------------------+
//
// The behaviour of the additional concrete specification methods for function Environment Records is defined by the
// following algorithms:

impl FunctionEnvironmentRecord {
    // GetSuperBase ( )
    //
    // The GetSuperBase concrete method of a function Environment Record envRec takes no arguments. It performs the
    // following steps when called:
    //
    //  1. Let home be envRec.[[FunctionObject]].[[HomeObject]].
    //  2. If home has the value undefined, return undefined.
    //  3. Assert: Type(home) is Object.
    //  4. Return ? home.[[GetPrototypeOf]]().
    pub fn get_super_base(&self, agent: &mut Agent) -> Completion<Option<Object>> {
        let fo = self.function_object.o.to_function_obj().unwrap();
        let home = &fo.function_data().borrow().home_object;
        match home {
            Some(obj) => obj.o.get_prototype_of(agent),
            None => Ok(None),
        }
    }

    // NewFunctionEnvironment ( F, newTarget )
    //
    // The abstract operation NewFunctionEnvironment takes arguments F and newTarget. It performs the following steps
    // when called:
    //
    //  1. Assert: F is an ECMAScript function.
    //  2. Assert: Type(newTarget) is Undefined or Object.
    //  3. Let env be a new function Environment Record containing no bindings.
    //  4. Set env.[[FunctionObject]] to F.
    //  5. If F.[[ThisMode]] is lexical, set env.[[ThisBindingStatus]] to lexical.
    //  6. Else, set env.[[ThisBindingStatus]] to uninitialized.
    //  7. Set env.[[NewTarget]] to newTarget.
    //  8. Set env.[[OuterEnv]] to F.[[Environment]].
    //  9. Return env.
    pub fn new(f: Object, new_target: Option<Object>, name: impl Into<String>) -> Self {
        let fo = f.o.to_function_obj().unwrap();
        let tbs = if fo.function_data().borrow().this_mode == ThisMode::Lexical {
            BindingStatus::Lexical
        } else {
            BindingStatus::Uninitialized
        };
        let outer = Some(fo.function_data().borrow().environment.clone());
        let name = name.into();

        FunctionEnvironmentRecord {
            base: DeclarativeEnvironmentRecord {
                bindings: Default::default(),
                outer_env: outer,
                name: format!("{name}-inner"),
            },
            this_value: RefCell::new(ECMAScriptValue::Undefined),
            this_binding_status: Cell::new(tbs),
            function_object: f,
            new_target,
            name,
        }
    }
}

// Global Environment Records
//
// A global Environment Record is used to represent the outer most scope that is shared by all of the ECMAScript Script
// elements that are processed in a common realm. A global Environment Record provides the bindings for built-in globals
// (clause 19), properties of the global object, and for all top-level declarations (8.1.9, 8.1.11) that occur within a
// Script.
//
// A global Environment Record is logically a single record but it is specified as a composite encapsulating an object
// Environment Record and a declarative Environment Record. The object Environment Record has as its base object the
// global object of the associated Realm Record. This global object is the value returned by the global Environment
// Record's GetThisBinding concrete method. The object Environment Record component of a global Environment Record
// contains the bindings for all built-in globals (clause 19) and all bindings introduced by a FunctionDeclaration,
// GeneratorDeclaration, AsyncFunctionDeclaration, AsyncGeneratorDeclaration, or VariableStatement contained in global
// code. The bindings for all other ECMAScript declarations in global code are contained in the declarative Environment
// Record component of the global Environment Record.
//
// Properties may be created directly on a global object. Hence, the object Environment Record component of a global
// Environment Record may contain both bindings created explicitly by FunctionDeclaration, GeneratorDeclaration,
// AsyncFunctionDeclaration, AsyncGeneratorDeclaration, or VariableDeclaration declarations and bindings created
// implicitly as properties of the global object. In order to identify which bindings were explicitly created using
// declarations, a global Environment Record maintains a list of the names bound using its CreateGlobalVarBinding and
// CreateGlobalFunctionBinding concrete methods.
//
// Global Environment Records have the additional fields listed in Table 21 and the additional methods listed in Table
// 22.

// Table 21: Additional Fields of Global Environment Records
// +-----------------------+-------------+-----------------------------------------------------------------------------+
// | Field Name            | Value       | Meaning                                                                     |
// +-----------------------+-------------+-----------------------------------------------------------------------------+
// | [[ObjectRecord]]      | Object      | Binding object is the global object. It contains global built-in bindings   |
// |                       | Environment | as well as FunctionDeclaration, GeneratorDeclaration,                       |
// |                       | Record      | AsyncFunctionDeclaration, AsyncGeneratorDeclaration, and                    |
// |                       |             | VariableDeclaration bindings in global code for the associated realm.       |
// +-----------------------+-------------+-----------------------------------------------------------------------------+
// | [[GlobalThisValue]]   | Object      | The value returned by this in global scope. Hosts may provide any           |
// |                       |             | ECMAScript Object value.                                                    |
// +-----------------------+-------------+-----------------------------------------------------------------------------+
// | [[DeclarativeRecord]] | Declarative | Contains bindings for all declarations in global code for the associated    |
// |                       | Environment | realm code except for FunctionDeclaration, GeneratorDeclaration,            |
// |                       | Record      | AsyncFunctionDeclaration, AsyncGeneratorDeclaration, and                    |
// |                       |             | VariableDeclaration bindings.                                               |
// +-----------------------+-------------+-----------------------------------------------------------------------------+
// | [[VarNames]]          | List of     | The string names bound by FunctionDeclaration, GeneratorDeclaration,        |
// |                       | String      | AsyncFunctionDeclaration, AsyncGeneratorDeclaration, and                    |
// |                       |             | VariableDeclaration declarations in global code for the associated realm.   |
// +-----------------------+-------------+-----------------------------------------------------------------------------+
pub struct GlobalEnvironmentRecord {
    object_record: ObjectEnvironmentRecord,
    global_this_value: Object,
    declarative_record: DeclarativeEnvironmentRecord,
    var_names: RefCell<AHashSet<JSString>>,
    name: String,
}

impl fmt::Debug for GlobalEnvironmentRecord {
    fn fmt(&self, f: &mut fmt::Formatter) -> fmt::Result {
        if f.alternate() {
            f.debug_struct("GlobalEnvironmentRecord")
                .field("object_record", &self.object_record)
                .field("global_this_value", &self.global_this_value)
                .field("declarative_record", &self.declarative_record)
                .field("var_names", &self.var_names)
                .field("name", &self.name)
                .finish()
        } else {
            let name = &self.name;
            write!(f, "GlobalEnvironmentRecord({name})")
        }
    }
}

// Table 22: Additional Methods of Global Environment Records
// +--------------------------------------+----------------------------------------------------------------------------+
// | Method                               | Purpose                                                                    |
// +--------------------------------------+----------------------------------------------------------------------------+
// | GetThisBinding()                     | Return the value of this Environment Record's this binding.                |
// +--------------------------------------+----------------------------------------------------------------------------+
// | HasVarDeclaration (N)                | Determines if the argument identifier has a binding in this Environment    |
// |                                      | Record that was created using a VariableDeclaration, FunctionDeclaration,  |
// |                                      | GeneratorDeclaration, AsyncFunctionDeclaration, or                         |
// |                                      | AsyncGeneratorDeclaration.                                                 |
// +--------------------------------------+----------------------------------------------------------------------------+
// | HasLexicalDeclaration (N)            | Determines if the argument identifier has a binding in this Environment    |
// |                                      | Record that was created using a lexical declaration such as a              |
// |                                      | LexicalDeclaration or a ClassDeclaration.                                  |
// +--------------------------------------+----------------------------------------------------------------------------+
// | HasRestrictedGlobalProperty (N)      | Determines if the argument is the name of a global object property that    |
// |                                      | may not be shadowed by a global lexical binding.                           |
// +--------------------------------------+----------------------------------------------------------------------------+
// | CanDeclareGlobalVar (N)              | Determines if a corresponding CreateGlobalVarBinding call would succeed if |
// |                                      | called for the same argument N.                                            |
// +--------------------------------------+----------------------------------------------------------------------------+
// | CanDeclareGlobalFunction (N)         | Determines if a corresponding CreateGlobalFunctionBinding call would       |
// |                                      | succeed if called for the same argument N.                                 |
// +--------------------------------------+----------------------------------------------------------------------------+
// | CreateGlobalVarBinding(N, D)         | Used to create and initialize to undefined a global var binding in the     |
// |                                      | [[ObjectRecord]] component of a global Environment Record. The binding     |
// |                                      | will be a mutable binding. The corresponding global object property will   |
// |                                      | have attribute values appropriate for a var. The String value N is the     |
// |                                      | bound name. If D is true the binding may be deleted. Logically equivalent  |
// |                                      | to CreateMutableBinding followed by a SetMutableBinding but it allows var  |
// |                                      | declarations to receive special treatment.                                 |
// +--------------------------------------+----------------------------------------------------------------------------+
// | CreateGlobalFunctionBinding(N, V, D) | Create and initialize a global function binding in the [[ObjectRecord]]    |
// |                                      | component of a global Environment Record. The binding will be a mutable    |
// |                                      | binding. The corresponding global object property will have attribute      |
// |                                      | values appropriate for a function. The String value N is the bound name. V |
// |                                      | is the initialization value. If the Boolean argument D is true the binding |
// |                                      | may be deleted. Logically equivalent to CreateMutableBinding followed by a |
// |                                      | SetMutableBinding but it allows function declarations to receive special   |
// |                                      | treatment.                                                                 |
// +--------------------------------------+----------------------------------------------------------------------------+

impl EnvironmentRecord for GlobalEnvironmentRecord {
    // HasBinding ( N )
    //
    // The HasBinding concrete method of a global Environment Record envRec takes argument N (a String). It determines
    // if the argument identifier is one of the identifiers bound by the record. It performs the following steps when
    // called:
    //
    //  1. Let DclRec be envRec.[[DeclarativeRecord]].
    //  2. If DclRec.HasBinding(N) is true, return true.
    //  3. Let ObjRec be envRec.[[ObjectRecord]].
    //  4. Return ? ObjRec.HasBinding(N).
    fn has_binding(&self, agent: &mut Agent, name: &JSString) -> Completion<bool> {
        Ok(self.declarative_record.has_binding(agent, name).unwrap() || self.object_record.has_binding(agent, name)?)
    }

    // CreateMutableBinding ( N, D )
    //
    // The CreateMutableBinding concrete method of a global Environment Record envRec takes arguments N (a String) and D
    // (a Boolean). It creates a new mutable binding for the name N that is uninitialized. The binding is created in the
    // associated DeclarativeRecord. A binding for N must not already exist in the DeclarativeRecord. If D has the value
    // true, the new binding is marked as being subject to deletion. It performs the following steps when called:
    //
    //  1. Let DclRec be envRec.[[DeclarativeRecord]].
    //  2. If DclRec.HasBinding(N) is true, throw a TypeError exception.
    //  3. Return DclRec.CreateMutableBinding(N, D).
    fn create_mutable_binding(&self, agent: &mut Agent, name: JSString, deletable: bool) -> Completion<()> {
        if self.declarative_record.has_binding(agent, &name).unwrap() {
            Err(create_type_error(agent, "Binding already exists"))
        } else {
            self.declarative_record.create_mutable_binding(agent, name, deletable)
        }
    }

    // CreateImmutableBinding ( N, S )
    //
    // The CreateImmutableBinding concrete method of a global Environment Record envRec takes arguments N (a String) and
    // S (a Boolean). It creates a new immutable binding for the name N that is uninitialized. A binding must not
    // already exist in this Environment Record for N. If S has the value true, the new binding is marked as a strict
    // binding. It performs the following steps when called:
    //
    //  1. Let DclRec be envRec.[[DeclarativeRecord]].
    //  2. If DclRec.HasBinding(N) is true, throw a TypeError exception.
    //  3. Return DclRec.CreateImmutableBinding(N, S).
    fn create_immutable_binding(&self, agent: &mut Agent, name: JSString, strict: bool) -> Completion<()> {
        if self.declarative_record.has_binding(agent, &name).unwrap() {
            Err(create_type_error(agent, "Binding already exists"))
        } else {
            self.declarative_record.create_immutable_binding(agent, name, strict)
        }
    }

    // InitializeBinding ( N, V )
    //
    // The InitializeBinding concrete method of a global Environment Record envRec takes arguments N (a String) and V
    // (an ECMAScript language value). It is used to set the bound value of the current binding of the identifier whose
    // name is the value of the argument N to the value of argument V. An uninitialized binding for N must already
    // exist. It performs the following steps when called:
    //
    //  1. Let DclRec be envRec.[[DeclarativeRecord]].
    //  2. If DclRec.HasBinding(N) is true, then
    //      a. Return DclRec.InitializeBinding(N, V).
    //  3. Assert: If the binding exists, it must be in the object Environment Record.
    //  4. Let ObjRec be envRec.[[ObjectRecord]].
    //  5. Return ? ObjRec.InitializeBinding(N, V).
    fn initialize_binding(&self, agent: &mut Agent, name: &JSString, value: ECMAScriptValue) -> Completion<()> {
        if self.declarative_record.has_binding(agent, name).unwrap() {
            self.declarative_record.initialize_binding(agent, name, value)
        } else {
            self.object_record.initialize_binding(agent, name, value)
        }
    }

    // SetMutableBinding ( N, V, S )
    //
    // The SetMutableBinding concrete method of a global Environment Record envRec takes arguments N (a String), V (an
    // ECMAScript language value), and S (a Boolean). It attempts to change the bound value of the current binding of
    // the identifier whose name is the value of the argument N to the value of argument V. If the binding is an
    // immutable binding, a TypeError is thrown if S is true. A property named N normally already exists but if it does
    // not or is not currently writable, error handling is determined by S. It performs the following steps when called:
    //
    //  1. Let DclRec be envRec.[[DeclarativeRecord]].
    //  2. If DclRec.HasBinding(N) is true, then
    //      a. Return DclRec.SetMutableBinding(N, V, S).
    //  3. Let ObjRec be envRec.[[ObjectRecord]].
    //  4. Return ? ObjRec.SetMutableBinding(N, V, S).
    fn set_mutable_binding(
        &self,
        agent: &mut Agent,
        name: JSString,
        value: ECMAScriptValue,
        strict: bool,
    ) -> Completion<()> {
        if self.declarative_record.has_binding(agent, &name).unwrap() {
            self.declarative_record.set_mutable_binding(agent, name, value, strict)
        } else {
            self.object_record.set_mutable_binding(agent, name, value, strict)
        }
    }

    // GetBindingValue ( N, S )
    //
    // The GetBindingValue concrete method of a global Environment Record envRec takes arguments N (a String) and S (a
    // Boolean). It returns the value of its bound identifier whose name is the value of the argument N. If the binding
    // is an uninitialized binding throw a ReferenceError exception. A property named N normally already exists but if
    // it does not or is not currently writable, error handling is determined by S. It performs the following steps when
    // called:
    //
    //  1. Let DclRec be envRec.[[DeclarativeRecord]].
    //  2. If DclRec.HasBinding(N) is true, then
    //      a. Return DclRec.GetBindingValue(N, S).
    //  3. Let ObjRec be envRec.[[ObjectRecord]].
    //  4. Return ? ObjRec.GetBindingValue(N, S).
    fn get_binding_value(&self, agent: &mut Agent, name: &JSString, strict: bool) -> Completion<ECMAScriptValue> {
        if self.declarative_record.has_binding(agent, name).unwrap() {
            self.declarative_record.get_binding_value(agent, name, strict)
        } else {
            self.object_record.get_binding_value(agent, name, strict)
        }
    }

    // DeleteBinding ( N )
    //
    // The DeleteBinding concrete method of a global Environment Record envRec takes argument N (a String). It can only
    // delete bindings that have been explicitly designated as being subject to deletion. It performs the following
    // steps when called:
    //
    //  1. Let DclRec be envRec.[[DeclarativeRecord]].
    //  2. If DclRec.HasBinding(N) is true, then
    //      a. Return DclRec.DeleteBinding(N).
    //  3. Let ObjRec be envRec.[[ObjectRecord]].
    //  4. Let globalObject be ObjRec.[[BindingObject]].
    //  5. Let existingProp be ? HasOwnProperty(globalObject, N).
    //  6. If existingProp is true, then
    //      a. Let status be ? ObjRec.DeleteBinding(N).
    //      b. If status is true, then
    //          i. Let varNames be envRec.[[VarNames]].
    //          ii. If N is an element of varNames, remove that element from the varNames.
    //      c. Return status.
    //  7. Return true.
    fn delete_binding(&self, agent: &mut Agent, name: &JSString) -> Completion<bool> {
        if self.declarative_record.has_binding(agent, name).unwrap() {
            self.declarative_record.delete_binding(agent, name)
        } else {
            let global_object = &self.object_record.binding_object;
            if has_own_property(agent, global_object, &name.clone().into())? {
                let status = self.object_record.delete_binding(agent, name)?;
                if status {
                    self.var_names.borrow_mut().remove(name);
                }
                Ok(status)
            } else {
                Ok(true)
            }
        }
    }

    // HasThisBinding ( )
    //
    // The HasThisBinding concrete method of a global Environment Record envRec takes no arguments. It performs the
    // following steps when called:
    //
    //  1. Return true.
    //
    // NOTE     Global Environment Records always provide a this binding.
    fn has_this_binding(&self) -> bool {
        true
    }

    // HasSuperBinding ( )
    //
    // The HasSuperBinding concrete method of a global Environment Record envRec takes no arguments. It performs the
    // following steps when called:
    //
    //  1. Return false.
    //
    // NOTE     Global Environment Records do not provide a super binding.
    fn has_super_binding(&self) -> bool {
        false
    }

    // WithBaseObject ( )
    //
    // The WithBaseObject concrete method of a global Environment Record envRec takes no arguments. It performs the
    // following steps when called:
    //
    //  1. Return undefined.
    fn with_base_object(&self) -> Option<Object> {
        None
    }

    fn get_outer_env(&self) -> Option<Rc<dyn EnvironmentRecord>> {
        None
    }

    // GetThisBinding ( )
    //
    // The GetThisBinding concrete method of a global Environment Record envRec takes no arguments. It performs the
    // following steps when called:
    //
    //  1. Return envRec.[[GlobalThisValue]].
    fn get_this_binding(&self, _: &mut Agent) -> Completion<ECMAScriptValue> {
        Ok(ECMAScriptValue::from(self.global_this_value.clone()))
    }

    fn name(&self) -> String {
        self.name.clone()
    }
}

impl GlobalEnvironmentRecord {
    // HasVarDeclaration ( N )
    //
    // The HasVarDeclaration concrete method of a global Environment Record envRec takes argument N (a String). It
    // determines if the argument identifier has a binding in this record that was created using a VariableStatement or
    // a FunctionDeclaration. It performs the following steps when called:
    //
    //  1. Let varDeclaredNames be envRec.[[VarNames]].
    //  2. If varDeclaredNames contains N, return true.
    //  3. Return false.
    pub fn has_var_declaration(&self, name: &JSString) -> bool {
        self.var_names.borrow().contains(name)
    }

    // HasLexicalDeclaration ( N )
    //
    // The HasLexicalDeclaration concrete method of a global Environment Record envRec takes argument N (a String). It
    // determines if the argument identifier has a binding in this record that was created using a lexical declaration
    // such as a LexicalDeclaration or a ClassDeclaration. It performs the following steps when called:
    //
    //  1. Let DclRec be envRec.[[DeclarativeRecord]].
    //  2. Return DclRec.HasBinding(N).
    pub fn has_lexical_declaration(&self, agent: &mut Agent, name: &JSString) -> bool {
        self.declarative_record.has_binding(agent, name).unwrap()
    }

    // HasRestrictedGlobalProperty ( N )
    //
    // The HasRestrictedGlobalProperty concrete method of a global Environment Record envRec takes argument N (a
    // String). It determines if the argument identifier is the name of a property of the global object that must not be
    // shadowed by a global lexical binding. It performs the following steps when called:
    //
    //  1. Let ObjRec be envRec.[[ObjectRecord]].
    //  2. Let globalObject be ObjRec.[[BindingObject]].
    //  3. Let existingProp be ? globalObject.[[GetOwnProperty]](N).
    //  4. If existingProp is undefined, return false.
    //  5. If existingProp.[[Configurable]] is true, return false.
    //  6. Return true.
    //
    // NOTE     Properties may exist upon a global object that were directly created rather than being declared using a
    //          var or function declaration. A global lexical binding may not be created that has the same name as a
    //          non-configurable property of the global object. The global property "undefined" is an example of such a
    //          property.
    pub fn has_restricted_global_property(&self, agent: &mut Agent, name: &JSString) -> Completion<bool> {
        let global_object = &self.object_record.binding_object;
        let existing_prop = global_object.o.get_own_property(agent, &name.clone().into())?;
        match existing_prop {
            None => Ok(false),
            Some(prop) => Ok(!prop.configurable),
        }
    }

    // CanDeclareGlobalVar ( N )
    //
    // The CanDeclareGlobalVar concrete method of a global Environment Record envRec takes argument N (a String). It
    // determines if a corresponding CreateGlobalVarBinding call would succeed if called for the same argument N.
    // Redundant var declarations and var declarations for pre-existing global object properties are allowed. It
    // performs the following steps when called:
    //
    //  1. Let ObjRec be envRec.[[ObjectRecord]].
    //  2. Let globalObject be ObjRec.[[BindingObject]].
    //  3. Let hasProperty be ? HasOwnProperty(globalObject, N).
    //  4. If hasProperty is true, return true.
    //  5. Return ? IsExtensible(globalObject).
    pub fn can_declare_global_var(&self, agent: &mut Agent, name: &JSString) -> Completion<bool> {
        let global_object = &self.object_record.binding_object;
        Ok(has_own_property(agent, global_object, &name.clone().into())? || is_extensible(agent, global_object)?)
    }

    // CanDeclareGlobalFunction ( N )
    //
    // The CanDeclareGlobalFunction concrete method of a global Environment Record envRec takes argument N (a String).
    // It determines if a corresponding CreateGlobalFunctionBinding call would succeed if called for the same argument
    // N. It performs the following steps when called:
    //
    //  1. Let ObjRec be envRec.[[ObjectRecord]].
    //  2. Let globalObject be ObjRec.[[BindingObject]].
    //  3. Let existingProp be ? globalObject.[[GetOwnProperty]](N).
    //  4. If existingProp is undefined, return ? IsExtensible(globalObject).
    //  5. If existingProp.[[Configurable]] is true, return true.
    //  6. If IsDataDescriptor(existingProp) is true and existingProp has attribute values { [[Writable]]: true, [[Enumerable]]: true }, return true.
    //  7. Return false.
    pub fn can_declare_global_function(&self, agent: &mut Agent, name: &JSString) -> Completion<bool> {
        let global_object = &self.object_record.binding_object;
        let existing_prop = global_object.o.get_own_property(agent, &name.clone().into())?;
        match existing_prop {
            None => is_extensible(agent, global_object),
            Some(prop) => {
                Ok(prop.configurable
                    || (prop.is_data_descriptor() && prop.is_writable() == Some(true) && prop.enumerable))
            }
        }
    }

    // CreateGlobalVarBinding ( N, D )
    //
    // The CreateGlobalVarBinding concrete method of a global Environment Record envRec takes arguments N (a String) and
    // D (a Boolean). It creates and initializes a mutable binding in the associated object Environment Record and
    // records the bound name in the associated [[VarNames]] List. If a binding already exists, it is reused and assumed
    // to be initialized. It performs the following steps when called:
    //
    //  1. Let ObjRec be envRec.[[ObjectRecord]].
    //  2. Let globalObject be ObjRec.[[BindingObject]].
    //  3. Let hasProperty be ? HasOwnProperty(globalObject, N).
    //  4. Let extensible be ? IsExtensible(globalObject).
    //  5. If hasProperty is false and extensible is true, then
    //      a. Perform ? ObjRec.CreateMutableBinding(N, D).
    //      b. Perform ? ObjRec.InitializeBinding(N, undefined).
    //  6. Let varDeclaredNames be envRec.[[VarNames]].
    //  7. If varDeclaredNames does not contain N, then
    //      a. Append N to varDeclaredNames.
    //  8. Return NormalCompletion(empty).
    pub fn create_global_var_binding(&self, agent: &mut Agent, name: JSString, deletable: bool) -> Completion<()> {
        let global_object = &self.object_record.binding_object;
        let has_property = has_own_property(agent, global_object, &name.clone().into())?;
        let extensible = is_extensible(agent, global_object)?;
        if !has_property && extensible {
            self.object_record.create_mutable_binding(agent, name.clone(), deletable)?;
            self.object_record.initialize_binding(agent, &name, ECMAScriptValue::Undefined)?;
        }
        self.var_names.borrow_mut().insert(name);
        Ok(())
    }

    // CreateGlobalFunctionBinding ( N, V, D )
    //
    // The CreateGlobalFunctionBinding concrete method of a global Environment Record envRec takes arguments N (a
    // String), V (an ECMAScript language value), and D (a Boolean). It creates and initializes a mutable binding in the
    // associated object Environment Record and records the bound name in the associated [[VarNames]] List. If a binding
    // already exists, it is replaced. It performs the following steps when called:
    //
    //  1. Let ObjRec be envRec.[[ObjectRecord]].
    //  2. Let globalObject be ObjRec.[[BindingObject]].
    //  3. Let existingProp be ? globalObject.[[GetOwnProperty]](N).
    //  4. If existingProp is undefined or existingProp.[[Configurable]] is true, then
    //      a. Let desc be the PropertyDescriptor { [[Value]]: V, [[Writable]]: true, [[Enumerable]]: true,
    //         [[Configurable]]: D }.
    //  5. Else,
    //      a. Let desc be the PropertyDescriptor { [[Value]]: V }.
    //  6. Perform ? DefinePropertyOrThrow(globalObject, N, desc).
    //  7. Perform ? Set(globalObject, N, V, false).
    //  8. Let varDeclaredNames be envRec.[[VarNames]].
    //  9. If varDeclaredNames does not contain N, then
    //      a. Append N to varDeclaredNames.
    //  10. Return NormalCompletion(empty).
    //
    // NOTE     Global function declarations are always represented as own properties of the global object. If possible,
    //          an existing own property is reconfigured to have a standard set of attribute values. Step 7 is
    //          equivalent to what calling the InitializeBinding concrete method would do and if globalObject is a Proxy
    //          will produce the same sequence of Proxy trap calls.
    pub fn create_global_function_binding(
        &self,
        agent: &mut Agent,
        name: JSString,
        val: ECMAScriptValue,
        deletable: bool,
    ) -> Completion<()> {
        let global_object = &self.object_record.binding_object;
        let prop_key = PropertyKey::from(name.clone());
        let existing_prop = global_object.o.get_own_property(agent, &prop_key)?;
        let full_pd =
            |v, d| PotentialPropertyDescriptor::new().value(v).writable(true).enumerable(true).configurable(d);
        let desc = match existing_prop {
            None => full_pd(val.clone(), deletable),
            Some(prop) if prop.configurable => full_pd(val.clone(), deletable),
            _ => PotentialPropertyDescriptor::new().value(val.clone()),
        };
        define_property_or_throw(agent, global_object, prop_key.clone(), desc)?;
        set(agent, global_object, prop_key, val, false)?;
        self.var_names.borrow_mut().insert(name);
        Ok(())
    }

    // NewGlobalEnvironment ( G, thisValue )
    //
    // The abstract operation NewGlobalEnvironment takes arguments G and thisValue. It performs the following steps when
    // called:
    //
    //      1. Let objRec be NewObjectEnvironment(G, false, null).
    //      2. Let dclRec be a new declarative Environment Record containing no bindings.
    //      3. Let env be a new global Environment Record.
    //      4. Set env.[[ObjectRecord]] to objRec.
    //      5. Set env.[[GlobalThisValue]] to thisValue.
    //      6. Set env.[[DeclarativeRecord]] to dclRec.
    //      7. Set env.[[VarNames]] to a new empty List.
    //      8. Set env.[[OuterEnv]] to null.
    //      9. Return env.
    pub fn new(global: Object, this_value: Object, name: impl Into<String>) -> Self {
        let name = name.into();
        let obj_rec = ObjectEnvironmentRecord::new(global, false, None, format!("{name}-obj"));
        let dcl_rec = DeclarativeEnvironmentRecord::new(None, format!("{name}-dcl"));
        Self {
            object_record: obj_rec,
            global_this_value: this_value,
            declarative_record: dcl_rec,
            var_names: Default::default(),
            name,
        }
    }

    #[cfg(test)]
    pub fn var_decls(&self) -> Vec<JSString> {
        let var_names = self.var_names.borrow();
        var_names.iter().cloned().collect::<Vec<JSString>>()
    }
    #[cfg(test)]
    pub fn lex_decls(&self) -> Vec<JSString> {
        let bindings = self.declarative_record.bindings.borrow();
        bindings.keys().cloned().collect::<Vec<_>>()
    }
}

// GetIdentifierReference ( env, name, strict )
//
// The abstract operation GetIdentifierReference takes arguments env (an Environment Record or null), name (a String),
// and strict (a Boolean). It performs the following steps when called:
//
//  1. If env is the value null, then
//      a. Return the Reference Record { [[Base]]: unresolvable, [[ReferencedName]]: name, [[Strict]]: strict, [[ThisValue]]: empty }.
//  2. Let exists be ? env.HasBinding(name).
//  3. If exists is true, then
//      a. Return the Reference Record { [[Base]]: env, [[ReferencedName]]: name, [[Strict]]: strict, [[ThisValue]]: empty }.
//  4. Else,
//      a. Let outer be env.[[OuterEnv]].
//      b. Return ? GetIdentifierReference(outer, name, strict).
pub fn get_identifier_reference(
    agent: &mut Agent,
    environment: Option<Rc<dyn EnvironmentRecord>>,
    name: JSString,
    strict: bool,
) -> Completion<Reference> {
    match environment {
        None => Ok(Reference::new(Base::Unresolvable, name, strict, None)),
        Some(env) => {
            let exists = env.has_binding(agent, &name)?;
            if exists {
                Ok(Reference::new(Base::Environment(env.clone()), name, strict, None))
            } else {
                let outer = env.get_outer_env();
                get_identifier_reference(agent, outer, name, strict)
            }
        }
    }
}

// PrivateEnvironment Records
//
// A PrivateEnvironment Record is a specification mechanism used to track Private Names based upon the lexical nesting
// structure of ClassDeclarations and ClassExpressions in ECMAScript code. They are similar to, but distinct from,
// Environment Records. Each PrivateEnvironment Record is associated with a ClassDeclaration or ClassExpression. Each
// time such a class is evaluated, a new PrivateEnvironment Record is created to record the Private Names declared by
// that class.
//
// Each PrivateEnvironment Record has the fields defined in Table 27.
//
// Table 27: PrivateEnvironment Record Fields
//
// +-----------------------------+-----------------------+-------------------------------------------------------------+
// | Field Name                  | Value Type            | Meaning                                                     |
// +-----------------------------+-----------------------+-------------------------------------------------------------+
// | [[OuterPrivateEnvironment]] | PrivateEnvironment    | The PrivateEnvironment Record of the nearest containing     |
// |                             | Record or null        | class. null if the class with which this PrivateEnvironment |
// |                             |                       | Record is associated is not contained in any other class.   |
// +-----------------------------+-----------------------+-------------------------------------------------------------+
// | [[Names]]                   | List of Private Names | The Private Names declared by this class.                   |
// +-----------------------------+-----------------------+-------------------------------------------------------------+
#[derive(Debug)]
pub struct PrivateEnvironmentRecord {
    outer_private_environment: Option<Box<PrivateEnvironmentRecord>>,
    names: Vec<PrivateName>,
}

impl PrivateEnvironmentRecord {
    // NewPrivateEnvironment ( outerPrivEnv )
    //
    // The abstract operation NewPrivateEnvironment takes argument outerPrivEnv (a PrivateEnvironment Record or null).
    // It performs the following steps when called:
    //
    //  1. Let names be a new empty List.
    //  2. Return the PrivateEnvironment Record { [[OuterPrivateEnvironment]]: outerPrivEnv, [[Names]]: names }.
    pub fn new(outer_priv_env: Option<Box<PrivateEnvironmentRecord>>) -> Self {
        PrivateEnvironmentRecord { outer_private_environment: outer_priv_env, names: vec![] }
    }

    // ResolvePrivateIdentifier ( privEnv, identifier )
    //
    // The abstract operation ResolvePrivateIdentifier takes arguments privEnv (a PrivateEnvironment Record) and
    // identifier (a String). It performs the following steps when called:
    //
    //  1. Let names be privEnv.[[Names]].
    //  2. If names contains a Private Name whose [[Description]] is identifier, then
    //      a. Let name be that Private Name.
    //      b. Return name.
    //  3. Else,
    //      a. Let outerPrivEnv be privEnv.[[OuterPrivateEnvironment]].
    //      b. Assert: outerPrivEnv is not null.
    //      c. Return ResolvePrivateIdentifier(outerPrivEnv, identifier).
    pub fn resolve_private_identifier(&self, identifier: &JSString) -> PrivateName {
        match self.names.iter().find(|&item| item.description == *identifier) {
            Some(x) => x.clone(),
            None => self.outer_private_environment.as_ref().unwrap().resolve_private_identifier(identifier),
        }
    }
}

#[cfg(test)]
mod tests;<|MERGE_RESOLUTION|>--- conflicted
+++ resolved
@@ -1,9 +1,9 @@
 use super::*;
 use ahash::{AHashMap, AHashSet, RandomState};
+use std::cell::Cell;
 use std::cell::RefCell;
 use std::fmt::{self, Debug};
 use std::rc::Rc;
-use std::cell::Cell;
 
 // Environment Records
 //
@@ -125,13 +125,10 @@
     fn get_this_binding(&self, _agent: &mut Agent) -> Completion<ECMAScriptValue> {
         unreachable!()
     }
-<<<<<<< HEAD
-    fn bind_this_value(&self, _agent: &mut Agent, _val: ECMAScriptValue) -> Completion<ECMAScriptValue>{
+    fn bind_this_value(&self, _agent: &mut Agent, _val: ECMAScriptValue) -> Completion<ECMAScriptValue> {
         unreachable!()
     }
-=======
     fn name(&self) -> String;
->>>>>>> 3838af81
 }
 
 // Declarative Environment Records
