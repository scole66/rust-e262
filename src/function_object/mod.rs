use super::*;
use anyhow::bail;
use itertools::Itertools;
use std::cell::RefCell;
use std::fmt;
use std::rc::Rc;

#[derive(Debug, Copy, Clone, PartialEq, Eq)]
pub enum ConstructorKind {
    Base,
    Derived,
}

#[derive(Debug, Copy, Clone, PartialEq, Eq)]
pub enum ThisMode {
    Lexical,
    Strict,
    Global,
}

#[derive(Debug, Copy, Clone, PartialEq, Eq)]
pub enum ThisLexicality {
    LexicalThis,
    NonLexicalThis,
}

#[derive(Debug, Clone)]
pub enum ClassName {
    String(JSString),
    Symbol(Symbol),
    Private(PrivateName),
    Empty,
}

#[derive(Debug)]
pub struct ClassFieldDefinitionRecord {}

#[derive(Debug, Clone)]
pub enum BodySource {
    Function(Rc<FunctionBody>),
    Generator(Rc<GeneratorBody>),
    AsyncFunction(Rc<AsyncFunctionBody>),
    AsyncGenerator(Rc<AsyncGeneratorBody>),
    ConciseBody(Rc<ConciseBody>),
    AsyncConciseBody(Rc<AsyncConciseBody>),
}

impl From<Rc<FunctionBody>> for BodySource {
    fn from(src: Rc<FunctionBody>) -> Self {
        Self::Function(src)
    }
}
impl From<Rc<AsyncFunctionBody>> for BodySource {
    fn from(src: Rc<AsyncFunctionBody>) -> Self {
        Self::AsyncFunction(src)
    }
}
impl From<Rc<ConciseBody>> for BodySource {
    fn from(src: Rc<ConciseBody>) -> Self {
        Self::ConciseBody(src)
    }
}
impl From<Rc<AsyncConciseBody>> for BodySource {
    fn from(src: Rc<AsyncConciseBody>) -> Self {
        Self::AsyncConciseBody(src)
    }
}
impl From<Rc<GeneratorBody>> for BodySource {
    fn from(src: Rc<GeneratorBody>) -> Self {
        Self::Generator(src)
    }
}
impl From<Rc<AsyncGeneratorBody>> for BodySource {
    fn from(src: Rc<AsyncGeneratorBody>) -> Self {
        Self::AsyncGenerator(src)
    }
}

impl PartialEq for BodySource {
    fn eq(&self, other: &Self) -> bool {
        match (self, other) {
            (Self::Function(l0), Self::Function(r0)) => Rc::ptr_eq(l0, r0),
            (Self::Generator(l0), Self::Generator(r0)) => Rc::ptr_eq(l0, r0),
            (Self::AsyncFunction(l0), Self::AsyncFunction(r0)) => Rc::ptr_eq(l0, r0),
            (Self::AsyncGenerator(l0), Self::AsyncGenerator(r0)) => Rc::ptr_eq(l0, r0),
            (Self::ConciseBody(l0), Self::ConciseBody(r0)) => Rc::ptr_eq(l0, r0),
            (Self::AsyncConciseBody(l0), Self::AsyncConciseBody(r0)) => Rc::ptr_eq(l0, r0),
            _ => false,
        }
    }
}

impl TryFrom<BodySource> for Rc<FunctionBody> {
    type Error = anyhow::Error;
    fn try_from(value: BodySource) -> Result<Self, Self::Error> {
        match value {
            BodySource::Function(val) => Ok(val),
            _ => bail!("Not a FunctionBody"),
        }
    }
}

impl BodySource {
    /// Return a list of identifiers defined by the `var` statement for this node.
    ///
    /// Note that function bodies are treated like top-level code in that top-level function identifiers are part
    /// of the var-declared list.
    ///
    /// See [VarDeclaredNames](https://tc39.es/ecma262/#sec-static-semantics-vardeclarednames) from ECMA-262.
    pub fn var_declared_names(&self) -> Vec<JSString> {
        match self {
            BodySource::Function(f) => f.var_declared_names(),
            BodySource::Generator(g) => g.var_declared_names(),
            BodySource::AsyncFunction(af) => af.var_declared_names(),
            BodySource::AsyncGenerator(ag) => ag.var_declared_names(),
            BodySource::ConciseBody(cb) => cb.var_declared_names(),
            BodySource::AsyncConciseBody(acb) => acb.var_declared_names(),
        }
    }

    /// Return a list of parse nodes for the var-style declarations contained within the children of this node.
    ///
    /// See [VarScopedDeclarations](https://tc39.es/ecma262/#sec-static-semantics-varscopeddeclarations) in ECMA-262.
    pub fn var_scoped_declarations(&self) -> Vec<VarScopeDecl> {
        match self {
            BodySource::Function(f) => f.var_scoped_declarations(),
            BodySource::Generator(g) => g.var_scoped_declarations(),
            BodySource::AsyncFunction(af) => af.var_scoped_declarations(),
            BodySource::AsyncGenerator(ag) => ag.var_scoped_declarations(),
            BodySource::ConciseBody(cb) => cb.var_scoped_declarations(),
            BodySource::AsyncConciseBody(acb) => acb.var_scoped_declarations(),
        }
    }

    pub fn lexically_declared_names(&self) -> Vec<JSString> {
        match self {
            BodySource::Function(f) => f.lexically_declared_names(),
            BodySource::Generator(g) => g.lexically_declared_names(),
            BodySource::AsyncFunction(af) => af.lexically_declared_names(),
            BodySource::AsyncGenerator(ag) => ag.lexically_declared_names(),
            BodySource::ConciseBody(cb) => cb.lexically_declared_names(),
            BodySource::AsyncConciseBody(acb) => acb.lexically_declared_names(),
        }
    }

    pub fn lexically_scoped_declarations(&self) -> Vec<DeclPart> {
        match self {
            BodySource::Function(f) => f.lexically_scoped_declarations(),
            BodySource::Generator(g) => g.lexically_scoped_declarations(),
            BodySource::AsyncFunction(af) => af.lexically_scoped_declarations(),
            BodySource::AsyncGenerator(ag) => ag.lexically_scoped_declarations(),
            BodySource::ConciseBody(cb) => cb.lexically_scoped_declarations(),
            BodySource::AsyncConciseBody(acb) => acb.lexically_scoped_declarations(),
        }
    }

    pub fn contains_use_strict(&self) -> bool {
        match self {
            BodySource::Function(node) => node.function_body_contains_use_strict(),
            BodySource::Generator(node) => node.function_body_contains_use_strict(),
            BodySource::AsyncFunction(node) => node.function_body_contains_use_strict(),
            BodySource::AsyncGenerator(node) => node.function_body_contains_use_strict(),
            BodySource::ConciseBody(node) => node.concise_body_contains_use_strict(),
            BodySource::AsyncConciseBody(acb) => acb.contains_use_strict(),
        }
    }
}

#[derive(Debug, Clone)]
pub enum ParamSource {
    FormalParameters(Rc<FormalParameters>),
    ArrowParameters(Rc<ArrowParameters>),
    AsyncArrowBinding(Rc<AsyncArrowBindingIdentifier>),
    ArrowFormals(Rc<ArrowFormalParameters>),
}

impl PartialEq for ParamSource {
    fn eq(&self, other: &Self) -> bool {
        match (self, other) {
            (Self::FormalParameters(l0), Self::FormalParameters(r0)) => Rc::ptr_eq(l0, r0),
            (Self::ArrowParameters(l0), Self::ArrowParameters(r0)) => Rc::ptr_eq(l0, r0),
            (Self::AsyncArrowBinding(l0), Self::AsyncArrowBinding(r0)) => Rc::ptr_eq(l0, r0),
            (Self::ArrowFormals(l0), Self::ArrowFormals(r0)) => Rc::ptr_eq(l0, r0),
            _ => false,
        }
    }
}

impl From<Rc<FormalParameters>> for ParamSource {
    fn from(src: Rc<FormalParameters>) -> Self {
        Self::FormalParameters(src)
    }
}
impl From<Rc<ArrowParameters>> for ParamSource {
    fn from(src: Rc<ArrowParameters>) -> Self {
        Self::ArrowParameters(src)
    }
}
impl From<Rc<AsyncArrowBindingIdentifier>> for ParamSource {
    fn from(src: Rc<AsyncArrowBindingIdentifier>) -> Self {
        Self::AsyncArrowBinding(src)
    }
}
impl From<Rc<ArrowFormalParameters>> for ParamSource {
    fn from(src: Rc<ArrowFormalParameters>) -> Self {
        Self::ArrowFormals(src)
    }
}
impl TryFrom<ParamSource> for Rc<FormalParameters> {
    type Error = anyhow::Error;
    fn try_from(value: ParamSource) -> Result<Self, Self::Error> {
        match value {
            ParamSource::FormalParameters(val) => Ok(val),
            _ => bail!("Not FormalParameters"),
        }
    }
}
impl ParamSource {
    pub fn expected_argument_count(&self) -> f64 {
        match self {
            ParamSource::FormalParameters(formals) => formals.expected_argument_count(),
            ParamSource::ArrowParameters(arrow) => arrow.expected_argument_count(),
            ParamSource::AsyncArrowBinding(node) => node.expected_argument_count(),
            ParamSource::ArrowFormals(node) => node.expected_argument_count(),
        }
    }

    pub fn bound_names(&self) -> Vec<JSString> {
        match self {
            ParamSource::FormalParameters(formals) => formals.bound_names(),
            ParamSource::ArrowParameters(arrow) => arrow.bound_names(),
            ParamSource::AsyncArrowBinding(node) => node.bound_names(),
            ParamSource::ArrowFormals(node) => node.bound_names(),
        }
    }

    pub fn is_simple_parameter_list(&self) -> bool {
        match self {
            ParamSource::FormalParameters(formals) => formals.is_simple_parameter_list(),
            ParamSource::ArrowParameters(arrow) => arrow.is_simple_parameter_list(),
            ParamSource::AsyncArrowBinding(node) => node.is_simple_parameter_list(),
            ParamSource::ArrowFormals(node) => node.is_simple_parameter_list(),
        }
    }

    pub fn contains_expression(&self) -> bool {
        match self {
            ParamSource::FormalParameters(formals) => formals.contains_expression(),
            ParamSource::ArrowParameters(arrow) => arrow.contains_expression(),
            ParamSource::AsyncArrowBinding(node) => node.contains_expression(),
            ParamSource::ArrowFormals(node) => node.contains_expression(),
        }
    }
}

#[derive(Debug, Clone)]
pub enum FunctionSource {
    FunctionExpression(Rc<FunctionExpression>),
    GeneratorExpression(Rc<GeneratorExpression>),
    AsyncGeneratorExpression(Rc<AsyncGeneratorExpression>),
    AsyncFunctionExpression(Rc<AsyncFunctionExpression>),
    ArrowFunction(Rc<ArrowFunction>),
    AsyncArrowFunction(Rc<AsyncArrowFunction>),
    MethodDefinition(Rc<MethodDefinition>),
    HoistableDeclaration(Rc<HoistableDeclaration>),
    FieldDefinition(Rc<FieldDefinition>),
    ClassStaticBlock(Rc<ClassStaticBlock>),
    FunctionDeclaration(Rc<FunctionDeclaration>),
}

impl PartialEq for FunctionSource {
    fn eq(&self, other: &Self) -> bool {
        match (self, other) {
            (Self::FunctionExpression(l0), Self::FunctionExpression(r0)) => Rc::ptr_eq(l0, r0),
            (Self::GeneratorExpression(l0), Self::GeneratorExpression(r0)) => Rc::ptr_eq(l0, r0),
            (Self::AsyncGeneratorExpression(l0), Self::AsyncGeneratorExpression(r0)) => Rc::ptr_eq(l0, r0),
            (Self::AsyncFunctionExpression(l0), Self::AsyncFunctionExpression(r0)) => Rc::ptr_eq(l0, r0),
            (Self::ArrowFunction(l0), Self::ArrowFunction(r0)) => Rc::ptr_eq(l0, r0),
            (Self::AsyncArrowFunction(l0), Self::AsyncArrowFunction(r0)) => Rc::ptr_eq(l0, r0),
            (Self::MethodDefinition(l0), Self::MethodDefinition(r0)) => Rc::ptr_eq(l0, r0),
            (Self::HoistableDeclaration(l0), Self::HoistableDeclaration(r0)) => Rc::ptr_eq(l0, r0),
            (Self::FieldDefinition(l0), Self::FieldDefinition(r0)) => Rc::ptr_eq(l0, r0),
            (Self::ClassStaticBlock(l0), Self::ClassStaticBlock(r0)) => Rc::ptr_eq(l0, r0),
            (Self::FunctionDeclaration(l0), Self::FunctionDeclaration(r0)) => Rc::ptr_eq(l0, r0),
            _ => false,
        }
    }
}
impl From<Rc<FunctionExpression>> for FunctionSource {
    fn from(fe: Rc<FunctionExpression>) -> Self {
        Self::FunctionExpression(fe)
    }
}
impl From<Rc<ArrowFunction>> for FunctionSource {
    fn from(af: Rc<ArrowFunction>) -> Self {
        Self::ArrowFunction(af)
    }
}
impl From<Rc<FunctionDeclaration>> for FunctionSource {
    fn from(fd: Rc<FunctionDeclaration>) -> Self {
        Self::FunctionDeclaration(fd)
    }
}
impl TryFrom<FunctionSource> for Rc<FunctionExpression> {
    type Error = anyhow::Error;

    fn try_from(value: FunctionSource) -> Result<Self, Self::Error> {
        match value {
            FunctionSource::FunctionExpression(fe) => Ok(fe),
            _ => bail!("FunctionExpression expected"),
        }
    }
}
impl TryFrom<FunctionSource> for Rc<ArrowFunction> {
    type Error = anyhow::Error;

    fn try_from(value: FunctionSource) -> Result<Self, Self::Error> {
        match value {
            FunctionSource::ArrowFunction(af) => Ok(af),
            _ => bail!("ArrowFunction expected"),
        }
    }
}
impl TryFrom<FunctionSource> for Rc<FunctionDeclaration> {
    type Error = anyhow::Error;

    fn try_from(value: FunctionSource) -> Result<Self, Self::Error> {
        match value {
            FunctionSource::FunctionDeclaration(fd) => Ok(fd),
            _ => bail!("FunctionDeclaration expected"),
        }
    }
}

#[derive(Debug)]
pub struct FunctionObjectData {
    pub environment: Rc<dyn EnvironmentRecord>,
    private_environment: Option<Rc<RefCell<PrivateEnvironmentRecord>>>,
    formal_parameters: ParamSource,
    ecmascript_code: BodySource,
    compiled: Rc<Chunk>,
    constructor_kind: ConstructorKind,
    pub realm: Rc<RefCell<Realm>>,
    script_or_module: Option<ScriptOrModule>,
    pub this_mode: ThisMode,
    strict: bool,
    pub home_object: Option<Object>,
    source_text: String,
    fields: Vec<ClassFieldDefinitionRecord>,
    private_methods: Vec<Rc<PrivateElement>>,
    class_field_initializer_name: ClassName,
    is_class_constructor: bool,
    is_constructor: bool,
}

#[derive(Debug)]
pub struct FunctionObject {
    common: RefCell<CommonObjectData>,
    function_data: RefCell<FunctionObjectData>,
}

impl<'a> From<&'a FunctionObject> for &'a dyn ObjectInterface {
    fn from(obj: &'a FunctionObject) -> Self {
        obj
    }
}

pub trait CallableObject: ObjectInterface {
    fn call(
        &self,
        agent: &mut Agent,
        self_object: &Object,
        this_argument: &ECMAScriptValue,
        arguments_list: &[ECMAScriptValue],
    );
    fn construct(
        &self,
        agent: &mut Agent,
        self_object: &Object,
        arguments_list: &[ECMAScriptValue],
        new_target: &Object,
    );
    fn end_evaluation(&self, agent: &mut Agent, result: FullCompletion);
}

impl ObjectInterface for FunctionObject {
    fn common_object_data(&self) -> &RefCell<CommonObjectData> {
        &self.common
    }
    fn is_ordinary(&self) -> bool {
        true
    }
    fn id(&self) -> usize {
        self.common.borrow().objid
    }
    fn to_function_obj(&self) -> Option<&dyn FunctionInterface> {
        Some(self)
    }
    fn to_callable_obj(&self) -> Option<&dyn CallableObject> {
        // Whereas this is _anything_ that implements [[Call]]
        Some(self)
    }
    fn is_callable_obj(&self) -> bool {
        true
    }
    fn to_constructable(&self) -> Option<&dyn CallableObject> {
        let is_c = self.function_data().borrow().is_constructor;
        if is_c {
            Some(self)
        } else {
            None
        }
    }

    fn get_prototype_of(&self, _agent: &mut Agent) -> Completion<Option<Object>> {
        Ok(ordinary_get_prototype_of(self))
    }
    fn set_prototype_of(&self, _agent: &mut Agent, obj: Option<Object>) -> Completion<bool> {
        Ok(ordinary_set_prototype_of(self, obj))
    }
    fn is_extensible(&self, _agent: &mut Agent) -> Completion<bool> {
        Ok(ordinary_is_extensible(self))
    }
    fn prevent_extensions(&self, _agent: &mut Agent) -> Completion<bool> {
        Ok(ordinary_prevent_extensions(self))
    }
    fn get_own_property(&self, _agent: &mut Agent, key: &PropertyKey) -> Completion<Option<PropertyDescriptor>> {
        Ok(ordinary_get_own_property(self, key))
    }
    fn define_own_property(
        &self,
        agent: &mut Agent,
        key: PropertyKey,
        desc: PotentialPropertyDescriptor,
    ) -> Completion<bool> {
        ordinary_define_own_property(agent, self, key, desc)
    }
    fn has_property(&self, agent: &mut Agent, key: &PropertyKey) -> Completion<bool> {
        ordinary_has_property(agent, self, key)
    }
    fn get(&self, agent: &mut Agent, key: &PropertyKey, receiver: &ECMAScriptValue) -> Completion<ECMAScriptValue> {
        ordinary_get(agent, self, key, receiver)
    }
    fn set(
        &self,
        agent: &mut Agent,
        key: PropertyKey,
        v: ECMAScriptValue,
        receiver: &ECMAScriptValue,
    ) -> Completion<bool> {
        ordinary_set(agent, self, key, v, receiver)
    }
    fn delete(&self, agent: &mut Agent, key: &PropertyKey) -> Completion<bool> {
        ordinary_delete(agent, self, key)
    }
    fn own_property_keys(&self, _agent: &mut Agent) -> Completion<Vec<PropertyKey>> {
        Ok(ordinary_own_property_keys(self))
    }
}

impl CallableObject for FunctionObject {
    /// "Call" the function object with the passed parameters.
    ///
    /// This is really the implementation of the CALL instruction for function objects.
    ///
    /// Essentially what we're doing here is setting up a child execution context, pushing our arguments onto that
    /// context's stack, and then switching to that context to execute compiled code. Unlike what the "implementation
    /// steps" suggest, we do _not_ return the value from the called function here; all we're really doing is
    /// everything up to parameter evaluation, at which point the compiled code takes over. Return values are handled
    /// by the EXIT_FUNCTION instruction.
    ///
    /// Compare with [Function Object's \[\[Call\]\]
    /// Method](https://tc39.es/ecma262/#sec-ecmascript-function-objects-call-thisargument-argumentslist) in ECMA-262.
    fn call(
        &self,
        agent: &mut Agent,
        self_object: &Object,
        this_argument: &ECMAScriptValue,
        arguments_list: &[ECMAScriptValue],
    ) {
        // [[Call]] ( thisArgument, argumentsList )
        //
        // The [[Call]] internal method of an ECMAScript function object F takes arguments thisArgument (an ECMAScript
        // language value) and argumentsList (a List of ECMAScript language values) and returns either a normal
        // completion containing an ECMAScript language value or a throw completion. It performs the following steps
        // when called:
        //
        //   1. Let callerContext be the running execution context.
        //   2. Let calleeContext be PrepareForOrdinaryCall(F, undefined).
        //   3. Assert: calleeContext is now the running execution context.
        //   4. If F.[[IsClassConstructor]] is true, then
        //      a. Let error be a newly created TypeError object.
        //      b. NOTE: error is created in calleeContext with F's associated Realm Record.
        //      c. Remove calleeContext from the execution context stack and restore callerContext as the running
        //         execution context.
        //      d. Return ThrowCompletion(error).
        //   5. Perform OrdinaryCallBindThis(F, calleeContext, thisArgument).
        //   6. Let result be Completion(OrdinaryCallEvaluateBody(F, argumentsList)).
        //   ...
        agent.prepare_for_ordinary_call(self_object, None);
        if self.function_data.borrow().is_class_constructor {
            let error = create_type_error(agent, "constructors must use 'new'.");
            agent.pop_execution_context();
            agent.ec_push(Err(error));
            return;
        }
        agent.ordinary_call_bind_this(self_object, this_argument.clone());
        agent.ordinary_call_evaluate_body(self_object, arguments_list);
    }

    fn end_evaluation(&self, agent: &mut Agent, result: FullCompletion) {
        // (From [[Call]])
        //  6. Let result be Completion(OrdinaryCallEvaluateBody(F, argumentsList)).
        //  7. Remove calleeContext from the execution context stack and restore callerContext as the running
        //     execution context.
        //  8. If result.[[Type]] is return, return result.[[Value]].
        //  9. ReturnIfAbrupt(result).
        // 10. Return undefined.

        // (From [[Construct]])
        //  8. Let result be Completion(OrdinaryCallEvaluateBody(F, argumentsList)).
        //  9. Remove calleeContext from the execution context stack and restore callerContext as the running
        //     execution context.
        // 10. If result.[[Type]] is return, then
        //      a. If Type(result.[[Value]]) is Object, return result.[[Value]].
        //      b. If kind is base, return thisArgument.
        //      c. If result.[[Value]] is not undefined, throw a TypeError exception.
        // 11. Else, ReturnIfAbrupt(result).
        // 12. Let thisBinding be ? constructorEnv.GetThisBinding().
        // 13. Assert: Type(thisBinding) is Object.
        // 14. Return thisBinding.
        if agent.ec_stack_len() == 0 {
            // From [[Call]]
            agent.pop_execution_context();
            agent.ec_push(if let Err(AbruptCompletion::Return { value }) = result {
                Ok(value.into())
            } else if result.is_err() {
                result
            } else {
                Ok(ECMAScriptValue::Undefined.into())
            });
        } else {
            // From [[Construct]]
            let this_argument = ECMAScriptValue::try_from(
                agent.ec_pop().expect("Must be at least two things on the stack").expect("which must not be errors"),
            )
            .expect("the first of which must be a value");
            let constructor_env: Rc<dyn EnvironmentRecord> = agent
                .ec_pop()
                .expect("Must be at least one more item on the stack")
                .expect("which must not be an error")
                .try_into()
                .expect("And which must be an environment record");
            assert_eq!(agent.ec_stack_len(), 0);
            agent.pop_execution_context();
            if let Err(AbruptCompletion::Return { value }) = result {
                if value.is_object() {
                    agent.ec_push(Ok(value.into()));
                    return;
                }
                if !this_argument.is_null() {
                    agent.ec_push(Ok(this_argument.into()));
                    return;
                }
                if !value.is_undefined() {
                    let err = create_type_error(agent, "Constructors must return objects");
                    agent.ec_push(Err(err));
                    return;
                }
            } else if let Err(e) = result {
                agent.ec_push(Err(e));
                return;
            }
            let this_binding = constructor_env.get_this_binding(agent);
            agent.ec_push(this_binding.map(NormalCompletion::from))
        }
    }

    fn construct(
        &self,
        agent: &mut Agent,
        self_object: &Object,
        arguments_list: &[ECMAScriptValue],
        new_target: &Object,
    ) {
        // [[Construct]] ( argumentsList, newTarget )
        //
        // The [[Construct]] internal method of an ECMAScript function object F takes arguments argumentsList
        // (a List of ECMAScript language values) and newTarget (a constructor) and returns either a normal
        // completion containing an Object or a throw completion. It performs the following steps when called:
        //
        //  1. Let callerContext be the running execution context.
        //  2. Let kind be F.[[ConstructorKind]].
        //  3. If kind is base, then
        //      a. Let thisArgument be ? OrdinaryCreateFromConstructor(newTarget, "%Object.prototype%").
        //  4. Let calleeContext be PrepareForOrdinaryCall(F, newTarget).
        //  5. Assert: calleeContext is now the running execution context.
        //  6. If kind is base, then
        //      a. Perform OrdinaryCallBindThis(F, calleeContext, thisArgument).
        //      b. Let initializeResult be Completion(InitializeInstanceElements(thisArgument, F)).
        //      c. If initializeResult is an abrupt completion, then
        //           i. Remove calleeContext from the execution context stack and restore callerContext as the
        //              running execution context.
        //          ii. Return ? initializeResult.
        //  7. Let constructorEnv be the LexicalEnvironment of calleeContext.
        //  8. Let result be Completion(OrdinaryCallEvaluateBody(F, argumentsList)).
        let kind = self.function_data().borrow().constructor_kind;
        let this_argument = if kind == ConstructorKind::Base {
            let ta = ordinary_create_from_constructor(agent, new_target, IntrinsicId::ObjectPrototype, &[]);
            match ta {
                Err(err) => {
                    agent.ec_push(Err(err));
                    return;
                }
                Ok(obj) => {
                    // Provide some values for after the constructor returns...
                    Some(obj)
                }
            }
        } else {
            // Provide some values for after the constructor returns...
            None
        };

        agent.prepare_for_ordinary_call(self_object, Some(new_target.clone()));
        if kind == ConstructorKind::Base {
            agent.ordinary_call_bind_this(self_object, this_argument.clone().expect("previously created").into());
            let initialize_result = agent.initialize_instance_elements(this_argument.as_ref().unwrap(), self_object);
            if let Err(err) = initialize_result {
                agent.pop_execution_context();
                agent.ec_push(Err(err));
                return;
            }
        }
        let constructor_env = agent.current_lexical_environment().expect("A lexical environment must exist");
        agent.ec_push(Ok(NormalCompletion::Environment(constructor_env)));
        agent.ec_push(Ok(match this_argument {
            None => ECMAScriptValue::Null.into(),
            Some(obj) => ECMAScriptValue::Object(obj).into(),
        }));
        agent.ordinary_call_evaluate_body(self_object, arguments_list);
    }
}

impl Agent {
    pub fn initialize_instance_elements(&mut self, this_argument: &Object, constructor: &Object) -> Completion<()> {
        // InitializeInstanceElements ( O, constructor )
        // The abstract operation InitializeInstanceElements takes arguments O (an Object) and constructor (an ECMAScript function object) and returns either a normal completion containing unused or a throw completion. It performs the following steps when called:
        //
        //  1. Let methods be the value of constructor.[[PrivateMethods]].
        //  2. For each PrivateElement method of methods, do
        //      a. Perform ? PrivateMethodOrAccessorAdd(O, method).
        //  3. Let fields be the value of constructor.[[Fields]].
        //  4. For each element fieldRecord of fields, do
        //      a. Perform ? DefineField(O, fieldRecord).
        //  5. Return unused.
        let data = constructor.o.to_function_obj().unwrap().function_data().borrow();
        for method in data.private_methods.iter() {
            private_method_or_accessor_add(self, this_argument, method.clone())?;
        }
        for field_record in data.fields.iter() {
            define_field(self, this_argument, field_record)?;
        }
        Ok(())
    }
}

impl FunctionInterface for FunctionObject {
    fn function_data(&self) -> &RefCell<FunctionObjectData> {
        &self.function_data
    }
}

impl FunctionObject {
    #[allow(clippy::too_many_arguments)]
    pub fn object(
        agent: &mut Agent,
        prototype: Option<Object>,
        environment: Rc<dyn EnvironmentRecord>,
        private_environment: Option<Rc<RefCell<PrivateEnvironmentRecord>>>,
        formal_parameters: ParamSource,
        ecmascript_code: BodySource,
        constructor_kind: ConstructorKind,
        realm: Rc<RefCell<Realm>>,
        script_or_module: Option<ScriptOrModule>,
        this_mode: ThisMode,
        strict: bool,
        home_object: Option<Object>,
        source_text: &str,
        fields: Vec<ClassFieldDefinitionRecord>,
        private_methods: Vec<Rc<PrivateElement>>,
        class_field_initializer_name: ClassName,
        is_class_constructor: bool,
        compiled: Rc<Chunk>,
    ) -> Object {
        Object {
            o: Rc::new(Self {
                common: RefCell::new(CommonObjectData::new(agent, prototype, true, FUNCTION_OBJECT_SLOTS)),
                function_data: RefCell::new(FunctionObjectData {
                    environment,
                    private_environment,
                    formal_parameters,
                    ecmascript_code,
                    constructor_kind,
                    realm,
                    script_or_module,
                    this_mode,
                    strict,
                    home_object,
                    source_text: source_text.to_string(),
                    is_class_constructor,
                    fields,
                    private_methods,
                    class_field_initializer_name,
                    is_constructor: false,
                    compiled,
                }),
            }),
        }
    }
}

impl Agent {
    /// Establish an execution context for user function calls, and put it on the execution context stack
    ///
    /// The function being called is `func`, and any target for New expressions is in `new_target`.
    ///
    /// See [PrepareForOrdinaryCall](https://tc39.es/ecma262/#sec-prepareforordinarycall) from ECMA-262.
    fn prepare_for_ordinary_call(&mut self, func: &Object, new_target: Option<Object>) {
        // PrepareForOrdinaryCall ( F, newTarget )
        //
        // The abstract operation PrepareForOrdinaryCall takes arguments F (a function object) and newTarget (an Object
        // or undefined) and returns an execution context. It performs the following steps when called:
        //
        //   1. Let callerContext be the running execution context.
        //   2. Let calleeContext be a new ECMAScript code execution context.
        //   3. Set the Function of calleeContext to F.
        //   4. Let calleeRealm be F.[[Realm]].
        //   5. Set the Realm of calleeContext to calleeRealm.
        //   6. Set the ScriptOrModule of calleeContext to F.[[ScriptOrModule]].
        //   7. Let localEnv be NewFunctionEnvironment(F, newTarget).
        //   8. Set the LexicalEnvironment of calleeContext to localEnv.
        //   9. Set the VariableEnvironment of calleeContext to localEnv.
        //  10. Set the PrivateEnvironment of calleeContext to F.[[PrivateEnvironment]].
        //  11. If callerContext is not already suspended, suspend callerContext.
        //  12. Push calleeContext onto the execution context stack; calleeContext is now the running execution context.
        //  13. NOTE: Any exception objects produced after this point are associated with calleeRealm.
        //  14. Return calleeContext.

        // Pull out all the pieces from function data that we need
        let (callee_realm, s_or_m, private_environment, name) = {
            let function_data = func
                .o
                .to_function_obj()
                .expect("PrepareForOrdinaryCall works only with function objects")
                .function_data()
                .borrow();
            let callee_realm = Rc::clone(&function_data.realm);
            let s_or_m = function_data.script_or_module.clone();
            let privates = function_data.private_environment.clone();
            let name = nameify(&function_data.source_text, 50);
            (callee_realm, s_or_m, privates, name)
        };

        // New context for function call, with the basics captured from the function object
        let mut callee_context = ExecutionContext::new(Some(func.clone()), callee_realm, s_or_m);

        // New environment record. Function bindings will be stored in here.
        let env_name = name;
        let local_env = FunctionEnvironmentRecord::new(func.clone(), new_target, env_name);
        let env_ptr: Rc<dyn EnvironmentRecord> = Rc::new(local_env);

        // Connect the environment record into the execution context. Note that for functions, the lexical and variable
        // binding space is (initially) identical.
        callee_context.lexical_environment = Some(Rc::clone(&env_ptr));
        callee_context.variable_environment = Some(env_ptr);

        // And also the private environment. These are effectively a kind of "class" variable, as they persist through
        // multiple function calls, and potentially different functions.
        callee_context.private_environment = private_environment;

        // Push onto the EC stack; this is now the real deal, though no compiled chunks have been attached yet. (Should
        // that happen here?)
        self.push_execution_context(callee_context);
    }

    /// Bind the "this" value for the current function call.
    ///
    /// The function's [this_mode] controls what happens here. [Lexical] "this" mode means this function does nothing. (There is no "this".). [Strict] "this" mode uses the provided [this_argument] with no change.
    fn ordinary_call_bind_this(&mut self, func: &Object, this_argument: ECMAScriptValue) {
        // OrdinaryCallBindThis ( F, calleeContext, thisArgument )
        //
        // The abstract operation OrdinaryCallBindThis takes arguments F (a function object), calleeContext (an
        // execution context), and thisArgument (an ECMAScript language value) and returns unused. It performs the
        // following steps when called:
        //
        //   1. Let thisMode be F.[[ThisMode]].
        //   2. If thisMode is lexical, return unused.
        //   3. Let calleeRealm be F.[[Realm]].
        //   4. Let localEnv be the LexicalEnvironment of calleeContext.
        //   5. If thisMode is strict, let thisValue be thisArgument.
        //   6. Else,
        //      a. If thisArgument is undefined or null, then
        //            i. Let globalEnv be calleeRealm.[[GlobalEnv]].
        //           ii. Assert: globalEnv is a global Environment Record.
        //          iii. Let thisValue be globalEnv.[[GlobalThisValue]].
        //      b. Else,
        //            i. Let thisValue be ! ToObject(thisArgument).
        //           ii. NOTE: ToObject produces wrapper objects using calleeRealm.
        //   7. Assert: localEnv is a function Environment Record.
        //   8. Assert: The next step never returns an abrupt completion because localEnv.[[ThisBindingStatus]] is not
        //      initialized.
        //   9. Perform ! localEnv.BindThisValue(thisValue).
        //  10. Return unused.
        let (this_mode, callee_realm) = {
            let function_data = func
                .o
                .to_function_obj()
                .expect("OrdinaryCallBindThis works only with function objects")
                .function_data()
                .borrow();
            let this_mode = function_data.this_mode;
            if this_mode == ThisMode::Lexical {
                return;
            }
            (this_mode, function_data.realm.clone())
        };
        let local_env = self.current_lexical_environment().expect("Context must have a lexical environment");
        let this_value = if this_mode == ThisMode::Strict {
            this_argument
        } else if this_argument == ECMAScriptValue::Undefined || this_argument == ECMAScriptValue::Null {
            let global_env =
                callee_realm.borrow().global_env.clone().expect("A global environment must exist for this realm");
            global_env.get_this_binding(self).expect("This binding must exist")
        } else {
            ECMAScriptValue::from(to_object(self, this_argument).expect("Must be objectifiable"))
        };
        local_env.bind_this_value(self, this_value).expect("This binding should be uninitialized");
    }

    fn ordinary_call_evaluate_body(&mut self, func: &Object, args: &[ECMAScriptValue]) {
        // OrdinaryCallEvaluateBody ( F, argumentsList )
        //
        // The abstract operation OrdinaryCallEvaluateBody takes arguments F (a function object) and argumentsList (a
        // List) and returns either a normal completion containing an ECMAScript language value or an abrupt
        // completion. It performs the following steps when called:
        //
        // 1. Return ? EvaluateBody of F.[[ECMAScriptCode]] with arguments F and argumentsList.

        // So "EvaluateBody" is what's compiled into this function's chunk; all we really need to do here is put the
        // arguments on the stack and set up the execution context for running code.
        let func_val = NormalCompletion::from(func.clone());
        let data = func
            .o
            .to_function_obj()
            .expect("OrdinaryCallEvaluateBody only works for function objects")
            .function_data()
            .borrow();
        let chunk = Rc::clone(&data.compiled);
        self.prepare_running_ec_for_execution(chunk);
        self.ec_push(Ok(func_val));
        for item in args.iter() {
            self.ec_push(Ok(item.clone().into()));
        }
        self.ec_push(Ok((args.len() as u32).into()));
    }
}

pub fn nameify(src: &str, limit: usize) -> String {
    let minimized = src.trim().split(|c: char| c.is_whitespace()).filter(|x| !x.is_empty()).join(" ");
    let (always_shown, maybe_shown): (Vec<_>, Vec<_>) =
        minimized.chars().enumerate().partition(|&(idx, _)| idx < limit - 3);

    let always_shown = always_shown.into_iter().map(|(_, ch)| ch).collect::<String>();
    let (maybe_shown, never_shown): (Vec<_>, Vec<_>) = maybe_shown.iter().partition(|(idx, _)| *idx < limit);

    if never_shown.is_empty() {
        format!("{always_shown}{}", maybe_shown.into_iter().map(|(_, ch)| ch).collect::<String>())
    } else {
        format!("{always_shown}...")
    }
}

// SetFunctionName ( F, name [ , prefix ] )
//
// The abstract operation SetFunctionName takes arguments F (a function object) and name (a property key or Private
// Name) and optional argument prefix (a String). It adds a "name" property to F. It performs the following steps when
// called:
//
//      1. Assert: F is an extensible object that does not have a "name" own property.
//      2. If Type(name) is Symbol, then
//          a. Let description be name's [[Description]] value.
//          b. If description is undefined, set name to the empty String.
//          c. Else, set name to the string-concatenation of "[", description, and "]".
//      3. Else if name is a Private Name, then
//          a. Set name to name.[[Description]].
//      4. If F has an [[InitialName]] internal slot, then
//          a. Set F.[[InitialName]] to name.
//      5. If prefix is present, then
//          a. Set name to the string-concatenation of prefix, the code unit 0x0020 (SPACE), and name.
//          b. If F has an [[InitialName]] internal slot, then
//              i. Optionally, set F.[[InitialName]] to name.
//      6. Return ! DefinePropertyOrThrow(F, "name", PropertyDescriptor { [[Value]]: name, [[Writable]]: false,
//         [[Enumerable]]: false, [[Configurable]]: true }).
pub fn set_function_name(agent: &mut Agent, func: &Object, name: FunctionName, prefix: Option<JSString>) {
    let name_before_prefix = match name {
        FunctionName::String(s) => s,
        FunctionName::PrivateName(pn) => pn.description,
        FunctionName::Symbol(sym) => sym.description().map_or_else(
            || JSString::from(""),
            |description| {
                let mut n: Vec<u16> = vec!['[' as u16];
                n.extend_from_slice(description.as_slice());
                n.push(']' as u16);
                JSString::from(n)
            },
        ),
    };
    let name_after_prefix = match prefix {
        None => name_before_prefix,
        Some(pfx) => {
            let mut name: Vec<u16> = Vec::with_capacity(pfx.len() + name_before_prefix.len() + 1);
            name.extend_from_slice(pfx.as_slice());
            name.push(' ' as u16);
            name.extend_from_slice(name_before_prefix.as_slice());
            JSString::from(name)
        }
    };
    if let Some(builtin) = func.o.to_builtin_function_obj() {
        builtin.builtin_function_data().borrow_mut().initial_name = Some(FunctionName::from(name_after_prefix.clone()));
    }
    define_property_or_throw(
        agent,
        func,
        "name",
        PotentialPropertyDescriptor::new()
            .value(name_after_prefix)
            .writable(false)
            .enumerable(false)
            .configurable(true),
    )
    .unwrap()
}

// SetFunctionLength ( F, length )
//
// The abstract operation SetFunctionLength takes arguments F (a function object) and length (a non-negative integer or
// +∞). It adds a "length" property to F. It performs the following steps when called:
//
//      1. Assert: F is an extensible object that does not have a "length" own property.
//      2. Return ! DefinePropertyOrThrow(F, "length", PropertyDescriptor { [[Value]]: 𝔽(length), [[Writable]]: false,
//         [[Enumerable]]: false, [[Configurable]]: true }).
pub fn set_function_length(agent: &mut Agent, func: &Object, length: f64) {
    define_property_or_throw(
        agent,
        func,
        "length",
        PotentialPropertyDescriptor::new().value(length).writable(false).enumerable(false).configurable(true),
    )
    .unwrap();
}

///////////////////////////////////////////////////////////////////
/// BUILT IN FUNCTIONS
///////////////////////////////////////////////////////////////////

// A small little arguments iterator, useful for built-in functions.
// When you have
// fn builtin_function(..., arguments: &[ECMAScriptValue]) -> ...
// Then in your code you can say:
//      let mut args = FuncArgs::from(arguments);
//      let first_arg = args.next_arg();
//      let second_arg = args.next_arg();
// etc. If the args are there, you get them, if the arguments array is short, then you get undefined.
// args.remaining() returns an iterator over the "rest" of the args (since "next_arg" won't tell if you've "gotten to the end")
pub struct FuncArgs<'a> {
    iterator: std::slice::Iter<'a, ECMAScriptValue>,
    count: usize,
}
impl<'a> From<&'a [ECMAScriptValue]> for FuncArgs<'a> {
    fn from(source: &'a [ECMAScriptValue]) -> Self {
        let count = source.len();
        Self { iterator: source.iter(), count }
    }
}
impl<'a> FuncArgs<'a> {
    pub fn next_arg(&mut self) -> ECMAScriptValue {
        self.iterator.next().cloned().unwrap_or(ECMAScriptValue::Undefined)
    }
    pub fn count(&self) -> usize {
        self.count
    }
    pub fn remaining(&mut self) -> &mut std::slice::Iter<'a, ECMAScriptValue> {
        &mut self.iterator
    }
}

#[derive(Debug)]
pub enum FunctionName {
    String(JSString),
    Symbol(Symbol),
    PrivateName(PrivateName),
}

impl From<PropertyKey> for FunctionName {
    fn from(source: PropertyKey) -> Self {
        match source {
            PropertyKey::String(s) => FunctionName::String(s),
            PropertyKey::Symbol(s) => FunctionName::Symbol(s),
        }
    }
}
impl From<PrivateName> for FunctionName {
    fn from(source: PrivateName) -> Self {
        FunctionName::PrivateName(source)
    }
}

impl From<JSString> for FunctionName {
    fn from(source: JSString) -> Self {
        FunctionName::String(source)
    }
}

pub struct BuiltInFunctionData {
    pub realm: Rc<RefCell<Realm>>,
    pub initial_name: Option<FunctionName>,
    pub steps: fn(&mut Agent, ECMAScriptValue, Option<&Object>, &[ECMAScriptValue]) -> Completion<ECMAScriptValue>,
    pub is_constructor: bool,
}

impl fmt::Debug for BuiltInFunctionData {
    fn fmt(&self, f: &mut fmt::Formatter) -> Result<(), std::fmt::Error> {
        f.debug_struct("BuiltInFunctionData")
            .field("realm", &self.realm)
            .field("initial_name", &self.initial_name)
            .finish()
    }
}

impl BuiltInFunctionData {
    pub fn new(
        realm: Rc<RefCell<Realm>>,
        initial_name: Option<FunctionName>,
        steps: fn(&mut Agent, ECMAScriptValue, Option<&Object>, &[ECMAScriptValue]) -> Completion<ECMAScriptValue>,
        is_constructor: bool,
    ) -> Self {
        Self { realm, initial_name, steps, is_constructor }
    }
}

#[derive(Debug)]
pub struct BuiltInFunctionObject {
    common: RefCell<CommonObjectData>,
    builtin_data: RefCell<BuiltInFunctionData>,
}

impl<'a> From<&'a BuiltInFunctionObject> for &'a dyn ObjectInterface {
    fn from(obj: &'a BuiltInFunctionObject) -> Self {
        obj
    }
}

impl BuiltinFunctionInterface for BuiltInFunctionObject {
    fn builtin_function_data(&self) -> &RefCell<BuiltInFunctionData> {
        &self.builtin_data
    }
}

impl BuiltInFunctionObject {
    pub fn new(
        agent: &mut Agent,
        prototype: Option<Object>,
        extensible: bool,
        realm: Rc<RefCell<Realm>>,
        initial_name: Option<FunctionName>,
        steps: fn(&mut Agent, ECMAScriptValue, Option<&Object>, &[ECMAScriptValue]) -> Completion<ECMAScriptValue>,
        is_constructor: bool,
    ) -> Rc<Self> {
        Rc::new(Self {
            common: RefCell::new(CommonObjectData::new(agent, prototype, extensible, BUILTIN_FUNCTION_SLOTS)),
            builtin_data: RefCell::new(BuiltInFunctionData::new(realm, initial_name, steps, is_constructor)),
        })
    }

    pub fn object(
        agent: &mut Agent,
        prototype: Option<Object>,
        extensible: bool,
        realm: Rc<RefCell<Realm>>,
        initial_name: Option<FunctionName>,
        steps: fn(&mut Agent, ECMAScriptValue, Option<&Object>, &[ECMAScriptValue]) -> Completion<ECMAScriptValue>,
        is_constructor: bool,
    ) -> Object {
        Object { o: Self::new(agent, prototype, extensible, realm, initial_name, steps, is_constructor) }
    }
}

pub trait BuiltinFunctionInterface {
    fn builtin_function_data(&self) -> &RefCell<BuiltInFunctionData>;
}

impl ObjectInterface for BuiltInFunctionObject {
    fn common_object_data(&self) -> &RefCell<CommonObjectData> {
        &self.common
    }
    fn is_ordinary(&self) -> bool {
        true
    }
    fn id(&self) -> usize {
        self.common.borrow().objid
    }
    fn to_function_obj(&self) -> Option<&dyn FunctionInterface> {
        None
    }
    fn to_callable_obj(&self) -> Option<&dyn CallableObject> {
        Some(self)
    }
    fn to_constructable(&self) -> Option<&dyn CallableObject> {
        let is_c = self.builtin_function_data().borrow().is_constructor;
        if is_c {
            Some(self)
        } else {
            None
        }
    }
    fn to_builtin_function_obj(&self) -> Option<&dyn BuiltinFunctionInterface> {
        Some(self)
    }
    fn is_callable_obj(&self) -> bool {
        true
    }

    fn get_prototype_of(&self, _agent: &mut Agent) -> Completion<Option<Object>> {
        Ok(ordinary_get_prototype_of(self))
    }
    fn set_prototype_of(&self, _agent: &mut Agent, obj: Option<Object>) -> Completion<bool> {
        Ok(ordinary_set_prototype_of(self, obj))
    }
    fn is_extensible(&self, _agent: &mut Agent) -> Completion<bool> {
        Ok(ordinary_is_extensible(self))
    }
    fn prevent_extensions(&self, _agent: &mut Agent) -> Completion<bool> {
        Ok(ordinary_prevent_extensions(self))
    }
    fn get_own_property(&self, _agent: &mut Agent, key: &PropertyKey) -> Completion<Option<PropertyDescriptor>> {
        Ok(ordinary_get_own_property(self, key))
    }
    fn define_own_property(
        &self,
        agent: &mut Agent,
        key: PropertyKey,
        desc: PotentialPropertyDescriptor,
    ) -> Completion<bool> {
        ordinary_define_own_property(agent, self, key, desc)
    }
    fn has_property(&self, agent: &mut Agent, key: &PropertyKey) -> Completion<bool> {
        ordinary_has_property(agent, self, key)
    }
    fn get(&self, agent: &mut Agent, key: &PropertyKey, receiver: &ECMAScriptValue) -> Completion<ECMAScriptValue> {
        ordinary_get(agent, self, key, receiver)
    }
    fn set(
        &self,
        agent: &mut Agent,
        key: PropertyKey,
        v: ECMAScriptValue,
        receiver: &ECMAScriptValue,
    ) -> Completion<bool> {
        ordinary_set(agent, self, key, v, receiver)
    }
    fn delete(&self, agent: &mut Agent, key: &PropertyKey) -> Completion<bool> {
        ordinary_delete(agent, self, key)
    }
    fn own_property_keys(&self, _agent: &mut Agent) -> Completion<Vec<PropertyKey>> {
        Ok(ordinary_own_property_keys(self))
    }
}

impl CallableObject for BuiltInFunctionObject {
    // [[Call]] ( thisArgument, argumentsList )
    //
    // The [[Call]] internal method of a built-in function object F takes arguments thisArgument (an ECMAScript language
    // value) and argumentsList (a List of ECMAScript language values). It performs the following steps when called:
    //
    //      1. Let callerContext be the running execution context.
    //      2. If callerContext is not already suspended, suspend callerContext.
    //      3. Let calleeContext be a new execution context.
    //      4. Set the Function of calleeContext to F.
    //      5. Let calleeRealm be F.[[Realm]].
    //      6. Set the Realm of calleeContext to calleeRealm.
    //      7. Set the ScriptOrModule of calleeContext to null.
    //      8. Perform any necessary implementation-defined initialization of calleeContext.
    //      9. Push calleeContext onto the execution context stack; calleeContext is now the running execution context.
    //      10. Let result be the Completion Record that is the result of evaluating F in a manner that conforms to the
    //          specification of F. thisArgument is the this value, argumentsList provides the named parameters, and the
    //          NewTarget value is undefined.
    //      11. Remove calleeContext from the execution context stack and restore callerContext as the running execution
    //          context.
    //      12. Return result.
    //
    // NOTE     | When calleeContext is removed from the execution context stack it must not be destroyed if it has been
    //          | suspended and retained by an accessible generator object for later resumption.
    fn call(
        &self,
        agent: &mut Agent,
        self_object: &Object,
        this_argument: &ECMAScriptValue,
        arguments_list: &[ECMAScriptValue],
    ) {
        assert_eq!(self.id(), self_object.o.id());
        let callee_context =
            ExecutionContext::new(Some(self_object.clone()), self.builtin_data.borrow().realm.clone(), None);
        agent.push_execution_context(callee_context);
        let result = (self.builtin_data.borrow().steps)(agent, this_argument.clone(), None, arguments_list);
        agent.pop_execution_context();

        agent.ec_push(result.map(NormalCompletion::from))
    }

    // [[Construct]] ( argumentsList, newTarget )
    //
    // The [[Construct]] internal method of a built-in function object F takes arguments argumentsList (a List of
    // ECMAScript language values) and newTarget (a constructor). The steps performed are the same as [[Call]] (see
    // 10.3.1) except that step 10 is replaced by:
    //
    // 10. Let result be the Completion Record that is the result of evaluating F in a manner that conforms to the
    //     specification of F. The this value is uninitialized, argumentsList provides the named parameters, and
    //     newTarget provides the NewTarget value.
    fn construct(
        &self,
        agent: &mut Agent,
        self_object: &Object,
        arguments_list: &[ECMAScriptValue],
        new_target: &Object,
    ) {
        assert_eq!(self.id(), self_object.o.id());
        let callee_context =
            ExecutionContext::new(Some(self_object.clone()), self.builtin_data.borrow().realm.clone(), None);
        agent.push_execution_context(callee_context);
        let result =
            (self.builtin_data.borrow().steps)(agent, ECMAScriptValue::Undefined, Some(new_target), arguments_list);
        agent.pop_execution_context();

        agent.ec_push(result.map(NormalCompletion::from))
    }

    fn end_evaluation(&self, _: &mut Agent, _: FullCompletion) {
        unreachable!("end_evaluation called for builtin callable")
    }
}

// CreateBuiltinFunction ( behaviour, length, name, internalSlotsList [ , realm [ , prototype [ , prefix ] ] ] )
//
// The abstract operation CreateBuiltinFunction takes arguments behaviour, length (a non-negative integer or +∞), name
// (a property key), and internalSlotsList (a List of names of internal slots) and optional arguments realm (a Realm
// Record), prototype (an Object or null), and prefix (a String). internalSlotsList contains the names of additional
// internal slots that must be defined as part of the object. This operation creates a built-in function object. It
// performs the following steps when called:
//
//      1. Assert: behaviour is either an Abstract Closure, a set of algorithm steps, or some other definition of a
//         function's behaviour provided in this specification.
//      2. If realm is not present, set realm to the current Realm Record.
//      3. Assert: realm is a Realm Record.
//      4. If prototype is not present, set prototype to realm.[[Intrinsics]].[[%Function.prototype%]].
//      5. Let func be a new built-in function object that, when called, performs the action described by behaviour
//         using the provided arguments as the values of the corresponding parameters specified by behaviour. The new
//         function object has internal slots whose names are the elements of internalSlotsList, and an [[InitialName]]
//         internal slot.
//      6. Set func.[[Realm]] to realm.
//      7. Set func.[[Prototype]] to prototype.
//      8. Set func.[[Extensible]] to true.
//      9. Set func.[[InitialName]] to null.
//      10. Perform ! SetFunctionLength(func, length).
//      11. If prefix is not present, then
//          a. Perform ! SetFunctionName(func, name).
//      12. Else,
//          a. Perform ! SetFunctionName(func, name, prefix).
//      13. Return func.
//
// Each built-in function defined in this specification is created by calling the CreateBuiltinFunction abstract
// operation.
#[allow(clippy::too_many_arguments)]
pub fn create_builtin_function(
    agent: &mut Agent,
    behavior: fn(&mut Agent, ECMAScriptValue, Option<&Object>, &[ECMAScriptValue]) -> Completion<ECMAScriptValue>,
    is_constructor: bool,
    length: f64,
    name: PropertyKey,
    _internal_slots_list: &[InternalSlotName],
    realm: Option<Rc<RefCell<Realm>>>,
    prototype: Option<Object>,
    prefix: Option<JSString>,
) -> Object {
    let realm_to_use = realm.unwrap_or_else(|| agent.current_realm_record().unwrap());
    let prototype_to_use = prototype.unwrap_or_else(|| realm_to_use.borrow().intrinsics.function_prototype.clone());
    let func = BuiltInFunctionObject::object(
        agent,
        Some(prototype_to_use),
        true,
        realm_to_use,
        None,
        behavior,
        is_constructor,
    );
    set_function_length(agent, &func, length);
    set_function_name(agent, &func, FunctionName::from(name), prefix);
    func
}

impl FunctionDeclaration {
    #[allow(unused_variables)]
    pub fn instantiate_function_object(
        &self,
        agent: &mut Agent,
        env: Rc<dyn EnvironmentRecord>,
        private_env: Option<Rc<RefCell<PrivateEnvironmentRecord>>>,
        strict: bool,
        text: &str,
        self_as_rc: Rc<Self>,
    ) -> Completion<ECMAScriptValue> {
        // Runtime Semantics: InstantiateOrdinaryFunctionObject
        //
        // The syntax-directed operation InstantiateOrdinaryFunctionObject takes arguments env and privateEnv
        // and returns a function object. It is defined piecewise over the following productions:
        //
        // FunctionDeclaration : function BindingIdentifier ( FormalParameters ) { FunctionBody }
        //  1. Let name be StringValue of BindingIdentifier.
        //  2. Let sourceText be the source text matched by FunctionDeclaration.
        //  3. Let F be OrdinaryFunctionCreate(%Function.prototype%, sourceText, FormalParameters,
        //     FunctionBody, non-lexical-this, env, privateEnv).
        //  4. Perform SetFunctionName(F, name).
        //  5. Perform MakeConstructor(F).
        //  6. Return F.
        //
        // FunctionDeclaration : function ( FormalParameters ) { FunctionBody }
        //  1. Let sourceText be the source text matched by FunctionDeclaration.
        //  2. Let F be OrdinaryFunctionCreate(%Function.prototype%, sourceText, FormalParameters,
        //     FunctionBody, non-lexical-this, env, privateEnv).
        //  3. Perform SetFunctionName(F, "default").
        //  4. Perform MakeConstructor(F).
        //  5. Return F.
        //
        // NOTE: An anonymous FunctionDeclaration can only occur as part of an export default declaration, and
        // its function code is therefore always strict mode code.

        let name = match &self.ident {
            None => JSString::from("default"),
            Some(id) => id.string_value(),
        };
        let strict = strict || self.body.function_body_contains_use_strict();
        let span = self.location().span;
        let source_text = text[span.starting_index..(span.starting_index + span.length)].to_string();
        let params = ParamSource::from(Rc::clone(&self.params));
        let body = BodySource::from(Rc::clone(&self.body));
        let chunk_name = nameify(&source_text, 50);
        let mut compiled = Chunk::new(chunk_name);
        let function_data = StashedFunctionData {
            source_text,
            params,
            body,
            strict,
            to_compile: FunctionSource::from(self_as_rc),
            this_mode: ThisLexicality::NonLexicalThis,
        };
        let compilation_status = self.body.compile_body(&mut compiled, text, &function_data);
        if let Err(err) = compilation_status {
            let typeerror = create_type_error(agent, err.to_string());
            return Err(typeerror);
        }
        for line in compiled.disassemble() {
            println!("{line}");
        }

        let function_prototype = agent.intrinsic(IntrinsicId::FunctionPrototype);

        let closure = ordinary_function_create(
            agent,
            function_prototype,
            function_data.source_text.as_str(),
            function_data.params.clone(),
            function_data.body.clone(),
            ThisLexicality::NonLexicalThis,
            env,
            private_env,
            function_data.strict,
            Rc::new(compiled),
        );
        set_function_name(agent, &closure, name.into(), None);
        make_constructor(agent, &closure, None);

        Ok(closure.into())
    }
}

impl GeneratorDeclaration {
    #[allow(unused_variables)]
    pub fn instantiate_function_object(
        &self,
        agent: &mut Agent,
        env: Rc<dyn EnvironmentRecord>,
        private_env: Option<Rc<RefCell<PrivateEnvironmentRecord>>>,
        strict: bool,
        text: &str,
        self_as_rc: Rc<Self>,
    ) -> Completion<ECMAScriptValue> {
        todo!()
    }
}

impl AsyncFunctionDeclaration {
    #[allow(unused_variables)]
    pub fn instantiate_function_object(
        &self,
        agent: &mut Agent,
        env: Rc<dyn EnvironmentRecord>,
        private_env: Option<Rc<RefCell<PrivateEnvironmentRecord>>>,
        strict: bool,
        text: &str,
        self_as_rc: Rc<Self>,
    ) -> Completion<ECMAScriptValue> {
        todo!()
    }
}

impl AsyncGeneratorDeclaration {
    #[allow(unused_variables)]
    pub fn instantiate_function_object(
        &self,
        agent: &mut Agent,
        env: Rc<dyn EnvironmentRecord>,
        private_env: Option<Rc<RefCell<PrivateEnvironmentRecord>>>,
        strict: bool,
        text: &str,
        self_as_rc: Rc<Self>,
    ) -> Completion<ECMAScriptValue> {
        todo!()
    }
}

/// Create a ECMAScript Function Object, as though from source code
///
/// See [OrdinaryFunctionCreate](https://tc39.es/ecma262/#sec-ordinaryfunctioncreate) from ECMA-262.
#[allow(clippy::too_many_arguments)]
pub fn ordinary_function_create(
    agent: &mut Agent,
    function_prototype: Object,
    source_text: &str,
    parameter_list: ParamSource,
    body: BodySource,
    this_mode: ThisLexicality,
    env: Rc<dyn EnvironmentRecord>,
    private_env: Option<Rc<RefCell<PrivateEnvironmentRecord>>>,
    strict: bool,
    compiled: Rc<Chunk>,
) -> Object {
    // OrdinaryFunctionCreate ( functionPrototype, sourceText, ParameterList, Body, thisMode, env, privateEnv )
    //
    // The abstract operation OrdinaryFunctionCreate takes arguments functionPrototype (an Object), sourceText (a
    // sequence of Unicode code points), ParameterList (a Parse Node), Body (a Parse Node), thisMode (lexical-this or
    // non-lexical-this), env (an Environment Record), and privateEnv (a PrivateEnvironment Record or null) and returns
    // a function object. It is used to specify the runtime creation of a new function with a default [[Call]] internal
    // method and no [[Construct]] internal method (although one may be subsequently added by an operation such as
    // MakeConstructor). sourceText is the source text of the syntactic definition of the function to be created. It
    // performs the following steps when called:
    //
    //  1. Let internalSlotsList be the internal slots listed in Table 33.
    //  2. Let F be OrdinaryObjectCreate(functionPrototype, internalSlotsList).
    //  3. Set F.[[Call]] to the definition specified in 10.2.1.
    //  4. Set F.[[SourceText]] to sourceText.
    //  5. Set F.[[FormalParameters]] to ParameterList.
    //  6. Set F.[[ECMAScriptCode]] to Body.
    //  7. If the source text matched by Body is strict mode code, let Strict be true; else let Strict be false.
    //  8. Set F.[[Strict]] to Strict.
    //  9. If thisMode is lexical-this, set F.[[ThisMode]] to lexical.
    //  10. Else if Strict is true, set F.[[ThisMode]] to strict.
    //  11. Else, set F.[[ThisMode]] to global.
    //  12. Set F.[[IsClassConstructor]] to false.
    //  13. Set F.[[Environment]] to env.
    //  14. Set F.[[PrivateEnvironment]] to privateEnv.
    //  15. Set F.[[ScriptOrModule]] to GetActiveScriptOrModule().
    //  16. Set F.[[Realm]] to the current Realm Record.
    //  17. Set F.[[HomeObject]] to undefined.
    //  18. Set F.[[Fields]] to a new empty List.
    //  19. Set F.[[PrivateMethods]] to a new empty List.
    //  20. Set F.[[ClassFieldInitializerName]] to empty.
    //  21. Let len be the ExpectedArgumentCount of ParameterList.
    //  22. Perform SetFunctionLength(F, len).
    //  23. Return F.
    let this_mode = match this_mode {
        ThisLexicality::LexicalThis => ThisMode::Lexical,
        ThisLexicality::NonLexicalThis => match strict {
            true => ThisMode::Strict,
            false => ThisMode::Global,
        },
    };
    let script_or_module = agent.get_active_script_or_module();
    let realm = agent.current_realm_record().unwrap();
    let prototype = Some(function_prototype);

    let arg_count = parameter_list.expected_argument_count();

    let func = FunctionObject::object(
        agent,
        prototype,
        env,
        private_env,
        parameter_list,
        body,
        ConstructorKind::Base,
        realm,
        script_or_module,
        this_mode,
        strict,
        None,
        source_text,
        Vec::<ClassFieldDefinitionRecord>::new(),
        Vec::<Rc<PrivateElement>>::new(),
        ClassName::Empty,
        false,
        compiled,
    );

    set_function_length(agent, &func, arg_count);

    func
}

/// Transform a function object into a constructor
///
/// See [MakeConstructor](https://tc39.es/ecma262/#sec-makeconstructor) from ECMA-262.
pub fn make_constructor(agent: &mut Agent, func: &Object, args: Option<(bool, Object)>) {
    // MakeConstructor ( F [ , writablePrototype [ , prototype ] ] )
    //
    // The abstract operation MakeConstructor takes argument F (an ECMAScript function object or a built-in function
    // object) and optional arguments writablePrototype (a Boolean) and prototype (an Object) and returns unused. It
    // converts F into a constructor. It performs the following steps when called:
    //
    //  1. If F is an ECMAScript function object, then
    //      a. Assert: IsConstructor(F) is false.
    //      b. Assert: F is an extensible object that does not have a "prototype" own property.
    //      c. Set F.[[Construct]] to the definition specified in 10.2.2.
    //  2. Else,
    //      a. Set F.[[Construct]] to the definition specified in 10.3.2.
    //  3. Set F.[[ConstructorKind]] to base.
    //  4. If writablePrototype is not present, set writablePrototype to true.
    //  5. If prototype is not present, then
    //      a. Set prototype to OrdinaryObjectCreate(%Object.prototype%).
    //      b. Perform ! DefinePropertyOrThrow(prototype, "constructor", PropertyDescriptor { [[Value]]: F,
    //         [[Writable]]: writablePrototype, [[Enumerable]]: false, [[Configurable]]: true }).
    //  6. Perform ! DefinePropertyOrThrow(F, "prototype", PropertyDescriptor { [[Value]]: prototype, [[Writable]]:
    //     writablePrototype, [[Enumerable]]: false, [[Configurable]]: false }).
    //  7. Return unused.
    let (writable_prototype_arg, prototype_arg) = match args {
        None => (None, None),
        Some((writable_prototype, prototype)) => (Some(writable_prototype), Some(prototype)),
    };
    let f = func.clone();
    match func.o.to_function_obj() {
        Some(func_obj) => {
            let mut func_data = func_obj.function_data().borrow_mut();
            assert!(!func_data.is_constructor);
            func_data.is_constructor = true;
            func_data.constructor_kind = ConstructorKind::Base;
        }
        None => match func.o.to_builtin_function_obj() {
            Some(bi_obj) => {
                let mut bi_data = bi_obj.builtin_function_data().borrow_mut();
                bi_data.is_constructor = true;
                //bi_data.constructor_kind = ConstructorKind::Base;
            }
            None => unreachable!(),
        },
    }
    let writable_prototype = writable_prototype_arg.unwrap_or(true);
    let prototype = match prototype_arg {
        Some(p) => p,
        None => {
            let obj_proto = agent.intrinsic(IntrinsicId::ObjectPrototype);
            let p = ordinary_object_create(agent, Some(obj_proto), &[]);
            define_property_or_throw(
                agent,
                &p,
                "constructor",
                PotentialPropertyDescriptor::new()
                    .value(ECMAScriptValue::from(f.clone()))
                    .writable(writable_prototype)
                    .enumerable(false)
                    .configurable(true),
            )
            .expect("Valid defs don't throw");
            p
        }
    };
    define_property_or_throw(
        agent,
        &f,
        "prototype",
        PotentialPropertyDescriptor::new()
            .value(ECMAScriptValue::from(prototype))
            .writable(writable_prototype)
            .enumerable(false)
            .configurable(false),
    )
    .expect("Valid defs don't throw");
}

fn function_prototype_call(
    agent: &mut Agent,
    this_value: ECMAScriptValue,
    _new_target: Option<&Object>,
    arguments: &[ECMAScriptValue],
) -> Completion<ECMAScriptValue> {
    // Function.prototype.call ( thisArg, ...args )
    // This method performs the following steps when called:
    //
    //  1. Let func be the this value.
    //  2. If IsCallable(func) is false, throw a TypeError exception.
    //  3. Perform PrepareForTailCall().
    //  4. Return ? Call(func, thisArg, args).
    //
    // NOTE 1: The thisArg value is passed without modification as the this value. This is a change from Edition 3,
    // where an undefined or null thisArg is replaced with the global object and ToObject is applied to all other
    // values and that result is passed as the this value. Even though the thisArg is passed without modification,
    // non-strict functions still perform these transformations upon entry to the function.
    //
    // NOTE 2: If func is an arrow function or a bound function exotic object then the thisArg will be ignored by the
    // function [[Call]] in step 4.
<<<<<<< HEAD
    let (first_arg, remaining) = if arguments.is_empty() {
        let first_arg = ECMAScriptValue::Undefined;
        let remaining: &[ECMAScriptValue] = &[];
        (first_arg, remaining)
    } else {
        (arguments[0].clone(), &arguments[1..])
    };
=======
    let (first_arg, remaining): (_, &[ECMAScriptValue]) =
        if arguments.is_empty() { (ECMAScriptValue::Undefined, &[]) } else { (arguments[0].clone(), &arguments[1..]) };
>>>>>>> e389bfeb
    let func = this_value;
    if is_callable(&func) {
        call(agent, &func, &first_arg, remaining)
    } else {
        Err(create_type_error(agent, "this isn't a function"))
    }
}

impl Agent {
    pub fn provision_function_intrinsic(&mut self, realm: &Rc<RefCell<Realm>>) {
        //let object_prototype = realm.borrow().intrinsics.object_prototype.clone();
        let function_prototype = realm.borrow().intrinsics.function_prototype.clone();

        // Prototype Function Properties
        macro_rules! prototype_function {
            ( $steps:expr, $name:expr, $length:expr ) => {
                let key = PropertyKey::from($name);
                let function_object = create_builtin_function(
                    self,
                    $steps,
                    false,
                    $length,
                    key.clone(),
                    BUILTIN_FUNCTION_SLOTS,
                    Some(realm.clone()),
                    Some(function_prototype.clone()),
                    None,
                );
                define_property_or_throw(
                    self,
                    &function_prototype,
                    key,
                    PotentialPropertyDescriptor::new()
                        .value(function_object)
                        .writable(true)
                        .enumerable(false)
                        .configurable(true),
                )
                .unwrap();
            };
        }
        prototype_function!(function_prototype_call, "call", 1.0);
    }
}

#[cfg(test)]
mod tests;<|MERGE_RESOLUTION|>--- conflicted
+++ resolved
@@ -1626,18 +1626,8 @@
     //
     // NOTE 2: If func is an arrow function or a bound function exotic object then the thisArg will be ignored by the
     // function [[Call]] in step 4.
-<<<<<<< HEAD
-    let (first_arg, remaining) = if arguments.is_empty() {
-        let first_arg = ECMAScriptValue::Undefined;
-        let remaining: &[ECMAScriptValue] = &[];
-        (first_arg, remaining)
-    } else {
-        (arguments[0].clone(), &arguments[1..])
-    };
-=======
     let (first_arg, remaining): (_, &[ECMAScriptValue]) =
         if arguments.is_empty() { (ECMAScriptValue::Undefined, &[]) } else { (arguments[0].clone(), &arguments[1..]) };
->>>>>>> e389bfeb
     let func = this_value;
     if is_callable(&func) {
         call(agent, &func, &first_arg, remaining)
