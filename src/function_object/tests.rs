use super::*;
use crate::parser::testhelp::*;
use crate::tests::*;

mod func_args {
    use super::*;
    #[test]
    fn empty() {
        let arguments: &[ECMAScriptValue] = &[];
        let mut args = FuncArgs::from(arguments);

        assert_eq!(args.count(), 0);
        assert_eq!(args.next_arg(), ECMAScriptValue::Undefined);
    }

    #[test]
    fn list_of_two() {
        let arguments: &[ECMAScriptValue] = &[ECMAScriptValue::from(10), ECMAScriptValue::from(20)];
        let mut args = FuncArgs::from(arguments);

        assert_eq!(args.count(), 2);
        assert_eq!(args.next_arg(), ECMAScriptValue::from(10));
        assert_eq!(args.next_arg(), ECMAScriptValue::from(20));
        assert_eq!(args.next_arg(), ECMAScriptValue::Undefined);
        assert_eq!(args.next_arg(), ECMAScriptValue::Undefined);
        assert_eq!(args.count(), 2);
    }

    #[test]
    fn remaining() {
        let arguments: &[ECMAScriptValue] = &[
            ECMAScriptValue::from("first"),
            ECMAScriptValue::from(1),
            ECMAScriptValue::from(2),
            ECMAScriptValue::from(3),
        ];
        let mut args = FuncArgs::from(arguments);

        let first = args.next_arg();
        assert_eq!(first, ECMAScriptValue::from("first"));

        let rest: Vec<&ECMAScriptValue> = args.remaining().collect();
        assert_eq!(rest, &[&ECMAScriptValue::from(1), &ECMAScriptValue::from(2), &ECMAScriptValue::from(3)]);
    }
}

mod function_declaration {
    use super::*;

    mod instantiate_function_object {
        use super::*;
        use test_case::test_case;

        #[test_case("a" => "a"; "named")]
        #[test_case("" => "default"; "unnamed")]
        fn typical(name: &str) -> String {
            let src = format!("function {name}(){{}}");
            let fd = Maker::new(&src).function_declaration();
            setup_test_agent();
            let realm_rc = current_realm_record().unwrap();
            let global_env = realm_rc.borrow().global_env.as_ref().unwrap().clone() as Rc<dyn EnvironmentRecord>;

            let fvalue = fd.instantiate_function_object(global_env.clone(), None, false, &src, fd.clone()).unwrap();
            let fobj = Object::try_from(fvalue).unwrap();

            let result = String::from(JSString::try_from(get(&fobj, &"name".into()).unwrap()).unwrap());

            let function = fobj.o.to_function_obj().unwrap().function_data().borrow();
            assert_eq!(function.environment.name(), global_env.name());
            assert!(function.private_environment.is_none());
            let params: Rc<FormalParameters> = function.formal_parameters.clone().try_into().unwrap();
            assert!(Rc::ptr_eq(&fd.params, &params));
            let body: Rc<FunctionBody> = function.ecmascript_code.clone().try_into().unwrap();
            assert!(Rc::ptr_eq(&fd.body, &body));
            assert_eq!(function.constructor_kind, ConstructorKind::Base);
            assert!(Rc::ptr_eq(&function.realm, &realm_rc));
            assert!(function.script_or_module.is_none()); // No scripts in test agents
            assert_eq!(function.this_mode, ThisMode::Global);
            assert_eq!(function.strict, false);
            assert!(function.home_object.is_none());
            assert_eq!(function.source_text, src);
            assert!(function.fields.is_empty());
            assert!(function.private_methods.is_empty());
            assert!(matches!(function.class_field_initializer_name, ClassName::Empty));
            assert!(!function.is_class_constructor);
            assert!(function.is_constructor);

            result
        }

        #[test]
        fn compile_error() {
            let src = "function a(){ if (true) { @@@; } return 3; }";
            let fd = Maker::new(src).function_declaration();
            setup_test_agent();
            let realm_rc = current_realm_record().unwrap();
            let global_env = realm_rc.borrow().global_env.as_ref().unwrap().clone() as Rc<dyn EnvironmentRecord>;

            let fvalue = fd.instantiate_function_object(global_env.clone(), None, false, src, fd.clone()).unwrap_err();

            let msg = unwind_any_error(fvalue);
            assert_eq!(msg, "TypeError: out of range integral type conversion attempted");
        }
    }
}

mod generator_declaration {
    use super::*;
    #[test]
    #[should_panic(expected = "not yet implemented")]
    fn instantiate_function_object() {
        let src = "function *a(){}";
        let fd = Maker::new(src).generator_declaration();
        setup_test_agent();
        let global_env = {
            let realm_rc = current_realm_record().unwrap();
            let realm = realm_rc.borrow();
            realm.global_env.as_ref().unwrap().clone() as Rc<dyn EnvironmentRecord>
        };

        fd.instantiate_function_object(global_env, None, false, src, fd.clone()).unwrap();
    }
}

mod async_function_declaration {
    use super::*;
    #[test]
    #[should_panic(expected = "not yet implemented")]
    fn instantiate_function_object() {
        let src = "async function a(){}";
        let fd = Maker::new(src).async_function_declaration();
        setup_test_agent();
        let global_env = {
            let realm_rc = current_realm_record().unwrap();
            let realm = realm_rc.borrow();
            realm.global_env.as_ref().unwrap().clone() as Rc<dyn EnvironmentRecord>
        };

        fd.instantiate_function_object(global_env, None, false, src, fd.clone()).unwrap();
    }
}

mod async_generator_declaration {
    use super::*;
    #[test]
    #[should_panic(expected = "not yet implemented")]
    fn instantiate_function_object() {
        let src = "async function *a(){}";
        let fd = Maker::new(src).async_generator_declaration();
        setup_test_agent();
        let global_env = {
            let realm_rc = current_realm_record().unwrap();
            let realm = realm_rc.borrow();
            realm.global_env.as_ref().unwrap().clone() as Rc<dyn EnvironmentRecord>
        };

        fd.instantiate_function_object(global_env, None, false, src, fd.clone()).unwrap();
    }
}

mod this_lexicality {
    use super::*;
    use test_case::test_case;

    #[test_case(ThisLexicality::LexicalThis => with |s| assert_ne!(s, ""); "lexical")]
    #[test_case(ThisLexicality::NonLexicalThis => with |s| assert_ne!(s, ""); "non-lexical")]
    fn debug(item: ThisLexicality) -> String {
        format!("{item:?}")
    }

    #[test_case(ThisLexicality::LexicalThis, ThisLexicality::LexicalThis => true; "equal")]
    #[test_case(ThisLexicality::NonLexicalThis, ThisLexicality::LexicalThis => false; "unequal")]
    fn eq(left: ThisLexicality, right: ThisLexicality) -> bool {
        left == right
    }

    #[test]
    #[allow(clippy::clone_on_copy)]
    fn clone() {
        let l1 = ThisLexicality::LexicalThis;
        let l2 = l1.clone();
        assert_eq!(l1, l2);
    }
}

mod constructor_kind {
    use super::*;
    use test_case::test_case;

    #[test_case(ConstructorKind::Derived => with |s| assert_ne!(s, ""); "derived")]
    #[test_case(ConstructorKind::Base => with |s| assert_ne!(s, ""); "base")]
    fn debug(item: ConstructorKind) -> String {
        format!("{item:?}")
    }

    #[test_case(ConstructorKind::Derived, ConstructorKind::Derived => true; "equal")]
    #[test_case(ConstructorKind::Base, ConstructorKind::Derived => false; "unequal")]
    fn eq(left: ConstructorKind, right: ConstructorKind) -> bool {
        left == right
    }

    #[test]
    #[allow(clippy::clone_on_copy)]
    fn clone() {
        let l1 = ConstructorKind::Derived;
        let l2 = l1.clone();
        assert_eq!(l1, l2);
    }
}

mod function_prototype_call {
    use super::*;
    use test_case::test_case;

    #[test_case(|| ECMAScriptValue::Undefined, &[] => serr("TypeError: this isn't a function"); "bad this")]
    #[test_case(|| ECMAScriptValue::from(intrinsic(IntrinsicId::Number)), &[ECMAScriptValue::Undefined, ECMAScriptValue::from(10)] => vok(10); "built-in function call")]
    fn function_prototype_call(
        get_this: impl FnOnce() -> ECMAScriptValue,
        args: &[ECMAScriptValue],
    ) -> Result<ECMAScriptValue, String> {
        setup_test_agent();
        let this_value = get_this();
        super::function_prototype_call(this_value, None, args).map_err(unwind_any_error)
    }
}

<<<<<<< HEAD
mod concise_body_source {
    use super::*;

    #[test]
    fn fmt() {
        setup_test_agent();
        let bs = BodySource::from(Maker::new(";").function_body());
        let fnbody = ConciseBodySource(&bs);
        let res = format!("{fnbody:#?}");
        assert_ne!(res, "");
        assert!(!res.contains('\n'));
    }
}

mod concise_param_source {
    use super::*;

    #[test]
    fn fmt() {
        setup_test_agent();
        let fp = ParamSource::from(Maker::new("a,b,c").formal_parameters());
        let cps = ConciseParamSource(&fp);
        let res = format!("{cps:#?}");
        assert_ne!(res, "");
        assert!(!res.contains('\n'));
    }
}

mod function_object_data {
    use super::*;

    #[test]
    fn fmt() {
        setup_test_agent();
        let src = "function test_sample(){{}}";
        let fd = Maker::new(&src).function_declaration();
        setup_test_agent();
        let realm_rc = current_realm_record().unwrap();
        let global_env = realm_rc.borrow().global_env.as_ref().unwrap().clone() as Rc<dyn EnvironmentRecord>;

        let fvalue = fd.instantiate_function_object(global_env.clone(), None, false, &src, fd.clone()).unwrap();
        let fobj = Object::try_from(fvalue).unwrap();

        let function = fobj.o.to_function_obj().unwrap().function_data().borrow();

        let repr = format!("{function:?}");

        assert_ne!(repr, "");
        assert!(repr.len() < 700);

        let repr2 = format!("{function:#?}");
        assert!(repr2.lines().count() < 100);
=======
mod make_method {
    use super::*;

    #[test]
    fn call() {
        setup_test_agent();
        let src = "function a(){}";
        let fd = Maker::new(src).function_declaration();
        let realm_rc = current_realm_record().unwrap();
        let global_env = realm_rc.borrow().global_env.as_ref().unwrap().clone() as Rc<dyn EnvironmentRecord>;

        let fvalue = fd.instantiate_function_object(global_env.clone(), None, false, src, fd.clone()).unwrap();
        let fobj = Object::try_from(fvalue).unwrap();
        let f_funobj = fobj.o.to_function_obj().unwrap();

        let home = ordinary_object_create(None, &[]);

        assert!(f_funobj.function_data().borrow().home_object.is_none());

        make_method(f_funobj, home.clone());

        assert_eq!(f_funobj.function_data().borrow().home_object, Some(home));
>>>>>>> b3bd1af0
    }
}<|MERGE_RESOLUTION|>--- conflicted
+++ resolved
@@ -224,7 +224,6 @@
     }
 }
 
-<<<<<<< HEAD
 mod concise_body_source {
     use super::*;
 
@@ -277,7 +276,9 @@
 
         let repr2 = format!("{function:#?}");
         assert!(repr2.lines().count() < 100);
-=======
+    }
+}
+
 mod make_method {
     use super::*;
 
@@ -300,6 +301,5 @@
         make_method(f_funobj, home.clone());
 
         assert_eq!(f_funobj.function_data().borrow().home_object, Some(home));
->>>>>>> b3bd1af0
     }
 }