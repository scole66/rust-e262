--- conflicted
+++ resolved
@@ -891,11 +891,7 @@
 }
 
 fn array_prototype_map(
-<<<<<<< HEAD
-    _this_value: &ECMAScriptValue,
-=======
-    this_value: ECMAScriptValue,
->>>>>>> a3b33544
+    this_value: &ECMAScriptValue,
     _new_target: Option<&Object>,
     arguments: &[ECMAScriptValue],
 ) -> Completion<ECMAScriptValue> {
@@ -946,7 +942,7 @@
     let callbackfn = args.next_arg();
     let this_arg = args.next_arg();
 
-    let o = to_object(this_value)?;
+    let o = to_object(this_value.clone())?;
     let len = length_of_array_like(&o)? as u64;
     if !is_callable(&callbackfn) {
         return Err(create_type_error("Array.prototype.map: callback function was not callable"));
