--- conflicted
+++ resolved
@@ -80,11 +80,7 @@
 
   cargo cov -- show \
     $color \
-<<<<<<< HEAD
-    --ignore-filename-regex='/rustc/|/\.cargo/|\.rustup/toolchains|/tests\.rs|/testhelp\.rs' \
-=======
     --ignore-filename-regex='/rustc/|/\.cargo/|\.rustup/toolchains|/tests\.rs|/testhelp\.rs|/tests/' \
->>>>>>> 2fe5e767
     --instr-profile=res.profdata $(objects) \
     --show-line-counts-or-regions \
     "${extra_args[@]}" | "${pager[@]}"
